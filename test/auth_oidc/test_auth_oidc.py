--- conflicted
+++ resolved
@@ -27,26 +27,21 @@
 
 sys.path[0:0] = [""]
 
-import pprint
 from test.unified_format import generate_test_classes
 from test.utils import EventListener
 
 from bson import SON
 from pymongo import MongoClient
 from pymongo._azure_helpers import _get_azure_response
-<<<<<<< HEAD
+from pymongo._gcp_helpers import _get_gcp_response
 from pymongo.asynchronous.auth_oidc import (
     OIDCCallback,
     OIDCCallbackResult,
 )
-=======
-from pymongo._gcp_helpers import _get_gcp_response
-from pymongo.auth_oidc import OIDCCallback, OIDCCallbackContext, OIDCCallbackResult
-from pymongo.cursor import CursorType
->>>>>>> 4758f1fb
 from pymongo.errors import AutoReconnect, ConfigurationError, OperationFailure
 from pymongo.hello import HelloCompat
 from pymongo.operations import InsertOne
+from pymongo.synchronous.auth_oidc import OIDCCallback, OIDCCallbackContext, OIDCCallbackResult
 from pymongo.synchronous.cursor import CursorType
 from pymongo.uri_parser import parse_uri
 
