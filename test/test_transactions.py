--- conflicted
+++ resolved
@@ -287,7 +287,6 @@
                     "new-name",
                 ),
             ),
-<<<<<<< HEAD
             (
                 bucket.rename_by_name,
                 (
@@ -295,9 +294,7 @@
                     "new-name2",
                 ),
             ),
-=======
-            (bucket.delete_by_name, ("new-name",)),
->>>>>>> 8675a163
+            (bucket.delete_by_name, ("new-name2",)),
         ]
 
         with client.start_session() as s, s.start_transaction():
