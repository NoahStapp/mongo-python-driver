# Copyright 2019-present MongoDB, Inc.
#
# Licensed under the Apache License, Version 2.0 (the "License");
# you may not use this file except in compliance with the License.
# You may obtain a copy of the License at
#
# http://www.apache.org/licenses/LICENSE-2.0
#
# Unless required by applicable law or agreed to in writing, software
# distributed under the License is distributed on an "AS IS" BASIS,
# WITHOUT WARRANTIES OR CONDITIONS OF ANY KIND, either express or implied.
# See the License for the specific language governing permissions and
# limitations under the License.

"""Test retryable reads spec."""
from __future__ import annotations

import os
import pprint
import sys
import threading

from pymongo.errors import AutoReconnect

sys.path[0:0] = [""]

from test import (
    IntegrationTest,
    PyMongoTestCase,
    client_context,
    client_knobs,
    unittest,
)
from test.utils import (
    CMAPListener,
    OvertCommandListener,
<<<<<<< HEAD
    rs_client,
    rs_or_single_client,
    set_fail_point,
)
from test.utils_spec_runner import SpecRunner, SpecTestCreator
=======
    rs_or_single_client,
    set_fail_point,
)
>>>>>>> e683b81b

from pymongo.monitoring import (
    ConnectionCheckedOutEvent,
    ConnectionCheckOutFailedEvent,
    ConnectionCheckOutFailedReason,
    PoolClearedEvent,
)
from pymongo.synchronous.mongo_client import MongoClient

# Location of JSON test specifications.
_TEST_PATH = os.path.join(os.path.dirname(os.path.realpath(__file__)), "retryable_reads", "legacy")


class TestClientOptions(PyMongoTestCase):
    def test_default(self):
        client = MongoClient(connect=False)
        self.assertEqual(client.options.retry_reads, True)

    def test_kwargs(self):
        client = MongoClient(retryReads=True, connect=False)
        self.assertEqual(client.options.retry_reads, True)
        client = MongoClient(retryReads=False, connect=False)
        self.assertEqual(client.options.retry_reads, False)

    def test_uri(self):
        client = MongoClient("mongodb://h/?retryReads=true", connect=False)
        self.assertEqual(client.options.retry_reads, True)
        client = MongoClient("mongodb://h/?retryReads=false", connect=False)
        self.assertEqual(client.options.retry_reads, False)


class FindThread(threading.Thread):
    def __init__(self, collection):
        super().__init__()
        self.daemon = True
        self.collection = collection
        self.passed = False

    def run(self):
        self.collection.find_one({})
        self.passed = True


class TestPoolPausedError(IntegrationTest):
    # Pools don't get paused in load balanced mode.
    RUN_ON_LOAD_BALANCER = False
    RUN_ON_SERVERLESS = False

    @client_context.require_failCommand_blockConnection
    @client_knobs(heartbeat_frequency=0.05, min_heartbeat_interval=0.05)
    def test_pool_paused_error_is_retryable(self):
        if "PyPy" in sys.version:
            # Tracked in PYTHON-3519
            self.skipTest("Test is flakey on PyPy")
        cmap_listener = CMAPListener()
        cmd_listener = OvertCommandListener()
        client = rs_or_single_client(maxPoolSize=1, event_listeners=[cmap_listener, cmd_listener])
        self.addCleanup(client.close)
        for _ in range(10):
            cmap_listener.reset()
            cmd_listener.reset()
            threads = [FindThread(client.pymongo_test.test) for _ in range(2)]
            fail_command = {
                "mode": {"times": 1},
                "data": {
                    "failCommands": ["find"],
                    "blockConnection": True,
                    "blockTimeMS": 1000,
                    "errorCode": 91,
                },
            }
            with self.fail_point(fail_command):
                for thread in threads:
                    thread.start()
                for thread in threads:
                    thread.join()
                for thread in threads:
                    self.assertTrue(thread.passed)

            # It's possible that SDAM can rediscover the server and mark the
            # pool ready before the thread in the wait queue has a chance
            # to run. Repeat the test until the thread actually encounters
            # a PoolClearedError.
            if cmap_listener.event_count(ConnectionCheckOutFailedEvent):
                break

        # Via CMAP monitoring, assert that the first check out succeeds.
        cmap_events = cmap_listener.events_by_type(
            (ConnectionCheckedOutEvent, ConnectionCheckOutFailedEvent, PoolClearedEvent)
        )
        msg = pprint.pformat(cmap_listener.events)
        self.assertIsInstance(cmap_events[0], ConnectionCheckedOutEvent, msg)
        self.assertIsInstance(cmap_events[1], PoolClearedEvent, msg)
        self.assertIsInstance(cmap_events[2], ConnectionCheckOutFailedEvent, msg)
        self.assertEqual(cmap_events[2].reason, ConnectionCheckOutFailedReason.CONN_ERROR, msg)
        self.assertIsInstance(cmap_events[3], ConnectionCheckedOutEvent, msg)

        # Connection check out failures are not reflected in command
        # monitoring because we only publish command events _after_ checking
        # out a connection.
        started = cmd_listener.started_events
        msg = pprint.pformat(cmd_listener.results)
        self.assertEqual(3, len(started), msg)
        succeeded = cmd_listener.succeeded_events
        self.assertEqual(2, len(succeeded), msg)
        failed = cmd_listener.failed_events
        self.assertEqual(1, len(failed), msg)


class TestRetryableReads(IntegrationTest):
    @client_context.require_multiple_mongoses
    @client_context.require_failCommand_fail_point
    def test_retryable_reads_in_sharded_cluster_multiple_available(self):
        fail_command = {
            "configureFailPoint": "failCommand",
            "mode": {"times": 1},
            "data": {
                "failCommands": ["find"],
                "closeConnection": True,
                "appName": "retryableReadTest",
            },
        }

        mongos_clients = []

        for mongos in client_context.mongos_seeds().split(","):
            client = rs_or_single_client(mongos)
            set_fail_point(client, fail_command)
            self.addCleanup(client.close)
            mongos_clients.append(client)

        listener = OvertCommandListener()
        client = rs_or_single_client(
            client_context.mongos_seeds(),
            appName="retryableReadTest",
            event_listeners=[listener],
            retryReads=True,
        )

        with self.fail_point(fail_command):
            with self.assertRaises(AutoReconnect):
                client.t.t.find_one({})

        # Disable failpoints on each mongos
        for client in mongos_clients:
            fail_command["mode"] = "off"
            set_fail_point(client, fail_command)

        self.assertEqual(len(listener.failed_events), 2)
        self.assertEqual(len(listener.succeeded_events), 0)


if __name__ == "__main__":
    unittest.main()<|MERGE_RESOLUTION|>--- conflicted
+++ resolved
@@ -34,17 +34,11 @@
 from test.utils import (
     CMAPListener,
     OvertCommandListener,
-<<<<<<< HEAD
     rs_client,
     rs_or_single_client,
     set_fail_point,
 )
 from test.utils_spec_runner import SpecRunner, SpecTestCreator
-=======
-    rs_or_single_client,
-    set_fail_point,
-)
->>>>>>> e683b81b
 
 from pymongo.monitoring import (
     ConnectionCheckedOutEvent,
