# Copyright 2014-present MongoDB, Inc.
#
# Licensed under the Apache License, Version 2.0 (the "License");
# you may not use this file except in compliance with the License.
# You may obtain a copy of the License at
#
# http://www.apache.org/licenses/LICENSE-2.0
#
# Unless required by applicable law or agreed to in writing, software
# distributed under the License is distributed on an "AS IS" BASIS,
# WITHOUT WARRANTIES OR CONDITIONS OF ANY KIND, either express or implied.
# See the License for the specific language governing permissions and
# limitations under the License.

"""Test the topology module."""
from __future__ import annotations

import asyncio
import os
import socketserver
import sys
import threading

from pymongo.monitoring import ServerHeartbeatFailedEvent, ServerHeartbeatStartedEvent

sys.path[0:0] = [""]

from test import IntegrationTest, unittest
from test.pymongo_mocks import DummyMonitor
from test.unified_format import generate_test_classes
from test.utils import (
    CMAPListener,
    HeartbeatEventListener,
    HeartbeatEventsListListener,
    assertion_context,
    client_context,
    get_pool,
    rs_or_single_client,
    server_name_to_type,
    single_client,
    wait_until,
)
from unittest.mock import patch

from bson import Timestamp, json_util
from pymongo import MongoClient, common, monitoring
from pymongo.errors import (
    AutoReconnect,
    ConfigurationError,
    NetworkTimeout,
    NotPrimaryError,
    OperationFailure,
)
from pymongo.hello import Hello, HelloCompat
from pymongo.helpers import _check_command_response, _check_write_command_response
from pymongo.server_description import SERVER_TYPE, ServerDescription
from pymongo.settings import TopologySettings
from pymongo.topology import Topology, _ErrorContext
from pymongo.topology_description import TOPOLOGY_TYPE
from pymongo.uri_parser import parse_uri

# Location of JSON test specifications.
SDAM_PATH = os.path.join(os.path.dirname(os.path.realpath(__file__)), "discovery_and_monitoring")


def create_mock_topology(uri, monitor_class=DummyMonitor):
    parsed_uri = parse_uri(uri)
    replica_set_name = None
    direct_connection = None
    load_balanced = None
    if "replicaset" in parsed_uri["options"]:
        replica_set_name = parsed_uri["options"]["replicaset"]
    if "directConnection" in parsed_uri["options"]:
        direct_connection = parsed_uri["options"]["directConnection"]
    if "loadBalanced" in parsed_uri["options"]:
        load_balanced = parsed_uri["options"]["loadBalanced"]

    topology_settings = TopologySettings(
        parsed_uri["nodelist"],
        replica_set_name=replica_set_name,
        monitor_class=monitor_class,
        direct_connection=direct_connection,
        load_balanced=load_balanced,
    )

    c = Topology(topology_settings)
    c.open()
    return c


def got_hello(topology, server_address, hello_response):
    server_description = ServerDescription(server_address, Hello(hello_response), 0)
    topology.on_change(server_description)


def got_app_error(topology, app_error):
    server_address = common.partition_node(app_error["address"])
    server = topology.get_server_by_address(server_address)
    error_type = app_error["type"]
    generation = app_error.get("generation", server.pool.gen.get_overall())
    when = app_error["when"]
    max_wire_version = app_error["maxWireVersion"]
    # XXX: We could get better test coverage by mocking the errors on the
    # Pool/Connection.
    try:
        if error_type == "command":
            _check_command_response(app_error["response"], max_wire_version)
            _check_write_command_response(app_error["response"])
        elif error_type == "network":
            raise AutoReconnect("mock non-timeout network error")
        elif error_type == "timeout":
            raise NetworkTimeout("mock network timeout error")
        else:
            raise AssertionError(f"unknown error type: {error_type}")
        raise AssertionError
    except (AutoReconnect, NotPrimaryError, OperationFailure) as e:
        if when == "beforeHandshakeCompletes":
            completed_handshake = False
        elif when == "afterHandshakeCompletes":
            completed_handshake = True
        else:
            raise AssertionError(f"Unknown when field {when}")

        topology.handle_error(
            server_address,
            _ErrorContext(e, max_wire_version, generation, completed_handshake, None),
        )


def get_type(topology, hostname):
    description = topology.get_server_by_address((hostname, 27017)).description
    return description.server_type


class TestAllScenarios(unittest.TestCase):
    pass


def topology_type_name(topology_type):
    return TOPOLOGY_TYPE._fields[topology_type]


def server_type_name(server_type):
    return SERVER_TYPE._fields[server_type]


def check_outcome(self, topology, outcome):
    expected_servers = outcome["servers"]

    # Check weak equality before proceeding.
    self.assertEqual(len(topology.description.server_descriptions()), len(expected_servers))

    if outcome.get("compatible") is False:
        with self.assertRaises(ConfigurationError):
            topology.description.check_compatible()
    else:
        # No error.
        topology.description.check_compatible()

    # Since lengths are equal, every actual server must have a corresponding
    # expected server.
    for expected_server_address, expected_server in expected_servers.items():
        node = common.partition_node(expected_server_address)
        self.assertTrue(topology.has_server(node))
        actual_server = topology.get_server_by_address(node)
        actual_server_description = actual_server.description
        expected_server_type = server_name_to_type(expected_server["type"])

        self.assertEqual(
            server_type_name(expected_server_type),
            server_type_name(actual_server_description.server_type),
        )

        self.assertEqual(expected_server.get("setName"), actual_server_description.replica_set_name)

        self.assertEqual(expected_server.get("setVersion"), actual_server_description.set_version)

        self.assertEqual(expected_server.get("electionId"), actual_server_description.election_id)

        self.assertEqual(
            expected_server.get("topologyVersion"), actual_server_description.topology_version
        )

        expected_pool = expected_server.get("pool")
        if expected_pool:
            self.assertEqual(expected_pool.get("generation"), actual_server.pool.gen.get_overall())

    self.assertEqual(outcome["setName"], topology.description.replica_set_name)
    self.assertEqual(
        outcome.get("logicalSessionTimeoutMinutes"),
        topology.description.logical_session_timeout_minutes,
    )

    expected_topology_type = getattr(TOPOLOGY_TYPE, outcome["topologyType"])
    self.assertEqual(
        topology_type_name(expected_topology_type),
        topology_type_name(topology.description.topology_type),
    )

    self.assertEqual(outcome.get("maxSetVersion"), topology.description.max_set_version)
    self.assertEqual(outcome.get("maxElectionId"), topology.description.max_election_id)


def create_test(scenario_def):
    def run_scenario(self):
        c = create_mock_topology(scenario_def["uri"])

        for i, phase in enumerate(scenario_def["phases"]):
            # Including the phase description makes failures easier to debug.
            description = phase.get("description", str(i))
            with assertion_context(f"phase: {description}"):
                for response in phase.get("responses", []):
                    got_hello(c, common.partition_node(response[0]), response[1])

                for app_error in phase.get("applicationErrors", []):
                    got_app_error(c, app_error)

                check_outcome(self, c, phase["outcome"])

    return run_scenario


def create_tests():
    for dirpath, _, filenames in os.walk(SDAM_PATH):
        dirname = os.path.split(dirpath)[-1]
        # SDAM unified tests are handled separately.
        if dirname == "unified":
            continue

        for filename in filenames:
            if os.path.splitext(filename)[1] != ".json":
                continue
            with open(os.path.join(dirpath, filename)) as scenario_stream:
                scenario_def = json_util.loads(scenario_stream.read())

            # Construct test from scenario.
            new_test = create_test(scenario_def)
            test_name = f"test_{dirname}_{os.path.splitext(filename)[0]}"

            new_test.__name__ = test_name
            setattr(TestAllScenarios, new_test.__name__, new_test)


create_tests()


class TestClusterTimeComparison(unittest.TestCase):
    def test_cluster_time_comparison(self):
        t = create_mock_topology("mongodb://host")

        def send_cluster_time(time, inc, should_update):
            old = t.max_cluster_time()
            new = {"clusterTime": Timestamp(time, inc)}
            got_hello(
                t,
                ("host", 27017),
                {"ok": 1, "minWireVersion": 0, "maxWireVersion": 6, "$clusterTime": new},
            )

            actual = t.max_cluster_time()
            if should_update:
                self.assertEqual(actual, new)
            else:
                self.assertEqual(actual, old)

        send_cluster_time(0, 1, True)
        send_cluster_time(2, 2, True)
        send_cluster_time(2, 1, False)
        send_cluster_time(1, 3, False)
        send_cluster_time(2, 3, True)


class TestIgnoreStaleErrors(IntegrationTest):
    def test_ignore_stale_connection_errors(self):
        N_THREADS = 5
        barrier = threading.Barrier(N_THREADS, timeout=30)
        client = rs_or_single_client(minPoolSize=N_THREADS)
        self.addCleanup(client.close)

        # Wait for initial discovery.
        client.admin.command("ping")
        pool = get_pool(client)
        starting_generation = pool.gen.get_overall()
        wait_until(lambda: len(pool.conns) == N_THREADS, "created conns")

        async def mock_command(*args, **kwargs):
            # Synchronize all threads to ensure they use the same generation.
<<<<<<< HEAD
            while 1:
                if barrier.n_waiting == 0:
                    break
                await asyncio.sleep(0)
            raise AutoReconnect("mock SocketInfo.command error")

        for sock in pool.sockets:
            sock.command_async = mock_command
=======
            barrier.wait()
            raise AutoReconnect("mock Connection.command error")

        for sock in pool.conns:
            sock.command = mock_command
>>>>>>> b041ca5f

        def insert_command(i):
            try:
                client.test.command("insert", "test", documents=[{"i": i}])
            except AutoReconnect:
                pass

        threads = []
        for i in range(N_THREADS):
            threads.append(threading.Thread(target=insert_command, args=(i,)))
        for t in threads:
            t.start()
        for t in threads:
            t.join()

        # Expect a single pool reset for the network error
        self.assertEqual(starting_generation + 1, pool.gen.get_overall())

        # Server should be selectable.
        client.admin.command("ping")


class CMAPHeartbeatListener(HeartbeatEventListener, CMAPListener):
    pass


class TestPoolManagement(IntegrationTest):
    @client_context.require_failCommand_appName
    def test_pool_unpause(self):
        # This test implements the prose test "Connection Pool Management"
        listener = CMAPHeartbeatListener()
        client = single_client(
            appName="SDAMPoolManagementTest", heartbeatFrequencyMS=500, event_listeners=[listener]
        )
        self.addCleanup(client.close)
        # Assert that ConnectionPoolReadyEvent occurs after the first
        # ServerHeartbeatSucceededEvent.
        listener.wait_for_event(monitoring.PoolReadyEvent, 1)
        pool_ready = listener.events_by_type(monitoring.PoolReadyEvent)[0]
        hb_succeeded = listener.events_by_type(monitoring.ServerHeartbeatSucceededEvent)[0]
        self.assertGreater(listener.events.index(pool_ready), listener.events.index(hb_succeeded))

        listener.reset()
        fail_hello = {
            "mode": {"times": 2},
            "data": {
                "failCommands": [HelloCompat.LEGACY_CMD, "hello"],
                "errorCode": 1234,
                "appName": "SDAMPoolManagementTest",
            },
        }
        with self.fail_point(fail_hello):
            listener.wait_for_event(monitoring.ServerHeartbeatFailedEvent, 1)
            listener.wait_for_event(monitoring.PoolClearedEvent, 1)
            listener.wait_for_event(monitoring.ServerHeartbeatSucceededEvent, 1)
            listener.wait_for_event(monitoring.PoolReadyEvent, 1)


class TestServerMonitoringMode(IntegrationTest):
    @client_context.require_no_serverless
    @client_context.require_no_load_balancer
    def setUp(self):
        super().setUp()

    def test_rtt_connection_is_enabled_stream(self):
        client = rs_or_single_client(serverMonitoringMode="stream")
        self.addCleanup(client.close)
        client.admin.command("ping")

        def predicate():
            for _, server in client._topology._servers.items():
                monitor = server._monitor
                if not monitor._stream:
                    return False
                if client_context.version >= (4, 4):
                    if monitor._rtt_monitor._executor._thread is None:
                        return False
                else:
                    if monitor._rtt_monitor._executor._thread is not None:
                        return False
            return True

        wait_until(predicate, "find all RTT monitors")

    def test_rtt_connection_is_disabled_poll(self):
        client = rs_or_single_client(serverMonitoringMode="poll")
        self.addCleanup(client.close)
        self.assert_rtt_connection_is_disabled(client)

    def test_rtt_connection_is_disabled_auto(self):
        envs = [
            {"AWS_EXECUTION_ENV": "AWS_Lambda_python3.9"},
            {"FUNCTIONS_WORKER_RUNTIME": "python"},
            {"K_SERVICE": "gcpservicename"},
            {"FUNCTION_NAME": "gcpfunctionname"},
            {"VERCEL": "1"},
        ]
        for env in envs:
            with patch.dict("os.environ", env):
                client = rs_or_single_client(serverMonitoringMode="auto")
                self.addCleanup(client.close)
                self.assert_rtt_connection_is_disabled(client)

    def assert_rtt_connection_is_disabled(self, client):
        client.admin.command("ping")
        for _, server in client._topology._servers.items():
            monitor = server._monitor
            self.assertFalse(monitor._stream)
            self.assertIsNone(monitor._rtt_monitor._executor._thread)


class MockTCPHandler(socketserver.BaseRequestHandler):
    def handle(self):
        self.server.events.append("client connected")
        if self.request.recv(1024).strip():
            self.server.events.append("client hello received")
        self.request.close()


class TestHeartbeatStartOrdering(unittest.TestCase):
    def start_server(self, events):
        server = socketserver.TCPServer(("localhost", 9999), MockTCPHandler)
        server.events = events
        server.handle_request()
        server.server_close()

    def test_heartbeat_start_ordering(self):
        events = []
        listener = HeartbeatEventsListListener(events)
        server_thread = threading.Thread(target=self.start_server, args=(events,))
        server_thread.start()
        _c = MongoClient(
            "mongodb://localhost:9999", serverSelectionTimeoutMS=500, event_listeners=(listener,)
        )
        server_thread.join()
        listener.wait_for_event(ServerHeartbeatStartedEvent, 1)
        listener.wait_for_event(ServerHeartbeatFailedEvent, 1)

        self.assertEqual(
            events,
            [
                "serverHeartbeatStartedEvent",
                "client connected",
                "client hello received",
                "serverHeartbeatFailedEvent",
            ],
        )


# Generate unified tests.
globals().update(generate_test_classes(os.path.join(SDAM_PATH, "unified"), module=__name__))


if __name__ == "__main__":
    unittest.main()<|MERGE_RESOLUTION|>--- conflicted
+++ resolved
@@ -285,7 +285,6 @@
 
         async def mock_command(*args, **kwargs):
             # Synchronize all threads to ensure they use the same generation.
-<<<<<<< HEAD
             while 1:
                 if barrier.n_waiting == 0:
                     break
@@ -294,13 +293,6 @@
 
         for sock in pool.sockets:
             sock.command_async = mock_command
-=======
-            barrier.wait()
-            raise AutoReconnect("mock Connection.command error")
-
-        for sock in pool.conns:
-            sock.command = mock_command
->>>>>>> b041ca5f
 
         def insert_command(i):
             try:
