# Copyright 2017 MongoDB, Inc.
#
# Licensed under the Apache License, Version 2.0 (the "License");
# you may not use this file except in compliance with the License.
# You may obtain a copy of the License at
#
# http://www.apache.org/licenses/LICENSE-2.0
#
# Unless required by applicable law or agreed to in writing, software
# distributed under the License is distributed on an "AS IS" BASIS,
# WITHOUT WARRANTIES OR CONDITIONS OF ANY KIND, either express or implied.
# See the License for the specific language governing permissions and
# limitations under the License.

"""Test retryable writes."""
from __future__ import annotations

import copy
import pprint
import sys
import threading

sys.path[0:0] = [""]

from test import IntegrationTest, SkipTest, client_context, client_knobs, unittest
from test.utils import (
    CMAPListener,
    DeprecationFilter,
    EventListener,
    OvertCommandListener,
    rs_or_single_client,
    set_fail_point,
)
<<<<<<< HEAD
from test.utils_spec_runner import SpecRunner, SpecTestCreator
=======
>>>>>>> e683b81b
from test.version import Version

from bson.codec_options import DEFAULT_CODEC_OPTIONS
from bson.int64 import Int64
from bson.raw_bson import RawBSONDocument
from bson.son import SON
from pymongo.errors import (
    AutoReconnect,
    ConnectionFailure,
    OperationFailure,
    ServerSelectionTimeoutError,
    WriteConcernError,
)
from pymongo.monitoring import (
    CommandSucceededEvent,
    ConnectionCheckedOutEvent,
    ConnectionCheckOutFailedEvent,
    ConnectionCheckOutFailedReason,
    PoolClearedEvent,
)
from pymongo.operations import (
    DeleteMany,
    DeleteOne,
    InsertOne,
    ReplaceOne,
    UpdateMany,
    UpdateOne,
)
from pymongo.synchronous.mongo_client import MongoClient
from pymongo.write_concern import WriteConcern


class InsertEventListener(EventListener):
    def succeeded(self, event: CommandSucceededEvent) -> None:
        super().succeeded(event)
        if (
            event.command_name == "insert"
            and event.reply.get("writeConcernError", {}).get("code", None) == 91
        ):
            client_context.client.admin.command(
                {
                    "configureFailPoint": "failCommand",
                    "mode": {"times": 1},
                    "data": {
                        "errorCode": 10107,
                        "errorLabels": ["RetryableWriteError", "NoWritesPerformed"],
                        "failCommands": ["insert"],
                    },
                }
            )


def retryable_single_statement_ops(coll):
    return [
        (coll.bulk_write, [[InsertOne({}), InsertOne({})]], {}),
        (coll.bulk_write, [[InsertOne({}), InsertOne({})]], {"ordered": False}),
        (coll.bulk_write, [[ReplaceOne({}, {"a1": 1})]], {}),
        (coll.bulk_write, [[ReplaceOne({}, {"a2": 1}), ReplaceOne({}, {"a3": 1})]], {}),
        (
            coll.bulk_write,
            [[UpdateOne({}, {"$set": {"a4": 1}}), UpdateOne({}, {"$set": {"a5": 1}})]],
            {},
        ),
        (coll.bulk_write, [[DeleteOne({})]], {}),
        (coll.bulk_write, [[DeleteOne({}), DeleteOne({})]], {}),
        (coll.insert_one, [{}], {}),
        (coll.insert_many, [[{}, {}]], {}),
        (coll.replace_one, [{}, {"a6": 1}], {}),
        (coll.update_one, [{}, {"$set": {"a7": 1}}], {}),
        (coll.delete_one, [{}], {}),
        (coll.find_one_and_replace, [{}, {"a8": 1}], {}),
        (coll.find_one_and_update, [{}, {"$set": {"a9": 1}}], {}),
        (coll.find_one_and_delete, [{}, {"a10": 1}], {}),
    ]


def non_retryable_single_statement_ops(coll):
    return [
        (
            coll.bulk_write,
            [[UpdateOne({}, {"$set": {"a": 1}}), UpdateMany({}, {"$set": {"a": 1}})]],
            {},
        ),
        (coll.bulk_write, [[DeleteOne({}), DeleteMany({})]], {}),
        (coll.update_many, [{}, {"$set": {"a": 1}}], {}),
        (coll.delete_many, [{}], {}),
    ]


class IgnoreDeprecationsTest(IntegrationTest):
    RUN_ON_LOAD_BALANCER = True
    RUN_ON_SERVERLESS = True
    deprecation_filter: DeprecationFilter

    @classmethod
    def setUpClass(cls):
        super().setUpClass()
        cls.deprecation_filter = DeprecationFilter()

    @classmethod
    def tearDownClass(cls):
        cls.deprecation_filter.stop()
        super().tearDownClass()


class TestRetryableWritesMMAPv1(IgnoreDeprecationsTest):
    knobs: client_knobs

    @classmethod
    def setUpClass(cls):
        super().setUpClass()
        # Speed up the tests by decreasing the heartbeat frequency.
        cls.knobs = client_knobs(heartbeat_frequency=0.1, min_heartbeat_interval=0.1)
        cls.knobs.enable()
        cls.client = rs_or_single_client(retryWrites=True)
        cls.db = cls.client.pymongo_test

    @classmethod
    def tearDownClass(cls):
        cls.knobs.disable()
        cls.client.close()
        super().tearDownClass()

    @client_context.require_no_standalone
    def test_actionable_error_message(self):
        if client_context.storage_engine != "mmapv1":
            raise SkipTest("This cluster is not running MMAPv1")

        expected_msg = (
            "This MongoDB deployment does not support retryable "
            "writes. Please add retryWrites=false to your "
            "connection string."
        )
        for method, args, kwargs in retryable_single_statement_ops(self.db.retryable_write_test):
            with self.assertRaisesRegex(OperationFailure, expected_msg):
                method(*args, **kwargs)


class TestRetryableWrites(IgnoreDeprecationsTest):
    listener: OvertCommandListener
    knobs: client_knobs

    @classmethod
    @client_context.require_no_mmap
    def setUpClass(cls):
        super().setUpClass()
        # Speed up the tests by decreasing the heartbeat frequency.
        cls.knobs = client_knobs(heartbeat_frequency=0.1, min_heartbeat_interval=0.1)
        cls.knobs.enable()
        cls.listener = OvertCommandListener()
        cls.client = rs_or_single_client(retryWrites=True, event_listeners=[cls.listener])
        cls.db = cls.client.pymongo_test

    @classmethod
    def tearDownClass(cls):
        cls.knobs.disable()
        cls.client.close()
        super().tearDownClass()

    def setUp(self):
        if client_context.is_rs and client_context.test_commands_enabled:
            self.client.admin.command(
                SON([("configureFailPoint", "onPrimaryTransactionalWrite"), ("mode", "alwaysOn")])
            )

    def tearDown(self):
        if client_context.is_rs and client_context.test_commands_enabled:
            self.client.admin.command(
                SON([("configureFailPoint", "onPrimaryTransactionalWrite"), ("mode", "off")])
            )

    def test_supported_single_statement_no_retry(self):
        listener = OvertCommandListener()
        client = rs_or_single_client(retryWrites=False, event_listeners=[listener])
        self.addCleanup(client.close)
        for method, args, kwargs in retryable_single_statement_ops(client.db.retryable_write_test):
            msg = f"{method.__name__}(*{args!r}, **{kwargs!r})"
            listener.reset()
            method(*args, **kwargs)
            for event in listener.started_events:
                self.assertNotIn(
                    "txnNumber",
                    event.command,
                    f"{msg} sent txnNumber with {event.command_name}",
                )

    @client_context.require_no_standalone
    def test_supported_single_statement_supported_cluster(self):
        for method, args, kwargs in retryable_single_statement_ops(self.db.retryable_write_test):
            msg = f"{method.__name__}(*{args!r}, **{kwargs!r})"
            self.listener.reset()
            method(*args, **kwargs)
            commands_started = self.listener.started_events
            self.assertEqual(len(self.listener.succeeded_events), 1, msg)
            first_attempt = commands_started[0]
            self.assertIn(
                "lsid",
                first_attempt.command,
                f"{msg} sent no lsid with {first_attempt.command_name}",
            )
            initial_session_id = first_attempt.command["lsid"]
            self.assertIn(
                "txnNumber",
                first_attempt.command,
                f"{msg} sent no txnNumber with {first_attempt.command_name}",
            )

            # There should be no retry when the failpoint is not active.
            if client_context.is_mongos or not client_context.test_commands_enabled:
                self.assertEqual(len(commands_started), 1)
                continue

            initial_transaction_id = first_attempt.command["txnNumber"]
            retry_attempt = commands_started[1]
            self.assertIn(
                "lsid",
                retry_attempt.command,
                f"{msg} sent no lsid with {first_attempt.command_name}",
            )
            self.assertEqual(retry_attempt.command["lsid"], initial_session_id, msg)
            self.assertIn(
                "txnNumber",
                retry_attempt.command,
                f"{msg} sent no txnNumber with {first_attempt.command_name}",
            )
            self.assertEqual(retry_attempt.command["txnNumber"], initial_transaction_id, msg)

    def test_supported_single_statement_unsupported_cluster(self):
        if client_context.is_rs or client_context.is_mongos:
            raise SkipTest("This cluster supports retryable writes")

        for method, args, kwargs in retryable_single_statement_ops(self.db.retryable_write_test):
            msg = f"{method.__name__}(*{args!r}, **{kwargs!r})"
            self.listener.reset()
            method(*args, **kwargs)

            for event in self.listener.started_events:
                self.assertNotIn(
                    "txnNumber",
                    event.command,
                    f"{msg} sent txnNumber with {event.command_name}",
                )

    def test_unsupported_single_statement(self):
        coll = self.db.retryable_write_test
        coll.insert_many([{}, {}])
        coll_w0 = coll.with_options(write_concern=WriteConcern(w=0))
        for method, args, kwargs in non_retryable_single_statement_ops(
            coll
        ) + retryable_single_statement_ops(coll_w0):
            msg = f"{method.__name__}(*{args!r}, **{kwargs!r})"
            self.listener.reset()
            method(*args, **kwargs)
            started_events = self.listener.started_events
            self.assertEqual(len(self.listener.succeeded_events), len(started_events), msg)
            self.assertEqual(len(self.listener.failed_events), 0, msg)
            for event in started_events:
                self.assertNotIn(
                    "txnNumber",
                    event.command,
                    f"{msg} sent txnNumber with {event.command_name}",
                )

    def test_server_selection_timeout_not_retried(self):
        """A ServerSelectionTimeoutError is not retried."""
        listener = OvertCommandListener()
        client = MongoClient(
            "somedomainthatdoesntexist.org",
            serverSelectionTimeoutMS=1,
            retryWrites=True,
            event_listeners=[listener],
        )
        for method, args, kwargs in retryable_single_statement_ops(client.db.retryable_write_test):
            msg = f"{method.__name__}(*{args!r}, **{kwargs!r})"
            listener.reset()
            with self.assertRaises(ServerSelectionTimeoutError, msg=msg):
                method(*args, **kwargs)
            self.assertEqual(len(listener.started_events), 0, msg)

    @client_context.require_replica_set
    @client_context.require_test_commands
    def test_retry_timeout_raises_original_error(self):
        """A ServerSelectionTimeoutError on the retry attempt raises the
        original error.
        """
        listener = OvertCommandListener()
        client = rs_or_single_client(retryWrites=True, event_listeners=[listener])
        self.addCleanup(client.close)
        topology = client._topology
        select_server = topology.select_server

        def mock_select_server(*args, **kwargs):
            server = select_server(*args, **kwargs)

            def raise_error(*args, **kwargs):
                raise ServerSelectionTimeoutError("No primary available for writes")

            # Raise ServerSelectionTimeout on the retry attempt.
            topology.select_server = raise_error
            return server

        for method, args, kwargs in retryable_single_statement_ops(client.db.retryable_write_test):
            msg = f"{method.__name__}(*{args!r}, **{kwargs!r})"
            listener.reset()
            topology.select_server = mock_select_server
            with self.assertRaises(ConnectionFailure, msg=msg):
                method(*args, **kwargs)
            self.assertEqual(len(listener.started_events), 1, msg)

    @client_context.require_replica_set
    @client_context.require_test_commands
    def test_batch_splitting(self):
        """Test retry succeeds after failures during batch splitting."""
        large = "s" * 1024 * 1024 * 15
        coll = self.db.retryable_write_test
        coll.delete_many({})
        self.listener.reset()
        bulk_result = coll.bulk_write(
            [
                InsertOne({"_id": 1, "l": large}),
                InsertOne({"_id": 2, "l": large}),
                InsertOne({"_id": 3, "l": large}),
                UpdateOne({"_id": 1, "l": large}, {"$unset": {"l": 1}, "$inc": {"count": 1}}),
                UpdateOne({"_id": 2, "l": large}, {"$set": {"foo": "bar"}}),
                DeleteOne({"l": large}),
                DeleteOne({"l": large}),
            ]
        )
        # Each command should fail and be retried.
        # With OP_MSG 3 inserts are one batch. 2 updates another.
        # 2 deletes a third.
        self.assertEqual(len(self.listener.started_events), 6)
        self.assertEqual(coll.find_one(), {"_id": 1, "count": 1})
        # Assert the final result
        expected_result = {
            "writeErrors": [],
            "writeConcernErrors": [],
            "nInserted": 3,
            "nUpserted": 0,
            "nMatched": 2,
            "nModified": 2,
            "nRemoved": 2,
            "upserted": [],
        }
        self.assertEqual(bulk_result.bulk_api_result, expected_result)

    @client_context.require_replica_set
    @client_context.require_test_commands
    def test_batch_splitting_retry_fails(self):
        """Test retry fails during batch splitting."""
        large = "s" * 1024 * 1024 * 15
        coll = self.db.retryable_write_test
        coll.delete_many({})
        self.client.admin.command(
            SON(
                [
                    ("configureFailPoint", "onPrimaryTransactionalWrite"),
                    ("mode", {"skip": 3}),  # The number of _documents_ to skip.
                    ("data", {"failBeforeCommitExceptionCode": 1}),
                ]
            )
        )
        self.listener.reset()
        with self.client.start_session() as session:
            initial_txn = session._transaction_id
            try:
                coll.bulk_write(
                    [
                        InsertOne({"_id": 1, "l": large}),
                        InsertOne({"_id": 2, "l": large}),
                        InsertOne({"_id": 3, "l": large}),
                        InsertOne({"_id": 4, "l": large}),
                    ],
                    session=session,
                )
            except ConnectionFailure:
                pass
            else:
                self.fail("bulk_write should have failed")

            started = self.listener.started_events
            self.assertEqual(len(started), 3)
            self.assertEqual(len(self.listener.succeeded_events), 1)
            expected_txn = Int64(initial_txn + 1)
            self.assertEqual(started[0].command["txnNumber"], expected_txn)
            self.assertEqual(started[0].command["lsid"], session.session_id)
            expected_txn = Int64(initial_txn + 2)
            self.assertEqual(started[1].command["txnNumber"], expected_txn)
            self.assertEqual(started[1].command["lsid"], session.session_id)
            started[1].command.pop("$clusterTime")
            started[2].command.pop("$clusterTime")
            self.assertEqual(started[1].command, started[2].command)
            final_txn = session._transaction_id
            self.assertEqual(final_txn, expected_txn)
        self.assertEqual(coll.find_one(projection={"_id": True}), {"_id": 1})

    @client_context.require_multiple_mongoses
    @client_context.require_failCommand_fail_point
    def test_retryable_writes_in_sharded_cluster_multiple_available(self):
        fail_command = {
            "configureFailPoint": "failCommand",
            "mode": {"times": 1},
            "data": {
                "failCommands": ["insert"],
                "closeConnection": True,
                "appName": "retryableWriteTest",
            },
        }

        mongos_clients = []

        for mongos in client_context.mongos_seeds().split(","):
            client = rs_or_single_client(mongos)
            set_fail_point(client, fail_command)
            self.addCleanup(client.close)
            mongos_clients.append(client)

        listener = OvertCommandListener()
        client = rs_or_single_client(
            client_context.mongos_seeds(),
            appName="retryableWriteTest",
            event_listeners=[listener],
            retryWrites=True,
        )

        with self.assertRaises(AutoReconnect):
            client.t.t.insert_one({"x": 1})

        # Disable failpoints on each mongos
        for client in mongos_clients:
            fail_command["mode"] = "off"
            set_fail_point(client, fail_command)

        self.assertEqual(len(listener.failed_events), 2)
        self.assertEqual(len(listener.succeeded_events), 0)


class TestWriteConcernError(IntegrationTest):
    RUN_ON_LOAD_BALANCER = True
    RUN_ON_SERVERLESS = True
    fail_insert: dict

    @classmethod
    @client_context.require_replica_set
    @client_context.require_no_mmap
    @client_context.require_failCommand_fail_point
    def setUpClass(cls):
        super().setUpClass()
        cls.fail_insert = {
            "configureFailPoint": "failCommand",
            "mode": {"times": 2},
            "data": {
                "failCommands": ["insert"],
                "writeConcernError": {"code": 91, "errmsg": "Replication is being shut down"},
            },
        }

    @client_context.require_version_min(4, 0)
    @client_knobs(heartbeat_frequency=0.05, min_heartbeat_interval=0.05)
    def test_RetryableWriteError_error_label(self):
        listener = OvertCommandListener()
        client = rs_or_single_client(retryWrites=True, event_listeners=[listener])
        self.addCleanup(client.close)

        # Ensure collection exists.
        client.pymongo_test.testcoll.insert_one({})

        with self.fail_point(self.fail_insert):
            with self.assertRaises(WriteConcernError) as cm:
                client.pymongo_test.testcoll.insert_one({})
            self.assertTrue(cm.exception.has_error_label("RetryableWriteError"))

        if client_context.version >= Version(4, 4):
            # In MongoDB 4.4+ we rely on the server returning the error label.
            self.assertIn("RetryableWriteError", listener.succeeded_events[-1].reply["errorLabels"])

    @client_context.require_version_min(4, 4)
    def test_RetryableWriteError_error_label_RawBSONDocument(self):
        # using RawBSONDocument should not cause errorLabel parsing to fail
        with self.fail_point(self.fail_insert):
            with self.client.start_session() as s:
                s._start_retryable_write()
                result = self.client.pymongo_test.command(
                    "insert",
                    "testcoll",
                    documents=[{"_id": 1}],
                    txnNumber=s._transaction_id,
                    session=s,
                    codec_options=DEFAULT_CODEC_OPTIONS.with_options(
                        document_class=RawBSONDocument
                    ),
                )

        self.assertIn("writeConcernError", result)
        self.assertIn("RetryableWriteError", result["errorLabels"])


class InsertThread(threading.Thread):
    def __init__(self, collection):
        super().__init__()
        self.daemon = True
        self.collection = collection
        self.passed = False

    def run(self):
        self.collection.insert_one({})
        self.passed = True


class TestPoolPausedError(IntegrationTest):
    # Pools don't get paused in load balanced mode.
    RUN_ON_LOAD_BALANCER = False
    RUN_ON_SERVERLESS = False

    @client_context.require_failCommand_blockConnection
    @client_context.require_retryable_writes
    @client_knobs(heartbeat_frequency=0.05, min_heartbeat_interval=0.05)
    def test_pool_paused_error_is_retryable(self):
        cmap_listener = CMAPListener()
        cmd_listener = OvertCommandListener()
        client = rs_or_single_client(maxPoolSize=1, event_listeners=[cmap_listener, cmd_listener])
        self.addCleanup(client.close)
        for _ in range(10):
            cmap_listener.reset()
            cmd_listener.reset()
            threads = [InsertThread(client.pymongo_test.test) for _ in range(2)]
            fail_command = {
                "mode": {"times": 1},
                "data": {
                    "failCommands": ["insert"],
                    "blockConnection": True,
                    "blockTimeMS": 1000,
                    "errorCode": 91,
                    "errorLabels": ["RetryableWriteError"],
                },
            }
            with self.fail_point(fail_command):
                for thread in threads:
                    thread.start()
                for thread in threads:
                    thread.join()
                for thread in threads:
                    self.assertTrue(thread.passed)
            # It's possible that SDAM can rediscover the server and mark the
            # pool ready before the thread in the wait queue has a chance
            # to run. Repeat the test until the thread actually encounters
            # a PoolClearedError.
            if cmap_listener.event_count(ConnectionCheckOutFailedEvent):
                break

        # Via CMAP monitoring, assert that the first check out succeeds.
        cmap_events = cmap_listener.events_by_type(
            (ConnectionCheckedOutEvent, ConnectionCheckOutFailedEvent, PoolClearedEvent)
        )
        msg = pprint.pformat(cmap_listener.events)
        self.assertIsInstance(cmap_events[0], ConnectionCheckedOutEvent, msg)
        self.assertIsInstance(cmap_events[1], PoolClearedEvent, msg)
        self.assertIsInstance(cmap_events[2], ConnectionCheckOutFailedEvent, msg)
        self.assertEqual(cmap_events[2].reason, ConnectionCheckOutFailedReason.CONN_ERROR, msg)
        self.assertIsInstance(cmap_events[3], ConnectionCheckedOutEvent, msg)

        # Connection check out failures are not reflected in command
        # monitoring because we only publish command events _after_ checking
        # out a connection.
        started = cmd_listener.started_events
        msg = pprint.pformat(cmd_listener.results)
        self.assertEqual(3, len(started), msg)
        succeeded = cmd_listener.succeeded_events
        self.assertEqual(2, len(succeeded), msg)
        failed = cmd_listener.failed_events
        self.assertEqual(1, len(failed), msg)

    @client_context.require_failCommand_fail_point
    @client_context.require_replica_set
    @client_context.require_version_min(
        6, 0, 0
    )  # the spec requires that this prose test only be run on 6.0+
    @client_knobs(heartbeat_frequency=0.05, min_heartbeat_interval=0.05)
    def test_returns_original_error_code(
        self,
    ):
        cmd_listener = InsertEventListener()
        client = rs_or_single_client(retryWrites=True, event_listeners=[cmd_listener])
        client.test.test.drop()
        self.addCleanup(client.close)
        cmd_listener.reset()
        client.admin.command(
            {
                "configureFailPoint": "failCommand",
                "mode": {"times": 1},
                "data": {
                    "writeConcernError": {
                        "code": 91,
                        "errorLabels": ["RetryableWriteError"],
                    },
                    "failCommands": ["insert"],
                },
            }
        )
        with self.assertRaises(WriteConcernError) as exc:
            client.test.test.insert_one({"_id": 1})
        self.assertEqual(exc.exception.code, 91)
        client.admin.command(
            {
                "configureFailPoint": "failCommand",
                "mode": "off",
            }
        )


# TODO: Make this a real integration test where we stepdown the primary.
class TestRetryableWritesTxnNumber(IgnoreDeprecationsTest):
    @client_context.require_replica_set
    @client_context.require_no_mmap
    def test_increment_transaction_id_without_sending_command(self):
        """Test that the txnNumber field is properly incremented, even when
        the first attempt fails before sending the command.
        """
        listener = OvertCommandListener()
        client = rs_or_single_client(retryWrites=True, event_listeners=[listener])
        self.addCleanup(client.close)
        topology = client._topology
        select_server = topology.select_server

        def raise_connection_err_select_server(*args, **kwargs):
            # Raise ConnectionFailure on the first attempt and perform
            # normal selection on the retry attempt.
            topology.select_server = select_server
            raise ConnectionFailure("Connection refused")

        for method, args, kwargs in retryable_single_statement_ops(client.db.retryable_write_test):
            listener.reset()
            topology.select_server = raise_connection_err_select_server
            with client.start_session() as session:
                kwargs = copy.deepcopy(kwargs)
                kwargs["session"] = session
                msg = f"{method.__name__}(*{args!r}, **{kwargs!r})"
                initial_txn_id = session._transaction_id

                # Each operation should fail on the first attempt and succeed
                # on the second.
                method(*args, **kwargs)
                self.assertEqual(len(listener.started_events), 1, msg)
                retry_cmd = listener.started_events[0].command
                sent_txn_id = retry_cmd["txnNumber"]
                final_txn_id = session._transaction_id
                self.assertEqual(Int64(initial_txn_id + 1), sent_txn_id, msg)
                self.assertEqual(sent_txn_id, final_txn_id, msg)


if __name__ == "__main__":
    unittest.main()<|MERGE_RESOLUTION|>--- conflicted
+++ resolved
@@ -31,10 +31,7 @@
     rs_or_single_client,
     set_fail_point,
 )
-<<<<<<< HEAD
 from test.utils_spec_runner import SpecRunner, SpecTestCreator
-=======
->>>>>>> e683b81b
 from test.version import Version
 
 from bson.codec_options import DEFAULT_CODEC_OPTIONS
