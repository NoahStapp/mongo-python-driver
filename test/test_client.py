# Copyright 2013-present MongoDB, Inc.
#
# Licensed under the Apache License, Version 2.0 (the "License");
# you may not use this file except in compliance with the License.
# You may obtain a copy of the License at
#
# http://www.apache.org/licenses/LICENSE-2.0
#
# Unless required by applicable law or agreed to in writing, software
# distributed under the License is distributed on an "AS IS" BASIS,
# WITHOUT WARRANTIES OR CONDITIONS OF ANY KIND, either express or implied.
# See the License for the specific language governing permissions and
# limitations under the License.

"""Test the mongo_client module."""
from __future__ import annotations

import _thread as thread
import asyncio
import base64
import contextlib
import copy
import datetime
import gc
import logging
import os
import re
import signal
import socket
import struct
import subprocess
import sys
import threading
import time
import uuid
from typing import Any, Iterable, Type, no_type_check
from unittest import mock
from unittest.mock import patch

import pytest

from bson.binary import CSHARP_LEGACY, JAVA_LEGACY, PYTHON_LEGACY, Binary, UuidRepresentation
from pymongo.operations import _Op

sys.path[0:0] = [""]

from test import (
    HAVE_IPADDRESS,
    IntegrationTest,
    MockClientTest,
    SkipTest,
    UnitTest,
    client_context,
    client_knobs,
    connected,
    db_pwd,
    db_user,
    remove_all_users,
    unittest,
)
from test.pymongo_mocks import MockClient
from test.test_binary import BinaryData
from test.utils import (
    assertRaisesExactly,
    get_pool,
    wait_until,
)
from test.utils_shared import (
    NTHREADS,
    CMAPListener,
    FunctionCallRecorder,
    delay,
    gevent_monkey_patched,
    is_greenthread_patched,
    lazy_client_trial,
    one,
)

import bson
import pymongo
from bson import encode
from bson.codec_options import (
    CodecOptions,
    DatetimeConversion,
    TypeEncoder,
    TypeRegistry,
)
from bson.son import SON
from bson.tz_util import utc
from pymongo import event_loggers, message, monitoring
from pymongo.client_options import ClientOptions
from pymongo.common import _UUID_REPRESENTATIONS, CONNECT_TIMEOUT, MIN_SUPPORTED_WIRE_VERSION, has_c
from pymongo.compression_support import _have_snappy, _have_zstd
from pymongo.driver_info import DriverInfo
from pymongo.errors import (
    AutoReconnect,
    ConfigurationError,
    ConnectionFailure,
    InvalidName,
    InvalidOperation,
    InvalidURI,
    NetworkTimeout,
    OperationFailure,
    ServerSelectionTimeoutError,
    WaitQueueTimeoutError,
    WriteConcernError,
)
from pymongo.monitoring import ServerHeartbeatListener, ServerHeartbeatStartedEvent
from pymongo.pool_options import _MAX_METADATA_SIZE, _METADATA, ENV_VAR_K8S, PoolOptions
from pymongo.read_preferences import ReadPreference
from pymongo.server_description import ServerDescription
from pymongo.server_selectors import readable_server_selector, writable_server_selector
from pymongo.server_type import SERVER_TYPE
from pymongo.synchronous.command_cursor import CommandCursor
from pymongo.synchronous.cursor import Cursor, CursorType
from pymongo.synchronous.database import Database
from pymongo.synchronous.helpers import next
from pymongo.synchronous.mongo_client import MongoClient
from pymongo.synchronous.pool import (
    Connection,
)
from pymongo.synchronous.settings import TOPOLOGY_TYPE
from pymongo.synchronous.topology import _ErrorContext
from pymongo.topology_description import TopologyDescription
from pymongo.write_concern import WriteConcern

_IS_SYNC = True


class ClientUnitTest(UnitTest):
    """MongoClient tests that don't require a server."""

    client: MongoClient

    def setUp(self) -> None:
        self.client = self.rs_or_single_client(connect=False, serverSelectionTimeoutMS=100)

    @pytest.fixture(autouse=True)
    def inject_fixtures(self, caplog):
        self._caplog = caplog

    def test_keyword_arg_defaults(self):
        client = self.simple_client(
            socketTimeoutMS=None,
            connectTimeoutMS=20000,
            waitQueueTimeoutMS=None,
            replicaSet=None,
            read_preference=ReadPreference.PRIMARY,
            ssl=False,
            tlsCertificateKeyFile=None,
            tlsAllowInvalidCertificates=True,
            tlsCAFile=None,
            connect=False,
            serverSelectionTimeoutMS=12000,
        )

        options = client.options
        pool_opts = options.pool_options
        self.assertEqual(None, pool_opts.socket_timeout)
        # socket.Socket.settimeout takes a float in seconds
        self.assertEqual(20.0, pool_opts.connect_timeout)
        self.assertEqual(None, pool_opts.wait_queue_timeout)
        self.assertEqual(None, pool_opts._ssl_context)
        self.assertEqual(None, options.replica_set_name)
        self.assertEqual(ReadPreference.PRIMARY, client.read_preference)
        self.assertAlmostEqual(12, client.options.server_selection_timeout)

    def test_connect_timeout(self):
        client = self.simple_client(connect=False, connectTimeoutMS=None, socketTimeoutMS=None)
        pool_opts = client.options.pool_options
        self.assertEqual(None, pool_opts.socket_timeout)
        self.assertEqual(None, pool_opts.connect_timeout)

        client = self.simple_client(connect=False, connectTimeoutMS=0, socketTimeoutMS=0)
        pool_opts = client.options.pool_options
        self.assertEqual(None, pool_opts.socket_timeout)
        self.assertEqual(None, pool_opts.connect_timeout)

        client = self.simple_client(
            "mongodb://localhost/?connectTimeoutMS=0&socketTimeoutMS=0", connect=False
        )
        pool_opts = client.options.pool_options
        self.assertEqual(None, pool_opts.socket_timeout)
        self.assertEqual(None, pool_opts.connect_timeout)

    def test_types(self):
        self.assertRaises(TypeError, MongoClient, 1)
        self.assertRaises(TypeError, MongoClient, 1.14)
        self.assertRaises(TypeError, MongoClient, "localhost", "27017")
        self.assertRaises(TypeError, MongoClient, "localhost", 1.14)
        self.assertRaises(TypeError, MongoClient, "localhost", [])

        self.assertRaises(ConfigurationError, MongoClient, [])

    def test_max_pool_size_zero(self):
        self.simple_client(maxPoolSize=0)

    def test_uri_detection(self):
        self.assertRaises(ConfigurationError, MongoClient, "/foo")
        self.assertRaises(ConfigurationError, MongoClient, "://")
        self.assertRaises(ConfigurationError, MongoClient, "foo/")

    def test_get_db(self):
        def make_db(base, name):
            return base[name]

        self.assertRaises(InvalidName, make_db, self.client, "")
        self.assertRaises(InvalidName, make_db, self.client, "te$t")
        self.assertRaises(InvalidName, make_db, self.client, "te.t")
        self.assertRaises(InvalidName, make_db, self.client, "te\\t")
        self.assertRaises(InvalidName, make_db, self.client, "te/t")
        self.assertRaises(InvalidName, make_db, self.client, "te st")

        self.assertTrue(isinstance(self.client.test, Database))
        self.assertEqual(self.client.test, self.client["test"])
        self.assertEqual(self.client.test, Database(self.client, "test"))

    def test_get_database(self):
        codec_options = CodecOptions(tz_aware=True)
        write_concern = WriteConcern(w=2, j=True)
        db = self.client.get_database("foo", codec_options, ReadPreference.SECONDARY, write_concern)
        self.assertEqual("foo", db.name)
        self.assertEqual(codec_options, db.codec_options)
        self.assertEqual(ReadPreference.SECONDARY, db.read_preference)
        self.assertEqual(write_concern, db.write_concern)

    def test_getattr(self):
        self.assertTrue(isinstance(self.client["_does_not_exist"], Database))

        with self.assertRaises(AttributeError) as context:
            self.client._does_not_exist

        # Message should be:
        # "AttributeError: MongoClient has no attribute '_does_not_exist'. To
        # access the _does_not_exist database, use client['_does_not_exist']".
        self.assertIn("has no attribute '_does_not_exist'", str(context.exception))

    def test_iteration(self):
        client = self.client
        msg = "'MongoClient' object is not iterable"
        # Iteration fails
        with self.assertRaisesRegex(TypeError, msg):
            for _ in client:  # type: ignore[misc] # error: "None" not callable  [misc]
                break
        # Index fails
        with self.assertRaises(TypeError):
            _ = client[0]
        # next fails
        with self.assertRaisesRegex(TypeError, "'MongoClient' object is not iterable"):
            _ = next(client)
        # .next() fails
        with self.assertRaisesRegex(TypeError, "'MongoClient' object is not iterable"):
            _ = client.next()
        # Do not implement typing.Iterable.
        self.assertNotIsInstance(client, Iterable)

    def test_get_default_database(self):
        c = self.rs_or_single_client(
            "mongodb://%s:%d/foo" % (client_context.host, client_context.port),
            connect=False,
        )
        self.assertEqual(Database(c, "foo"), c.get_default_database())
        # Test that default doesn't override the URI value.
        self.assertEqual(Database(c, "foo"), c.get_default_database("bar"))

        codec_options = CodecOptions(tz_aware=True)
        write_concern = WriteConcern(w=2, j=True)
        db = c.get_default_database(None, codec_options, ReadPreference.SECONDARY, write_concern)
        self.assertEqual("foo", db.name)
        self.assertEqual(codec_options, db.codec_options)
        self.assertEqual(ReadPreference.SECONDARY, db.read_preference)
        self.assertEqual(write_concern, db.write_concern)

        c = self.rs_or_single_client(
            "mongodb://%s:%d/" % (client_context.host, client_context.port),
            connect=False,
        )
        self.assertEqual(Database(c, "foo"), c.get_default_database("foo"))

    def test_get_default_database_error(self):
        # URI with no database.
        c = self.rs_or_single_client(
            "mongodb://%s:%d/" % (client_context.host, client_context.port),
            connect=False,
        )
        self.assertRaises(ConfigurationError, c.get_default_database)

    def test_get_default_database_with_authsource(self):
        # Ensure we distinguish database name from authSource.
        uri = "mongodb://%s:%d/foo?authSource=src" % (
            client_context.host,
            client_context.port,
        )
        c = self.rs_or_single_client(uri, connect=False)
        self.assertEqual(Database(c, "foo"), c.get_default_database())

    def test_get_database_default(self):
        c = self.rs_or_single_client(
            "mongodb://%s:%d/foo" % (client_context.host, client_context.port),
            connect=False,
        )
        self.assertEqual(Database(c, "foo"), c.get_database())

    def test_get_database_default_error(self):
        # URI with no database.
        c = self.rs_or_single_client(
            "mongodb://%s:%d/" % (client_context.host, client_context.port),
            connect=False,
        )
        self.assertRaises(ConfigurationError, c.get_database)

    def test_get_database_default_with_authsource(self):
        # Ensure we distinguish database name from authSource.
        uri = "mongodb://%s:%d/foo?authSource=src" % (
            client_context.host,
            client_context.port,
        )
        c = self.rs_or_single_client(uri, connect=False)
        self.assertEqual(Database(c, "foo"), c.get_database())

    def test_primary_read_pref_with_tags(self):
        # No tags allowed with "primary".
        with self.assertRaises(ConfigurationError):
            self.single_client("mongodb://host/?readpreferencetags=dc:east")

        with self.assertRaises(ConfigurationError):
            self.single_client("mongodb://host/?readpreference=primary&readpreferencetags=dc:east")

    def test_read_preference(self):
        c = self.rs_or_single_client(
            "mongodb://host", connect=False, readpreference=ReadPreference.NEAREST.mongos_mode
        )
        self.assertEqual(c.read_preference, ReadPreference.NEAREST)

    def test_metadata(self):
        metadata = copy.deepcopy(_METADATA)
        if has_c():
            metadata["driver"]["name"] = "PyMongo|c"
        else:
            metadata["driver"]["name"] = "PyMongo"
        metadata["application"] = {"name": "foobar"}
        client = self.simple_client("mongodb://foo:27017/?appname=foobar&connect=false")
        options = client.options
        self.assertEqual(options.pool_options.metadata, metadata)
        client = self.simple_client("foo", 27017, appname="foobar", connect=False)
        options = client.options
        self.assertEqual(options.pool_options.metadata, metadata)
        # No error
        self.simple_client(appname="x" * 128)
        with self.assertRaises(ValueError):
            self.simple_client(appname="x" * 129)
        # Bad "driver" options.
        self.assertRaises(TypeError, DriverInfo, "Foo", 1, "a")
        self.assertRaises(TypeError, DriverInfo, version="1", platform="a")
        self.assertRaises(TypeError, DriverInfo)
        with self.assertRaises(TypeError):
            self.simple_client(driver=1)
        with self.assertRaises(TypeError):
            self.simple_client(driver="abc")
        with self.assertRaises(TypeError):
            self.simple_client(driver=("Foo", "1", "a"))
        # Test appending to driver info.
        if has_c():
            metadata["driver"]["name"] = "PyMongo|c|FooDriver"
        else:
            metadata["driver"]["name"] = "PyMongo|FooDriver"
        metadata["driver"]["version"] = "{}|1.2.3".format(_METADATA["driver"]["version"])
        client = self.simple_client(
            "foo",
            27017,
            appname="foobar",
            driver=DriverInfo("FooDriver", "1.2.3", None),
            connect=False,
        )
        options = client.options
        self.assertEqual(options.pool_options.metadata, metadata)
        metadata["platform"] = "{}|FooPlatform".format(_METADATA["platform"])
        client = self.simple_client(
            "foo",
            27017,
            appname="foobar",
            driver=DriverInfo("FooDriver", "1.2.3", "FooPlatform"),
            connect=False,
        )
        options = client.options
        self.assertEqual(options.pool_options.metadata, metadata)
        # Test truncating driver info metadata.
        client = self.simple_client(
            driver=DriverInfo(name="s" * _MAX_METADATA_SIZE),
            connect=False,
        )
        options = client.options
        self.assertLessEqual(
            len(bson.encode(options.pool_options.metadata)),
            _MAX_METADATA_SIZE,
        )
        client = self.simple_client(
            driver=DriverInfo(name="s" * _MAX_METADATA_SIZE, version="s" * _MAX_METADATA_SIZE),
            connect=False,
        )
        options = client.options
        self.assertLessEqual(
            len(bson.encode(options.pool_options.metadata)),
            _MAX_METADATA_SIZE,
        )

    @mock.patch.dict("os.environ", {ENV_VAR_K8S: "1"})
    def test_container_metadata(self):
        metadata = copy.deepcopy(_METADATA)
        metadata["driver"]["name"] = "PyMongo"
        metadata["env"] = {}
        metadata["env"]["container"] = {"orchestrator": "kubernetes"}
        client = self.simple_client("mongodb://foo:27017/?appname=foobar&connect=false")
        options = client.options
        self.assertEqual(options.pool_options.metadata["env"], metadata["env"])

    def test_kwargs_codec_options(self):
        class MyFloatType:
            def __init__(self, x):
                self.__x = x

            @property
            def x(self):
                return self.__x

        class MyFloatAsIntEncoder(TypeEncoder):
            python_type = MyFloatType

            def transform_python(self, value):
                return int(value)

        # Ensure codec options are passed in correctly
        document_class: Type[SON] = SON
        type_registry = TypeRegistry([MyFloatAsIntEncoder()])
        tz_aware = True
        uuid_representation_label = "javaLegacy"
        unicode_decode_error_handler = "ignore"
        tzinfo = utc
        c = self.simple_client(
            document_class=document_class,
            type_registry=type_registry,
            tz_aware=tz_aware,
            uuidrepresentation=uuid_representation_label,
            unicode_decode_error_handler=unicode_decode_error_handler,
            tzinfo=tzinfo,
            connect=False,
        )
        self.assertEqual(c.codec_options.document_class, document_class)
        self.assertEqual(c.codec_options.type_registry, type_registry)
        self.assertEqual(c.codec_options.tz_aware, tz_aware)
        self.assertEqual(
            c.codec_options.uuid_representation,
            _UUID_REPRESENTATIONS[uuid_representation_label],
        )
        self.assertEqual(c.codec_options.unicode_decode_error_handler, unicode_decode_error_handler)
        self.assertEqual(c.codec_options.tzinfo, tzinfo)

    def test_uri_codec_options(self):
        # Ensure codec options are passed in correctly
        uuid_representation_label = "javaLegacy"
        unicode_decode_error_handler = "ignore"
        datetime_conversion = "DATETIME_CLAMP"
        uri = (
            "mongodb://%s:%d/foo?tz_aware=true&uuidrepresentation="
            "%s&unicode_decode_error_handler=%s"
            "&datetime_conversion=%s"
            % (
                client_context.host,
                client_context.port,
                uuid_representation_label,
                unicode_decode_error_handler,
                datetime_conversion,
            )
        )
        c = self.simple_client(uri, connect=False)
        self.assertEqual(c.codec_options.tz_aware, True)
        self.assertEqual(
            c.codec_options.uuid_representation,
            _UUID_REPRESENTATIONS[uuid_representation_label],
        )
        self.assertEqual(c.codec_options.unicode_decode_error_handler, unicode_decode_error_handler)
        self.assertEqual(
            c.codec_options.datetime_conversion, DatetimeConversion[datetime_conversion]
        )

        # Change the passed datetime_conversion to a number and re-assert.
        uri = uri.replace(datetime_conversion, f"{int(DatetimeConversion[datetime_conversion])}")
        c = self.simple_client(uri, connect=False)
        self.assertEqual(
            c.codec_options.datetime_conversion, DatetimeConversion[datetime_conversion]
        )

    def test_uri_option_precedence(self):
        # Ensure kwarg options override connection string options.
        uri = "mongodb://localhost/?ssl=true&replicaSet=name&readPreference=primary"
        c = self.simple_client(
            uri, ssl=False, replicaSet="newname", readPreference="secondaryPreferred"
        )
        clopts = c.options
        opts = clopts._options

        self.assertEqual(opts["tls"], False)
        self.assertEqual(clopts.replica_set_name, "newname")
        self.assertEqual(clopts.read_preference, ReadPreference.SECONDARY_PREFERRED)

    def test_connection_timeout_ms_propagates_to_DNS_resolver(self):
        # Patch the resolver.
        from pymongo.synchronous.srv_resolver import _resolve

        patched_resolver = FunctionCallRecorder(_resolve)
        pymongo.synchronous.srv_resolver._resolve = patched_resolver

        def reset_resolver():
            pymongo.synchronous.srv_resolver._resolve = _resolve

        self.addCleanup(reset_resolver)

        # Setup.
        base_uri = "mongodb+srv://test5.test.build.10gen.cc"
        connectTimeoutMS = 5000
        expected_kw_value = 5.0
        uri_with_timeout = base_uri + "/?connectTimeoutMS=6000"
        expected_uri_value = 6.0

        def test_scenario(args, kwargs, expected_value):
            patched_resolver.reset()
            self.simple_client(*args, **kwargs)
            for _, kw in patched_resolver.call_list():
                self.assertAlmostEqual(kw["lifetime"], expected_value)

        # No timeout specified.
        test_scenario((base_uri,), {}, CONNECT_TIMEOUT)

        # Timeout only specified in connection string.
        test_scenario((uri_with_timeout,), {}, expected_uri_value)

        # Timeout only specified in keyword arguments.
        kwarg = {"connectTimeoutMS": connectTimeoutMS}
        test_scenario((base_uri,), kwarg, expected_kw_value)

        # Timeout specified in both kwargs and connection string.
        test_scenario((uri_with_timeout,), kwarg, expected_kw_value)

    def test_uri_security_options(self):
        # Ensure that we don't silently override security-related options.
        with self.assertRaises(InvalidURI):
            self.simple_client("mongodb://localhost/?ssl=true", tls=False, connect=False)

        # Matching SSL and TLS options should not cause errors.
        c = self.simple_client("mongodb://localhost/?ssl=false", tls=False, connect=False)
        self.assertEqual(c.options._options["tls"], False)

        # Conflicting tlsInsecure options should raise an error.
        with self.assertRaises(InvalidURI):
            self.simple_client(
                "mongodb://localhost/?tlsInsecure=true",
                connect=False,
                tlsAllowInvalidHostnames=True,
            )

        # Conflicting legacy tlsInsecure options should also raise an error.
        with self.assertRaises(InvalidURI):
            self.simple_client(
                "mongodb://localhost/?tlsInsecure=true",
                connect=False,
                tlsAllowInvalidCertificates=False,
            )

        # Conflicting kwargs should raise InvalidURI
        with self.assertRaises(InvalidURI):
            self.simple_client(ssl=True, tls=False)

    def test_event_listeners(self):
        c = self.simple_client(event_listeners=[], connect=False)
        self.assertEqual(c.options.event_listeners, [])
        listeners = [
            event_loggers.CommandLogger(),
            event_loggers.HeartbeatLogger(),
            event_loggers.ServerLogger(),
            event_loggers.TopologyLogger(),
            event_loggers.ConnectionPoolLogger(),
        ]
        c = self.simple_client(event_listeners=listeners, connect=False)
        self.assertEqual(c.options.event_listeners, listeners)

    def test_client_options(self):
        c = self.simple_client(connect=False)
        self.assertIsInstance(c.options, ClientOptions)
        self.assertIsInstance(c.options.pool_options, PoolOptions)
        self.assertEqual(c.options.server_selection_timeout, 30)
        self.assertEqual(c.options.pool_options.max_idle_time_seconds, None)
        self.assertIsInstance(c.options.retry_writes, bool)
        self.assertIsInstance(c.options.retry_reads, bool)

    def test_validate_suggestion(self):
        """Validate kwargs in constructor."""
        for typo in ["auth", "Auth", "AUTH"]:
            expected = f"Unknown option: {typo}. Did you mean one of (authsource, authmechanism, authoidcallowedhosts) or maybe a camelCase version of one? Refer to docstring."
            expected = re.escape(expected)
            with self.assertRaisesRegex(ConfigurationError, expected):
                MongoClient(**{typo: "standard"})  # type: ignore[arg-type]

    @patch("pymongo.synchronous.srv_resolver._SrvResolver.get_hosts")
    def test_detected_environment_logging(self, mock_get_hosts):
        normal_hosts = [
            "normal.host.com",
            "host.cosmos.azure.com",
            "host.docdb.amazonaws.com",
            "host.docdb-elastic.amazonaws.com",
        ]
        srv_hosts = ["mongodb+srv://<test>:<test>@" + s for s in normal_hosts]
        multi_host = (
            "host.cosmos.azure.com,host.docdb.amazonaws.com,host.docdb-elastic.amazonaws.com"
        )
        with self.assertLogs("pymongo", level="INFO") as cm:
            for host in normal_hosts:
                MongoClient(host, connect=False)
            for host in srv_hosts:
                mock_get_hosts.return_value = [(host, 1)]
                MongoClient(host, connect=False)
            MongoClient(multi_host, connect=False)
            logs = [record.getMessage() for record in cm.records if record.name == "pymongo.client"]
            self.assertEqual(len(logs), 7)

    @patch("pymongo.synchronous.srv_resolver._SrvResolver.get_hosts")
    def test_detected_environment_warning(self, mock_get_hosts):
        with self._caplog.at_level(logging.WARN):
            normal_hosts = [
                "host.cosmos.azure.com",
                "host.docdb.amazonaws.com",
                "host.docdb-elastic.amazonaws.com",
            ]
            srv_hosts = ["mongodb+srv://<test>:<test>@" + s for s in normal_hosts]
            multi_host = (
                "host.cosmos.azure.com,host.docdb.amazonaws.com,host.docdb-elastic.amazonaws.com"
            )
            for host in normal_hosts:
                with self.assertWarns(UserWarning):
                    self.simple_client(host)
            for host in srv_hosts:
                mock_get_hosts.return_value = [(host, 1)]
                with self.assertWarns(UserWarning):
                    self.simple_client(host)
            with self.assertWarns(UserWarning):
                self.simple_client(multi_host)


class TestClient(IntegrationTest):
    def test_multiple_uris(self):
        with self.assertRaises(ConfigurationError):
            MongoClient(
                host=[
                    "mongodb+srv://cluster-a.abc12.mongodb.net",
                    "mongodb+srv://cluster-b.abc12.mongodb.net",
                    "mongodb+srv://cluster-c.abc12.mongodb.net",
                ]
            )

    def test_max_idle_time_reaper_default(self):
        with client_knobs(kill_cursor_frequency=0.1):
            # Assert reaper doesn't remove connections when maxIdleTimeMS not set
            client = self.rs_or_single_client()
            server = (client._get_topology()).select_server(readable_server_selector, _Op.TEST)
            with server._pool.checkout() as conn:
                pass
            self.assertEqual(1, len(server._pool.conns))
            self.assertTrue(conn in server._pool.conns)

    def test_max_idle_time_reaper_removes_stale_minPoolSize(self):
        with client_knobs(kill_cursor_frequency=0.1):
            # Assert reaper removes idle socket and replaces it with a new one
            client = self.rs_or_single_client(maxIdleTimeMS=500, minPoolSize=1)
            server = (client._get_topology()).select_server(readable_server_selector, _Op.TEST)
            with server._pool.checkout() as conn:
                pass
            # When the reaper runs at the same time as the get_socket, two
            # connections could be created and checked into the pool.
            self.assertGreaterEqual(len(server._pool.conns), 1)
            wait_until(lambda: conn not in server._pool.conns, "remove stale socket")
            wait_until(lambda: len(server._pool.conns) >= 1, "replace stale socket")

    def test_max_idle_time_reaper_does_not_exceed_maxPoolSize(self):
        with client_knobs(kill_cursor_frequency=0.1):
            # Assert reaper respects maxPoolSize when adding new connections.
            client = self.rs_or_single_client(maxIdleTimeMS=500, minPoolSize=1, maxPoolSize=1)
            server = (client._get_topology()).select_server(readable_server_selector, _Op.TEST)
            with server._pool.checkout() as conn:
                pass
            # When the reaper runs at the same time as the get_socket,
            # maxPoolSize=1 should prevent two connections from being created.
            self.assertEqual(1, len(server._pool.conns))
            wait_until(lambda: conn not in server._pool.conns, "remove stale socket")
            wait_until(lambda: len(server._pool.conns) == 1, "replace stale socket")

    def test_max_idle_time_reaper_removes_stale(self):
        with client_knobs(kill_cursor_frequency=0.1):
            # Assert reaper has removed idle socket and NOT replaced it
            client = self.rs_or_single_client(maxIdleTimeMS=500)
            server = (client._get_topology()).select_server(readable_server_selector, _Op.TEST)
            with server._pool.checkout() as conn_one:
                pass
            # Assert that the pool does not close connections prematurely.
            time.sleep(0.300)
            with server._pool.checkout() as conn_two:
                pass
            self.assertIs(conn_one, conn_two)
            wait_until(
                lambda: len(server._pool.conns) == 0,
                "stale socket reaped and new one NOT added to the pool",
            )

    def test_min_pool_size(self):
        with client_knobs(kill_cursor_frequency=0.1):
            client = self.rs_or_single_client()
            server = (client._get_topology()).select_server(readable_server_selector, _Op.TEST)
            self.assertEqual(0, len(server._pool.conns))

            # Assert that pool started up at minPoolSize
            client = self.rs_or_single_client(minPoolSize=10)
            server = (client._get_topology()).select_server(readable_server_selector, _Op.TEST)
            wait_until(
                lambda: len(server._pool.conns) == 10,
                "pool initialized with 10 connections",
            )

            # Assert that if a socket is closed, a new one takes its place
            with server._pool.checkout() as conn:
                conn.close_conn(None)
            wait_until(
                lambda: len(server._pool.conns) == 10,
                "a closed socket gets replaced from the pool",
            )
            self.assertFalse(conn in server._pool.conns)

    def test_max_idle_time_checkout(self):
        # Use high frequency to test _get_socket_no_auth.
        with client_knobs(kill_cursor_frequency=99999999):
            client = self.rs_or_single_client(maxIdleTimeMS=500)
            server = (client._get_topology()).select_server(readable_server_selector, _Op.TEST)
            with server._pool.checkout() as conn:
                pass
            self.assertEqual(1, len(server._pool.conns))
            time.sleep(1)  # Sleep so that the socket becomes stale.

            with server._pool.checkout() as new_con:
                self.assertNotEqual(conn, new_con)
            self.assertEqual(1, len(server._pool.conns))
            self.assertFalse(conn in server._pool.conns)
            self.assertTrue(new_con in server._pool.conns)

            # Test that connections are reused if maxIdleTimeMS is not set.
            client = self.rs_or_single_client()
            server = (client._get_topology()).select_server(readable_server_selector, _Op.TEST)
            with server._pool.checkout() as conn:
                pass
            self.assertEqual(1, len(server._pool.conns))
            time.sleep(1)
            with server._pool.checkout() as new_con:
                self.assertEqual(conn, new_con)
            self.assertEqual(1, len(server._pool.conns))

    def test_constants(self):
        """This test uses MongoClient explicitly to make sure that host and
        port are not overloaded.
        """
        host, port = client_context.host, client_context.port
        kwargs: dict = client_context.default_client_options.copy()
        if client_context.auth_enabled:
            kwargs["username"] = db_user
            kwargs["password"] = db_pwd

        # Set bad defaults.
        MongoClient.HOST = "somedomainthatdoesntexist.org"
        MongoClient.PORT = 123456789
        with self.assertRaises(AutoReconnect):
            c = self.simple_client(serverSelectionTimeoutMS=10, **kwargs)
            connected(c)

        c = self.simple_client(host, port, **kwargs)
        # Override the defaults. No error.
        connected(c)

        # Set good defaults.
        MongoClient.HOST = host
        MongoClient.PORT = port

        # No error.
        c = self.simple_client(**kwargs)
        connected(c)

    def test_init_disconnected(self):
        host, port = client_context.host, client_context.port
        c = self.rs_or_single_client(connect=False)
        # is_primary causes client to block until connected
        self.assertIsInstance(c.is_primary, bool)
        c = self.rs_or_single_client(connect=False)
        self.assertIsInstance(c.is_mongos, bool)
        c = self.rs_or_single_client(connect=False)
        self.assertIsInstance(c.options.pool_options.max_pool_size, int)
        self.assertIsInstance(c.nodes, frozenset)

        c = self.rs_or_single_client(connect=False)
        self.assertEqual(c.codec_options, CodecOptions())
        c = self.rs_or_single_client(connect=False)
        self.assertFalse(c.primary)
        self.assertFalse(c.secondaries)
        c = self.rs_or_single_client(connect=False)
        self.assertIsInstance(c.topology_description, TopologyDescription)
        self.assertEqual(c.topology_description, c._topology._description)
        if client_context.is_rs:
            # The primary's host and port are from the replica set config.
            self.assertIsNotNone(c.address)
        else:
            self.assertEqual(c.address, (host, port))

        bad_host = "somedomainthatdoesntexist.org"
        c = self.simple_client(bad_host, port, connectTimeoutMS=1, serverSelectionTimeoutMS=10)
        with self.assertRaises(ConnectionFailure):
            c.pymongo_test.test.find_one()

    def test_init_disconnected_with_auth(self):
        uri = "mongodb://user:pass@somedomainthatdoesntexist"
        c = self.simple_client(uri, connectTimeoutMS=1, serverSelectionTimeoutMS=10)
        with self.assertRaises(ConnectionFailure):
            c.pymongo_test.test.find_one()

<<<<<<< HEAD
    @client_context.require_no_standalone
=======
    @client_context.require_replica_set
>>>>>>> f5836b3f
    @client_context.require_no_load_balancer
    @client_context.require_tls
    def test_init_disconnected_with_srv(self):
        c = self.rs_or_single_client(
            "mongodb+srv://test1.test.build.10gen.cc", connect=False, tlsInsecure=True
        )
        # nodes returns an empty set if not connected
        self.assertEqual(c.nodes, frozenset())
        # topology_description returns the initial seed description if not connected
        topology_description = c.topology_description
        self.assertEqual(topology_description.topology_type, TOPOLOGY_TYPE.Unknown)
        self.assertEqual(
            {
                ("test1.test.build.10gen.cc", None): ServerDescription(
                    ("test1.test.build.10gen.cc", None)
                )
            },
            topology_description.server_descriptions(),
        )

        # address causes client to block until connected
        self.assertIsNotNone(c.address)
        # Initial seed topology and connected topology have the same ID
        self.assertEqual(
            c._topology._topology_id, topology_description._topology_settings._topology_id
        )
        c.close()

        c = self.rs_or_single_client(
            "mongodb+srv://test1.test.build.10gen.cc", connect=False, tlsInsecure=True
        )
        # primary causes client to block until connected
        c.primary
        self.assertIsNotNone(c._topology)
        c.close()

        c = self.rs_or_single_client(
            "mongodb+srv://test1.test.build.10gen.cc", connect=False, tlsInsecure=True
        )
        # secondaries causes client to block until connected
        c.secondaries
        self.assertIsNotNone(c._topology)
        c.close()

        c = self.rs_or_single_client(
            "mongodb+srv://test1.test.build.10gen.cc", connect=False, tlsInsecure=True
        )
        # arbiters causes client to block until connected
        c.arbiters
        self.assertIsNotNone(c._topology)

    def test_equality(self):
        seed = "{}:{}".format(*list(self.client._topology_settings.seeds)[0])
        c = self.rs_or_single_client(seed, connect=False)
        self.assertEqual(client_context.client, c)
        # Explicitly test inequality
        self.assertFalse(client_context.client != c)

        c = self.rs_or_single_client("invalid.com", connect=False)
        self.assertNotEqual(client_context.client, c)
        self.assertTrue(client_context.client != c)

        c1 = self.simple_client("a", connect=False)
        c2 = self.simple_client("b", connect=False)

        # Seeds differ:
        self.assertNotEqual(c1, c2)

        c1 = self.simple_client(["a", "b", "c"], connect=False)
        c2 = self.simple_client(["c", "a", "b"], connect=False)

        # Same seeds but out of order still compares equal:
        self.assertEqual(c1, c2)

    def test_hashable(self):
        seed = "{}:{}".format(*list(self.client._topology_settings.seeds)[0])
        c = self.rs_or_single_client(seed, connect=False)
        self.assertIn(c, {client_context.client})
        c = self.rs_or_single_client("invalid.com", connect=False)
        self.assertNotIn(c, {client_context.client})

    def test_host_w_port(self):
        with self.assertRaises(ValueError):
            host = client_context.host
            connected(
                MongoClient(
                    f"{host}:1234567",
                    connectTimeoutMS=1,
                    serverSelectionTimeoutMS=10,
                )
            )

    def test_repr(self):
        # Used to test 'eval' below.
        import bson

        client = MongoClient(  # type: ignore[type-var]
            "mongodb://localhost:27017,localhost:27018/?replicaSet=replset"
            "&connectTimeoutMS=12345&w=1&wtimeoutms=100",
            connect=False,
            document_class=SON,
        )

        the_repr = repr(client)
        self.assertIn("MongoClient(host=", the_repr)
        self.assertIn("document_class=bson.son.SON, tz_aware=False, connect=False, ", the_repr)
        self.assertIn("connecttimeoutms=12345", the_repr)
        self.assertIn("replicaset='replset'", the_repr)
        self.assertIn("w=1", the_repr)
        self.assertIn("wtimeoutms=100", the_repr)

        with eval(the_repr) as client_two:
            self.assertEqual(client_two, client)

        client = self.simple_client(
            "localhost:27017,localhost:27018",
            replicaSet="replset",
            connectTimeoutMS=12345,
            socketTimeoutMS=None,
            w=1,
            wtimeoutms=100,
            connect=False,
        )
        the_repr = repr(client)
        self.assertIn("MongoClient(host=", the_repr)
        self.assertIn("document_class=dict, tz_aware=False, connect=False, ", the_repr)
        self.assertIn("connecttimeoutms=12345", the_repr)
        self.assertIn("replicaset='replset'", the_repr)
        self.assertIn("sockettimeoutms=None", the_repr)
        self.assertIn("w=1", the_repr)
        self.assertIn("wtimeoutms=100", the_repr)

        with eval(the_repr) as client_two:
            self.assertEqual(client_two, client)

    def test_repr_srv_host(self):
        client = MongoClient("mongodb+srv://test1.test.build.10gen.cc/", connect=False)
        # before srv resolution
        self.assertIn("host='mongodb+srv://test1.test.build.10gen.cc'", repr(client))
        client._connect()
        # after srv resolution
        self.assertIn("host=['localhost.test.build.10gen.cc:", repr(client))
        client.close()

    def test_getters(self):
        wait_until(lambda: client_context.nodes == self.client.nodes, "find all nodes")

    def test_list_databases(self):
        cmd_docs = (self.client.admin.command("listDatabases"))["databases"]
        cursor = self.client.list_databases()
        self.assertIsInstance(cursor, CommandCursor)
        helper_docs = cursor.to_list()
        self.assertTrue(len(helper_docs) > 0)
        self.assertEqual(len(helper_docs), len(cmd_docs))
        # PYTHON-3529 Some fields may change between calls, just compare names.
        for helper_doc, cmd_doc in zip(helper_docs, cmd_docs):
            self.assertIs(type(helper_doc), dict)
            self.assertEqual(helper_doc.keys(), cmd_doc.keys())
        client = self.rs_or_single_client(document_class=SON)
        for doc in client.list_databases():
            self.assertIs(type(doc), dict)

        self.client.pymongo_test.test.insert_one({})
        cursor = self.client.list_databases(filter={"name": "admin"})
        docs = cursor.to_list()
        self.assertEqual(1, len(docs))
        self.assertEqual(docs[0]["name"], "admin")

        cursor = self.client.list_databases(nameOnly=True)
        for doc in cursor:
            self.assertEqual(["name"], list(doc))

    def test_list_database_names(self):
        self.client.pymongo_test.test.insert_one({"dummy": "object"})
        self.client.pymongo_test_mike.test.insert_one({"dummy": "object"})
        cmd_docs = (self.client.admin.command("listDatabases"))["databases"]
        cmd_names = [doc["name"] for doc in cmd_docs]

        db_names = self.client.list_database_names()
        self.assertTrue("pymongo_test" in db_names)
        self.assertTrue("pymongo_test_mike" in db_names)
        self.assertEqual(db_names, cmd_names)

    def test_drop_database(self):
        with self.assertRaises(TypeError):
            self.client.drop_database(5)  # type: ignore[arg-type]
        with self.assertRaises(TypeError):
            self.client.drop_database(None)  # type: ignore[arg-type]

        self.client.pymongo_test.test.insert_one({"dummy": "object"})
        self.client.pymongo_test2.test.insert_one({"dummy": "object"})
        dbs = self.client.list_database_names()
        self.assertIn("pymongo_test", dbs)
        self.assertIn("pymongo_test2", dbs)
        self.client.drop_database("pymongo_test")

        if client_context.is_rs:
            wc_client = self.rs_or_single_client(w=len(client_context.nodes) + 1)
            with self.assertRaises(WriteConcernError):
                wc_client.drop_database("pymongo_test2")

        self.client.drop_database(self.client.pymongo_test2)
        dbs = self.client.list_database_names()
        self.assertNotIn("pymongo_test", dbs)
        self.assertNotIn("pymongo_test2", dbs)

    def test_close(self):
        test_client = self.rs_or_single_client()
        coll = test_client.pymongo_test.bar
        test_client.close()
        with self.assertRaises(InvalidOperation):
            coll.count_documents({})

    def test_close_kills_cursors(self):
        if sys.platform.startswith("java"):
            # We can't figure out how to make this test reliable with Jython.
            raise SkipTest("Can't test with Jython")
        test_client = self.rs_or_single_client()
        # Kill any cursors possibly queued up by previous tests.
        gc.collect()
        test_client._process_periodic_tasks()

        # Add some test data.
        coll = test_client.pymongo_test.test_close_kills_cursors
        docs_inserted = 1000
        coll.insert_many([{"i": i} for i in range(docs_inserted)])

        # Open a cursor and leave it open on the server.
        cursor = coll.find().batch_size(10)
        self.assertTrue(bool(next(cursor)))
        self.assertLess(cursor.retrieved, docs_inserted)

        # Open a command cursor and leave it open on the server.
        cursor = coll.aggregate([], batchSize=10)
        self.assertTrue(bool(next(cursor)))
        del cursor
        # Required for PyPy, Jython and other Python implementations that
        # don't use reference counting garbage collection.
        gc.collect()

        # Close the client and ensure the topology is closed.
        self.assertTrue(test_client._topology._opened)
        test_client.close()
        self.assertFalse(test_client._topology._opened)
        test_client = self.rs_or_single_client()
        # The killCursors task should not need to re-open the topology.
        test_client._process_periodic_tasks()
        self.assertTrue(test_client._topology._opened)

    def test_close_stops_kill_cursors_thread(self):
        client = self.rs_client()
        client.test.test.find_one()
        self.assertFalse(client._kill_cursors_executor._stopped)

        # Closing the client should stop the thread.
        client.close()
        self.assertTrue(client._kill_cursors_executor._stopped)

        # Reusing the closed client should raise an InvalidOperation error.
        with self.assertRaises(InvalidOperation):
            client.admin.command("ping")
        # Thread is still stopped.
        self.assertTrue(client._kill_cursors_executor._stopped)

    def test_uri_connect_option(self):
        # Ensure that topology is not opened if connect=False.
        client = self.rs_client(connect=False)
        self.assertFalse(client._topology._opened)

        # Ensure kill cursors thread has not been started.
        if _IS_SYNC:
            kc_thread = client._kill_cursors_executor._thread
            self.assertFalse(kc_thread and kc_thread.is_alive())
        else:
            kc_task = client._kill_cursors_executor._task
            self.assertFalse(kc_task and not kc_task.done())
        # Using the client should open topology and start the thread.
        client.admin.command("ping")
        self.assertTrue(client._topology._opened)
        if _IS_SYNC:
            kc_thread = client._kill_cursors_executor._thread
            self.assertTrue(kc_thread and kc_thread.is_alive())
        else:
            kc_task = client._kill_cursors_executor._task
            self.assertTrue(kc_task and not kc_task.done())

    def test_close_does_not_open_servers(self):
        client = self.rs_client(connect=False)
        topology = client._topology
        self.assertEqual(topology._servers, {})
        client.close()
        self.assertEqual(topology._servers, {})

    def test_close_closes_sockets(self):
        client = self.rs_client()
        client.test.test.find_one()
        topology = client._topology
        client.close()
        for server in topology._servers.values():
            self.assertFalse(server._pool.conns)
            self.assertTrue(server._monitor._executor._stopped)
            self.assertTrue(server._monitor._rtt_monitor._executor._stopped)
            self.assertFalse(server._monitor._pool.conns)
            self.assertFalse(server._monitor._rtt_monitor._pool.conns)

    def test_bad_uri(self):
        with self.assertRaises(InvalidURI):
            MongoClient("http://localhost")

    @client_context.require_auth
    @client_context.require_no_fips
    def test_auth_from_uri(self):
        host, port = client_context.host, client_context.port
        client_context.create_user("admin", "admin", "pass")
        self.addCleanup(client_context.drop_user, "admin", "admin")
        self.addCleanup(remove_all_users, self.client.pymongo_test)

        client_context.create_user("pymongo_test", "user", "pass", roles=["userAdmin", "readWrite"])

        with self.assertRaises(OperationFailure):
            connected(self.rs_or_single_client_noauth("mongodb://a:b@%s:%d" % (host, port)))

        # No error.
        connected(self.rs_or_single_client_noauth("mongodb://admin:pass@%s:%d" % (host, port)))

        # Wrong database.
        uri = "mongodb://admin:pass@%s:%d/pymongo_test" % (host, port)
        with self.assertRaises(OperationFailure):
            connected(self.rs_or_single_client_noauth(uri))

        # No error.
        connected(
            self.rs_or_single_client_noauth("mongodb://user:pass@%s:%d/pymongo_test" % (host, port))
        )

        # Auth with lazy connection.
        (
            self.rs_or_single_client_noauth(
                "mongodb://user:pass@%s:%d/pymongo_test" % (host, port), connect=False
            )
        ).pymongo_test.test.find_one()

        # Wrong password.
        bad_client = self.rs_or_single_client_noauth(
            "mongodb://user:wrong@%s:%d/pymongo_test" % (host, port), connect=False
        )

        with self.assertRaises(OperationFailure):
            bad_client.pymongo_test.test.find_one()

    @client_context.require_auth
    def test_username_and_password(self):
        client_context.create_user("admin", "ad min", "pa/ss")
        self.addCleanup(client_context.drop_user, "admin", "ad min")

        c = self.rs_or_single_client_noauth(username="ad min", password="pa/ss")

        # Username and password aren't in strings that will likely be logged.
        self.assertNotIn("ad min", repr(c))
        self.assertNotIn("ad min", str(c))
        self.assertNotIn("pa/ss", repr(c))
        self.assertNotIn("pa/ss", str(c))

        # Auth succeeds.
        c.server_info()

        with self.assertRaises(OperationFailure):
            (self.rs_or_single_client_noauth(username="ad min", password="foo")).server_info()

    @client_context.require_auth
    @client_context.require_no_fips
    def test_lazy_auth_raises_operation_failure(self):
        host = client_context.host
        lazy_client = self.rs_or_single_client_noauth(
            f"mongodb://user:wrong@{host}/pymongo_test", connect=False
        )

        assertRaisesExactly(OperationFailure, lazy_client.test.collection.find_one)

    @client_context.require_no_tls
    def test_unix_socket(self):
        if not hasattr(socket, "AF_UNIX"):
            raise SkipTest("UNIX-sockets are not supported on this system")

        mongodb_socket = "/tmp/mongodb-%d.sock" % (client_context.port,)
        encoded_socket = "%2Ftmp%2F" + "mongodb-%d.sock" % (client_context.port,)
        if not os.access(mongodb_socket, os.R_OK):
            raise SkipTest("Socket file is not accessible")

        uri = "mongodb://%s" % encoded_socket
        # Confirm we can do operations via the socket.
        client = self.rs_or_single_client(uri)
        client.pymongo_test.test.insert_one({"dummy": "object"})
        dbs = client.list_database_names()
        self.assertTrue("pymongo_test" in dbs)

        self.assertTrue(mongodb_socket in repr(client))

        # Confirm it fails with a missing socket.
        with self.assertRaises(ConnectionFailure):
            c = self.simple_client(
                "mongodb://%2Ftmp%2Fnon-existent.sock", serverSelectionTimeoutMS=100
            )
            connected(c)

    def test_document_class(self):
        c = self.client
        db = c.pymongo_test
        db.test.insert_one({"x": 1})

        self.assertEqual(dict, c.codec_options.document_class)
        self.assertTrue(isinstance(db.test.find_one(), dict))
        self.assertFalse(isinstance(db.test.find_one(), SON))

        c = self.rs_or_single_client(document_class=SON)

        db = c.pymongo_test

        self.assertEqual(SON, c.codec_options.document_class)
        self.assertTrue(isinstance(db.test.find_one(), SON))

    def test_timeouts(self):
        client = self.rs_or_single_client(
            connectTimeoutMS=10500,
            socketTimeoutMS=10500,
            maxIdleTimeMS=10500,
            serverSelectionTimeoutMS=10500,
        )
        self.assertEqual(10.5, (get_pool(client)).opts.connect_timeout)
        self.assertEqual(10.5, (get_pool(client)).opts.socket_timeout)
        self.assertEqual(10.5, (get_pool(client)).opts.max_idle_time_seconds)
        self.assertEqual(10.5, client.options.pool_options.max_idle_time_seconds)
        self.assertEqual(10.5, client.options.server_selection_timeout)

    def test_socket_timeout_ms_validation(self):
        c = self.rs_or_single_client(socketTimeoutMS=10 * 1000)
        self.assertEqual(10, (get_pool(c)).opts.socket_timeout)

        c = connected(self.rs_or_single_client(socketTimeoutMS=None))
        self.assertEqual(None, (get_pool(c)).opts.socket_timeout)

        c = connected(self.rs_or_single_client(socketTimeoutMS=0))
        self.assertEqual(None, (get_pool(c)).opts.socket_timeout)

        with self.assertRaises(ValueError):
            with self.rs_or_single_client(socketTimeoutMS=-1):
                pass

        with self.assertRaises(ValueError):
            with self.rs_or_single_client(socketTimeoutMS=1e10):
                pass

        with self.assertRaises(ValueError):
            with self.rs_or_single_client(socketTimeoutMS="foo"):
                pass

    def test_socket_timeout(self):
        no_timeout = self.client
        timeout_sec = 1
        timeout = self.rs_or_single_client(socketTimeoutMS=1000 * timeout_sec)

        no_timeout.pymongo_test.drop_collection("test")
        no_timeout.pymongo_test.test.insert_one({"x": 1})

        # A $where clause that takes a second longer than the timeout
        where_func = delay(timeout_sec + 1)

        def get_x(db):
            doc = next(db.test.find().where(where_func))
            return doc["x"]

        self.assertEqual(1, get_x(no_timeout.pymongo_test))
        with self.assertRaises(NetworkTimeout):
            get_x(timeout.pymongo_test)

    def test_server_selection_timeout(self):
        client = MongoClient(serverSelectionTimeoutMS=100, connect=False)
        self.assertAlmostEqual(0.1, client.options.server_selection_timeout)
        client.close()

        client = MongoClient(serverSelectionTimeoutMS=0, connect=False)

        self.assertAlmostEqual(0, client.options.server_selection_timeout)

        self.assertRaises(ValueError, MongoClient, serverSelectionTimeoutMS="foo", connect=False)
        self.assertRaises(ValueError, MongoClient, serverSelectionTimeoutMS=-1, connect=False)
        self.assertRaises(
            ConfigurationError, MongoClient, serverSelectionTimeoutMS=None, connect=False
        )
        client.close()

        client = MongoClient("mongodb://localhost/?serverSelectionTimeoutMS=100", connect=False)
        self.assertAlmostEqual(0.1, client.options.server_selection_timeout)
        client.close()

        client = MongoClient("mongodb://localhost/?serverSelectionTimeoutMS=0", connect=False)
        self.assertAlmostEqual(0, client.options.server_selection_timeout)
        client.close()

        # Test invalid timeout in URI ignored and set to default.
        client = MongoClient("mongodb://localhost/?serverSelectionTimeoutMS=-1", connect=False)
        self.assertAlmostEqual(30, client.options.server_selection_timeout)
        client.close()

        client = MongoClient("mongodb://localhost/?serverSelectionTimeoutMS=", connect=False)
        self.assertAlmostEqual(30, client.options.server_selection_timeout)

    def test_waitQueueTimeoutMS(self):
        listener = CMAPListener()
        client = self.rs_or_single_client(
            waitQueueTimeoutMS=10, maxPoolSize=1, event_listeners=[listener]
        )
        pool = get_pool(client)
        self.assertEqual(pool.opts.wait_queue_timeout, 0.01)
        with pool.checkout():
            with self.assertRaises(WaitQueueTimeoutError):
                client.test.command("ping")
        self.assertFalse(listener.events_by_type(monitoring.PoolClearedEvent))

    def test_socketKeepAlive(self):
        pool = get_pool(self.client)
        with pool.checkout() as conn:
            keepalive = conn.conn.sock.getsockopt(socket.SOL_SOCKET, socket.SO_KEEPALIVE)
            self.assertTrue(keepalive)

    @no_type_check
    def test_tz_aware(self):
        self.assertRaises(ValueError, MongoClient, tz_aware="foo")

        aware = self.rs_or_single_client(tz_aware=True)
        self.addCleanup(aware.close)
        naive = self.client
        aware.pymongo_test.drop_collection("test")

        now = datetime.datetime.now(tz=datetime.timezone.utc)
        aware.pymongo_test.test.insert_one({"x": now})

        self.assertEqual(None, (naive.pymongo_test.test.find_one())["x"].tzinfo)
        self.assertEqual(utc, (aware.pymongo_test.test.find_one())["x"].tzinfo)
        self.assertEqual(
            (aware.pymongo_test.test.find_one())["x"].replace(tzinfo=None),
            (naive.pymongo_test.test.find_one())["x"],
        )

    @client_context.require_ipv6
    def test_ipv6(self):
        if client_context.tls:
            if not HAVE_IPADDRESS:
                raise SkipTest("Need the ipaddress module to test with SSL")

        if client_context.auth_enabled:
            auth_str = f"{db_user}:{db_pwd}@"
        else:
            auth_str = ""

        uri = "mongodb://%s[::1]:%d" % (auth_str, client_context.port)
        if client_context.is_rs:
            uri += "/?replicaSet=" + (client_context.replica_set_name or "")

        client = self.rs_or_single_client_noauth(uri)
        client.pymongo_test.test.insert_one({"dummy": "object"})
        client.pymongo_test_bernie.test.insert_one({"dummy": "object"})

        dbs = client.list_database_names()
        self.assertTrue("pymongo_test" in dbs)
        self.assertTrue("pymongo_test_bernie" in dbs)

    def test_contextlib(self):
        client = self.rs_or_single_client()
        client.pymongo_test.drop_collection("test")
        client.pymongo_test.test.insert_one({"foo": "bar"})

        # The socket used for the previous commands has been returned to the
        # pool
        self.assertEqual(1, len((get_pool(client)).conns))

        # contextlib async support was added in Python 3.10
        if _IS_SYNC or sys.version_info >= (3, 10):
            with contextlib.closing(client):
                self.assertEqual("bar", (client.pymongo_test.test.find_one())["foo"])
            with self.assertRaises(InvalidOperation):
                client.pymongo_test.test.find_one()
            client = self.rs_or_single_client()
            with client as client:
                self.assertEqual("bar", (client.pymongo_test.test.find_one())["foo"])
            with self.assertRaises(InvalidOperation):
                client.pymongo_test.test.find_one()

    @client_context.require_sync
    def test_interrupt_signal(self):
        if sys.platform.startswith("java"):
            # We can't figure out how to raise an exception on a thread that's
            # blocked on a socket, whether that's the main thread or a worker,
            # without simply killing the whole thread in Jython. This suggests
            # PYTHON-294 can't actually occur in Jython.
            raise SkipTest("Can't test interrupts in Jython")
        if is_greenthread_patched():
            raise SkipTest("Can't reliably test interrupts with green threads")

        # Test fix for PYTHON-294 -- make sure MongoClient closes its
        # socket if it gets an interrupt while waiting to recv() from it.
        db = self.client.pymongo_test

        # A $where clause which takes 1.5 sec to execute
        where = delay(1.5)

        # Need exactly 1 document so find() will execute its $where clause once
        db.drop_collection("foo")
        db.foo.insert_one({"_id": 1})

        old_signal_handler = None
        try:
            # Platform-specific hacks for raising a KeyboardInterrupt on the
            # main thread while find() is in-progress: On Windows, SIGALRM is
            # unavailable so we use a second thread. In our Evergreen setup on
            # Linux, the thread technique causes an error in the test at
            # conn.recv(): TypeError: 'int' object is not callable
            # We don't know what causes this, so we hack around it.

            if sys.platform == "win32":

                def interrupter():
                    # Raises KeyboardInterrupt in the main thread
                    time.sleep(0.25)
                    thread.interrupt_main()

                thread.start_new_thread(interrupter, ())
            else:
                # Convert SIGALRM to SIGINT -- it's hard to schedule a SIGINT
                # for one second in the future, but easy to schedule SIGALRM.
                def sigalarm(num, frame):
                    raise KeyboardInterrupt

                old_signal_handler = signal.signal(signal.SIGALRM, sigalarm)
                signal.alarm(1)

            raised = False
            try:
                # Will be interrupted by a KeyboardInterrupt.
                next(db.foo.find({"$where": where}))  # type: ignore[call-overload]
            except KeyboardInterrupt:
                raised = True

            # Can't use self.assertRaises() because it doesn't catch system
            # exceptions
            self.assertTrue(raised, "Didn't raise expected KeyboardInterrupt")

            # Raises AssertionError due to PYTHON-294 -- Mongo's response to
            # the previous find() is still waiting to be read on the socket,
            # so the request id's don't match.
            self.assertEqual({"_id": 1}, next(db.foo.find()))  # type: ignore[call-overload]
        finally:
            if old_signal_handler:
                signal.signal(signal.SIGALRM, old_signal_handler)

    def test_operation_failure(self):
        # Ensure MongoClient doesn't close socket after it gets an error
        # response to getLastError. PYTHON-395. We need a new client here
        # to avoid race conditions caused by replica set failover or idle
        # socket reaping.
        client = self.single_client()
        client.pymongo_test.test.find_one()
        pool = get_pool(client)
        socket_count = len(pool.conns)
        self.assertGreaterEqual(socket_count, 1)
        old_conn = next(iter(pool.conns))
        client.pymongo_test.test.drop()
        client.pymongo_test.test.insert_one({"_id": "foo"})
        with self.assertRaises(OperationFailure):
            client.pymongo_test.test.insert_one({"_id": "foo"})

        self.assertEqual(socket_count, len(pool.conns))
        new_con = next(iter(pool.conns))
        self.assertEqual(old_conn, new_con)

    def test_lazy_connect_w0(self):
        # Ensure that connect-on-demand works when the first operation is
        # an unacknowledged write. This exercises _writable_max_wire_version().

        # Use a separate collection to avoid races where we're still
        # completing an operation on a collection while the next test begins.
        client_context.client.drop_database("test_lazy_connect_w0")
        self.addCleanup(client_context.client.drop_database, "test_lazy_connect_w0")

        client = self.rs_or_single_client(connect=False, w=0)
        client.test_lazy_connect_w0.test.insert_one({})

        def predicate():
            return client.test_lazy_connect_w0.test.count_documents({}) == 1

        wait_until(predicate, "find one document")

        client = self.rs_or_single_client(connect=False, w=0)
        client.test_lazy_connect_w0.test.update_one({}, {"$set": {"x": 1}})

        def predicate():
            return (client.test_lazy_connect_w0.test.find_one()).get("x") == 1

        wait_until(predicate, "update one document")

        client = self.rs_or_single_client(connect=False, w=0)
        client.test_lazy_connect_w0.test.delete_one({})

        def predicate():
            return client.test_lazy_connect_w0.test.count_documents({}) == 0

        wait_until(predicate, "delete one document")

    @client_context.require_no_mongos
    def test_exhaust_network_error(self):
        # When doing an exhaust query, the socket stays checked out on success
        # but must be checked in on error to avoid semaphore leaks.
        client = self.rs_or_single_client(maxPoolSize=1, retryReads=False)
        collection = client.pymongo_test.test
        pool = get_pool(client)
        pool._check_interval_seconds = None  # Never check.

        # Ensure a socket.
        connected(client)

        # Cause a network error.
        conn = one(pool.conns)
        conn.conn.close()
        cursor = collection.find(cursor_type=CursorType.EXHAUST)
        with self.assertRaises(ConnectionFailure):
            next(cursor)

        self.assertTrue(conn.closed)

        # The semaphore was decremented despite the error.
        self.assertEqual(0, pool.requests)

    @client_context.require_auth
    def test_auth_network_error(self):
        # Make sure there's no semaphore leak if we get a network error
        # when authenticating a new socket with cached credentials.

        # Get a client with one socket so we detect if it's leaked.
        c = connected(
            self.rs_or_single_client(maxPoolSize=1, waitQueueTimeoutMS=1, retryReads=False)
        )

        # Cause a network error on the actual socket.
        pool = get_pool(c)
        conn = one(pool.conns)
        conn.conn.close()

        # Connection.authenticate logs, but gets a socket.error. Should be
        # reraised as AutoReconnect.
        with self.assertRaises(AutoReconnect):
            c.test.collection.find_one()

        # No semaphore leak, the pool is allowed to make a new socket.
        c.test.collection.find_one()

    @client_context.require_no_replica_set
    def test_connect_to_standalone_using_replica_set_name(self):
        client = self.single_client(replicaSet="anything", serverSelectionTimeoutMS=100)
        with self.assertRaises(AutoReconnect):
            client.test.test.find_one()

    @client_context.require_replica_set
    def test_stale_getmore(self):
        # A cursor is created, but its member goes down and is removed from
        # the topology before the getMore message is sent. Test that
        # MongoClient._run_operation_with_response handles the error.
        with self.assertRaises(AutoReconnect):
            client = self.rs_client(connect=False, serverSelectionTimeoutMS=100)
            client._run_operation(
                operation=message._GetMore(
                    "pymongo_test",
                    "collection",
                    101,
                    1234,
                    client.codec_options,
                    ReadPreference.PRIMARY,
                    None,
                    client,
                    None,
                    None,
                    False,
                    None,
                ),
                unpack_res=Cursor(client.pymongo_test.collection)._unpack_response,
                address=("not-a-member", 27017),
            )

    def test_heartbeat_frequency_ms(self):
        class HeartbeatStartedListener(ServerHeartbeatListener):
            def __init__(self):
                self.results = []

            def started(self, event):
                self.results.append(event)

            def succeeded(self, event):
                pass

            def failed(self, event):
                pass

        old_init = ServerHeartbeatStartedEvent.__init__
        heartbeat_times = []

        def init(self, *args):
            old_init(self, *args)
            heartbeat_times.append(time.time())

        try:
            ServerHeartbeatStartedEvent.__init__ = init  # type: ignore
            listener = HeartbeatStartedListener()
            uri = "mongodb://%s:%d/?heartbeatFrequencyMS=500" % (
                client_context.host,
                client_context.port,
            )
            self.single_client(uri, event_listeners=[listener])
            wait_until(
                lambda: len(listener.results) >= 2, "record two ServerHeartbeatStartedEvents"
            )

            # Default heartbeatFrequencyMS is 10 sec. Check the interval was
            # closer to 0.5 sec with heartbeatFrequencyMS configured.
            self.assertAlmostEqual(heartbeat_times[1] - heartbeat_times[0], 0.5, delta=2)

        finally:
            ServerHeartbeatStartedEvent.__init__ = old_init  # type: ignore

    def test_small_heartbeat_frequency_ms(self):
        uri = "mongodb://example/?heartbeatFrequencyMS=499"
        with self.assertRaises(ConfigurationError) as context:
            MongoClient(uri)

        self.assertIn("heartbeatFrequencyMS", str(context.exception))

    def test_compression(self):
        def compression_settings(client):
            pool_options = client.options.pool_options
            return pool_options._compression_settings

        uri = "mongodb://localhost:27017/?compressors=zlib"
        client = self.simple_client(uri, connect=False)
        opts = compression_settings(client)
        self.assertEqual(opts.compressors, ["zlib"])
        uri = "mongodb://localhost:27017/?compressors=zlib&zlibCompressionLevel=4"
        client = self.simple_client(uri, connect=False)
        opts = compression_settings(client)
        self.assertEqual(opts.compressors, ["zlib"])
        self.assertEqual(opts.zlib_compression_level, 4)
        uri = "mongodb://localhost:27017/?compressors=zlib&zlibCompressionLevel=-1"
        client = self.simple_client(uri, connect=False)
        opts = compression_settings(client)
        self.assertEqual(opts.compressors, ["zlib"])
        self.assertEqual(opts.zlib_compression_level, -1)
        uri = "mongodb://localhost:27017"
        client = self.simple_client(uri, connect=False)
        opts = compression_settings(client)
        self.assertEqual(opts.compressors, [])
        self.assertEqual(opts.zlib_compression_level, -1)
        uri = "mongodb://localhost:27017/?compressors=foobar"
        client = self.simple_client(uri, connect=False)
        opts = compression_settings(client)
        self.assertEqual(opts.compressors, [])
        self.assertEqual(opts.zlib_compression_level, -1)
        uri = "mongodb://localhost:27017/?compressors=foobar,zlib"
        client = self.simple_client(uri, connect=False)
        opts = compression_settings(client)
        self.assertEqual(opts.compressors, ["zlib"])
        self.assertEqual(opts.zlib_compression_level, -1)

        # According to the connection string spec, unsupported values
        # just raise a warning and are ignored.
        uri = "mongodb://localhost:27017/?compressors=zlib&zlibCompressionLevel=10"
        client = self.simple_client(uri, connect=False)
        opts = compression_settings(client)
        self.assertEqual(opts.compressors, ["zlib"])
        self.assertEqual(opts.zlib_compression_level, -1)
        uri = "mongodb://localhost:27017/?compressors=zlib&zlibCompressionLevel=-2"
        client = self.simple_client(uri, connect=False)
        opts = compression_settings(client)
        self.assertEqual(opts.compressors, ["zlib"])
        self.assertEqual(opts.zlib_compression_level, -1)

        if not _have_snappy():
            uri = "mongodb://localhost:27017/?compressors=snappy"
            client = self.simple_client(uri, connect=False)
            opts = compression_settings(client)
            self.assertEqual(opts.compressors, [])
        else:
            uri = "mongodb://localhost:27017/?compressors=snappy"
            client = self.simple_client(uri, connect=False)
            opts = compression_settings(client)
            self.assertEqual(opts.compressors, ["snappy"])
            uri = "mongodb://localhost:27017/?compressors=snappy,zlib"
            client = self.simple_client(uri, connect=False)
            opts = compression_settings(client)
            self.assertEqual(opts.compressors, ["snappy", "zlib"])

        if not _have_zstd():
            uri = "mongodb://localhost:27017/?compressors=zstd"
            client = self.simple_client(uri, connect=False)
            opts = compression_settings(client)
            self.assertEqual(opts.compressors, [])
        else:
            uri = "mongodb://localhost:27017/?compressors=zstd"
            client = self.simple_client(uri, connect=False)
            opts = compression_settings(client)
            self.assertEqual(opts.compressors, ["zstd"])
            uri = "mongodb://localhost:27017/?compressors=zstd,zlib"
            client = self.simple_client(uri, connect=False)
            opts = compression_settings(client)
            self.assertEqual(opts.compressors, ["zstd", "zlib"])

        options = client_context.default_client_options
        if "compressors" in options and "zlib" in options["compressors"]:
            for level in range(-1, 10):
                client = self.single_client(zlibcompressionlevel=level)
                # No error
                client.pymongo_test.test.find_one()

    @client_context.require_sync
    def test_reset_during_update_pool(self):
        client = self.rs_or_single_client(minPoolSize=10)
        client.admin.command("ping")
        pool = get_pool(client)
        generation = pool.gen.get_overall()

        # Continuously reset the pool.
        class ResetPoolThread(threading.Thread):
            def __init__(self, pool):
                super().__init__()
                self.running = True
                self.pool = pool

            def stop(self):
                self.running = False

            def _run(self):
                while self.running:
                    exc = AutoReconnect("mock pool error")
                    ctx = _ErrorContext(exc, 0, pool.gen.get_overall(), False, None)
                    client._topology.handle_error(pool.address, ctx)
                    time.sleep(0.001)

            def run(self):
                self._run()

        t = ResetPoolThread(pool)
        t.start()

        # Ensure that update_pool completes without error even when the pool
        # is reset concurrently.
        try:
            while True:
                for _ in range(10):
                    client._topology.update_pool()
                if generation != pool.gen.get_overall():
                    break
        finally:
            t.stop()
            t.join()
        client.admin.command("ping")

    def test_background_connections_do_not_hold_locks(self):
        min_pool_size = 10
        client = self.rs_or_single_client(
            serverSelectionTimeoutMS=3000, minPoolSize=min_pool_size, connect=False
        )
        # Create a single connection in the pool.
        client.admin.command("ping")

        # Cause new connections stall for a few seconds.
        pool = get_pool(client)
        original_connect = pool.connect

        def stall_connect(*args, **kwargs):
            time.sleep(2)
            return original_connect(*args, **kwargs)

        pool.connect = stall_connect
        # Un-patch Pool.connect to break the cyclic reference.
        self.addCleanup(delattr, pool, "connect")

        # Wait for the background thread to start creating connections
        wait_until(lambda: len(pool.conns) > 1, "start creating connections")

        # Assert that application operations do not block.
        for _ in range(10):
            start = time.monotonic()
            client.admin.command("ping")
            total = time.monotonic() - start
            # Each ping command should not take more than 2 seconds
            self.assertLess(total, 2)

    def test_background_connections_log_on_error(self):
        with self.assertLogs("pymongo.client", level="ERROR") as cm:
            client = self.rs_or_single_client(minPoolSize=1)
            # Create a single connection in the pool.
            client.admin.command("ping")

            # Cause new connections to fail.
            pool = get_pool(client)

            def fail_connect(*args, **kwargs):
                raise Exception("failed to connect")

            pool.connect = fail_connect
            # Un-patch Pool.connect to break the cyclic reference.
            self.addCleanup(delattr, pool, "connect")

            pool.reset_without_pause()

            wait_until(
                lambda: "failed to connect" in "".join(cm.output), "start creating connections"
            )
            self.assertIn("MongoClient background task encountered an error", "".join(cm.output))

    @client_context.require_replica_set
    def test_direct_connection(self):
        # direct_connection=True should result in Single topology.
        client = self.rs_or_single_client(directConnection=True)
        client.admin.command("ping")
        self.assertEqual(len(client.nodes), 1)
        self.assertEqual(client._topology_settings.get_topology_type(), TOPOLOGY_TYPE.Single)

        # direct_connection=False should result in RS topology.
        client = self.rs_or_single_client(directConnection=False)
        client.admin.command("ping")
        self.assertGreaterEqual(len(client.nodes), 1)
        self.assertIn(
            client._topology_settings.get_topology_type(),
            [TOPOLOGY_TYPE.ReplicaSetNoPrimary, TOPOLOGY_TYPE.ReplicaSetWithPrimary],
        )

        # directConnection=True, should error with multiple hosts as a list.
        with self.assertRaises(ConfigurationError):
            MongoClient(["host1", "host2"], directConnection=True)

    @unittest.skipIf("PyPy" in sys.version, "PYTHON-2927 fails often on PyPy")
    def test_continuous_network_errors(self):
        def server_description_count():
            i = 0
            for obj in gc.get_objects():
                try:
                    if isinstance(obj, ServerDescription):
                        i += 1
                except ReferenceError:
                    pass
            return i

        gc.collect()
        with client_knobs(min_heartbeat_interval=0.002):
            client = self.simple_client(
                "invalid:27017", heartbeatFrequencyMS=2, serverSelectionTimeoutMS=200
            )
            initial_count = server_description_count()
            with self.assertRaises(ServerSelectionTimeoutError):
                client.test.test.find_one()
            gc.collect()
            final_count = server_description_count()
            client.close()
            # If a bug like PYTHON-2433 is reintroduced then too many
            # ServerDescriptions will be kept alive and this test will fail:
            # AssertionError: 11 != 47 within 20 delta (36 difference)
            self.assertAlmostEqual(initial_count, final_count, delta=30)

    @client_context.require_failCommand_fail_point
    def test_network_error_message(self):
        client = self.single_client(retryReads=False)
        client.admin.command("ping")  # connect
        with self.fail_point(
            {"mode": {"times": 1}, "data": {"closeConnection": True, "failCommands": ["find"]}}
        ):
            assert client.address is not None
            expected = "{}:{}: ".format(*(client.address))
            with self.assertRaisesRegex(AutoReconnect, expected):
                client.pymongo_test.test.find_one({})

    @unittest.skipIf("PyPy" in sys.version, "PYTHON-2938 could fail on PyPy")
    def test_process_periodic_tasks(self):
        client = self.rs_or_single_client()
        coll = client.db.collection
        coll.insert_many([{} for _ in range(5)])
        cursor = coll.find(batch_size=2)
        cursor.next()
        c_id = cursor.cursor_id
        self.assertIsNotNone(c_id)
        client.close()
        # Add cursor to kill cursors queue
        del cursor
        wait_until(
            lambda: client._kill_cursors_queue,
            "waited for cursor to be added to queue",
        )
        client._process_periodic_tasks()  # This must not raise or print any exceptions
        with self.assertRaises(InvalidOperation):
            coll.insert_many([{} for _ in range(5)])

    def test_service_name_from_kwargs(self):
        client = MongoClient(
            "mongodb+srv://user:password@test22.test.build.10gen.cc",
            srvServiceName="customname",
            connect=False,
        )
        client._connect()
        self.assertEqual(client._topology_settings.srv_service_name, "customname")
        client.close()
        client = MongoClient(
            "mongodb+srv://user:password@test22.test.build.10gen.cc"
            "/?srvServiceName=shouldbeoverriden",
            srvServiceName="customname",
            connect=False,
        )
        client._connect()
        self.assertEqual(client._topology_settings.srv_service_name, "customname")
        client.close()
        client = MongoClient(
            "mongodb+srv://user:password@test22.test.build.10gen.cc/?srvServiceName=customname",
            connect=False,
        )
        client._connect()
        self.assertEqual(client._topology_settings.srv_service_name, "customname")
        client.close()

    def test_srv_max_hosts_kwarg(self):
        client = self.simple_client("mongodb+srv://test1.test.build.10gen.cc/")
        client._connect()
        self.assertGreater(len(client.topology_description.server_descriptions()), 1)
        client = self.simple_client("mongodb+srv://test1.test.build.10gen.cc/", srvmaxhosts=1)
        client._connect()
        self.assertEqual(len(client.topology_description.server_descriptions()), 1)
        client = self.simple_client(
            "mongodb+srv://test1.test.build.10gen.cc/?srvMaxHosts=1", srvmaxhosts=2
        )
        client._connect()
        self.assertEqual(len(client.topology_description.server_descriptions()), 2)

    @unittest.skipIf(
        client_context.load_balancer or client_context.serverless,
        "loadBalanced clients do not run SDAM",
    )
    @unittest.skipIf(sys.platform == "win32", "Windows does not support SIGSTOP")
    @client_context.require_sync
    def test_sigstop_sigcont(self):
        test_dir = os.path.dirname(os.path.realpath(__file__))
        script = os.path.join(test_dir, "sigstop_sigcont.py")
        p = subprocess.Popen(
            [sys.executable, script, client_context.uri],
            stdin=subprocess.PIPE,
            stdout=subprocess.PIPE,
            stderr=subprocess.STDOUT,
        )
        self.addCleanup(p.wait, timeout=1)
        self.addCleanup(p.kill)
        time.sleep(1)
        # Stop the child, sleep for twice the streaming timeout
        # (heartbeatFrequencyMS + connectTimeoutMS), and restart.
        os.kill(p.pid, signal.SIGSTOP)
        time.sleep(2)
        os.kill(p.pid, signal.SIGCONT)
        time.sleep(0.5)
        # Tell the script to exit gracefully.
        outs, _ = p.communicate(input=b"q\n", timeout=10)
        self.assertTrue(outs)
        log_output = outs.decode("utf-8")
        self.assertIn("TEST STARTED", log_output)
        self.assertIn("ServerHeartbeatStartedEvent", log_output)
        self.assertIn("ServerHeartbeatSucceededEvent", log_output)
        self.assertIn("TEST COMPLETED", log_output)
        self.assertNotIn("ServerHeartbeatFailedEvent", log_output)

    def _test_handshake(self, env_vars, expected_env):
        with patch.dict("os.environ", env_vars):
            metadata = copy.deepcopy(_METADATA)
            if has_c():
                metadata["driver"]["name"] = "PyMongo|c"
            else:
                metadata["driver"]["name"] = "PyMongo"
            if expected_env is not None:
                metadata["env"] = expected_env

                if "AWS_REGION" not in env_vars:
                    os.environ["AWS_REGION"] = ""
            client = self.rs_or_single_client(serverSelectionTimeoutMS=10000)
            client.admin.command("ping")
            options = client.options
            self.assertEqual(options.pool_options.metadata, metadata)

    def test_handshake_01_aws(self):
        self._test_handshake(
            {
                "AWS_EXECUTION_ENV": "AWS_Lambda_python3.9",
                "AWS_REGION": "us-east-2",
                "AWS_LAMBDA_FUNCTION_MEMORY_SIZE": "1024",
            },
            {"name": "aws.lambda", "region": "us-east-2", "memory_mb": 1024},
        )

    def test_handshake_02_azure(self):
        self._test_handshake({"FUNCTIONS_WORKER_RUNTIME": "python"}, {"name": "azure.func"})

    def test_handshake_03_gcp(self):
        self._test_handshake(
            {
                "K_SERVICE": "servicename",
                "FUNCTION_MEMORY_MB": "1024",
                "FUNCTION_TIMEOUT_SEC": "60",
                "FUNCTION_REGION": "us-central1",
            },
            {"name": "gcp.func", "region": "us-central1", "memory_mb": 1024, "timeout_sec": 60},
        )
        # Extra case for FUNCTION_NAME.
        self._test_handshake(
            {
                "FUNCTION_NAME": "funcname",
                "FUNCTION_MEMORY_MB": "1024",
                "FUNCTION_TIMEOUT_SEC": "60",
                "FUNCTION_REGION": "us-central1",
            },
            {"name": "gcp.func", "region": "us-central1", "memory_mb": 1024, "timeout_sec": 60},
        )

    def test_handshake_04_vercel(self):
        self._test_handshake(
            {"VERCEL": "1", "VERCEL_REGION": "cdg1"}, {"name": "vercel", "region": "cdg1"}
        )

    def test_handshake_05_multiple(self):
        self._test_handshake(
            {"AWS_EXECUTION_ENV": "AWS_Lambda_python3.9", "FUNCTIONS_WORKER_RUNTIME": "python"},
            None,
        )
        # Extra cases for other combos.
        self._test_handshake(
            {"FUNCTIONS_WORKER_RUNTIME": "python", "K_SERVICE": "servicename"},
            None,
        )
        self._test_handshake({"K_SERVICE": "servicename", "VERCEL": "1"}, None)

    def test_handshake_06_region_too_long(self):
        self._test_handshake(
            {"AWS_EXECUTION_ENV": "AWS_Lambda_python3.9", "AWS_REGION": "a" * 512},
            {"name": "aws.lambda"},
        )

    def test_handshake_07_memory_invalid_int(self):
        self._test_handshake(
            {"AWS_EXECUTION_ENV": "AWS_Lambda_python3.9", "AWS_LAMBDA_FUNCTION_MEMORY_SIZE": "big"},
            {"name": "aws.lambda"},
        )

    def test_handshake_08_invalid_aws_ec2(self):
        # AWS_EXECUTION_ENV needs to start with "AWS_Lambda_".
        self._test_handshake(
            {"AWS_EXECUTION_ENV": "EC2"},
            None,
        )

    def test_handshake_09_container_with_provider(self):
        self._test_handshake(
            {
                ENV_VAR_K8S: "1",
                "AWS_LAMBDA_RUNTIME_API": "1",
                "AWS_REGION": "us-east-1",
                "AWS_LAMBDA_FUNCTION_MEMORY_SIZE": "256",
            },
            {
                "container": {"orchestrator": "kubernetes"},
                "name": "aws.lambda",
                "region": "us-east-1",
                "memory_mb": 256,
            },
        )

    def test_dict_hints(self):
        self.db.t.find(hint={"x": 1})

    def test_dict_hints_sort(self):
        result = self.db.t.find()
        result.sort({"x": 1})

        self.db.t.find(sort={"x": 1})

    def test_dict_hints_create_index(self):
        self.db.t.create_index({"x": pymongo.ASCENDING})

    def test_legacy_java_uuid_roundtrip(self):
        data = BinaryData.java_data
        docs = bson.decode_all(data, CodecOptions(SON[str, Any], False, JAVA_LEGACY))

        client_context.client.pymongo_test.drop_collection("java_uuid")
        db = client_context.client.pymongo_test
        coll = db.get_collection("java_uuid", CodecOptions(uuid_representation=JAVA_LEGACY))

        coll.insert_many(docs)
        self.assertEqual(5, coll.count_documents({}))
        for d in coll.find():
            self.assertEqual(d["newguid"], uuid.UUID(d["newguidstring"]))

        coll = db.get_collection("java_uuid", CodecOptions(uuid_representation=PYTHON_LEGACY))
        for d in coll.find():
            self.assertNotEqual(d["newguid"], d["newguidstring"])
        client_context.client.pymongo_test.drop_collection("java_uuid")

    def test_legacy_csharp_uuid_roundtrip(self):
        data = BinaryData.csharp_data
        docs = bson.decode_all(data, CodecOptions(SON[str, Any], False, CSHARP_LEGACY))

        client_context.client.pymongo_test.drop_collection("csharp_uuid")
        db = client_context.client.pymongo_test
        coll = db.get_collection("csharp_uuid", CodecOptions(uuid_representation=CSHARP_LEGACY))

        coll.insert_many(docs)
        self.assertEqual(5, coll.count_documents({}))
        for d in coll.find():
            self.assertEqual(d["newguid"], uuid.UUID(d["newguidstring"]))

        coll = db.get_collection("csharp_uuid", CodecOptions(uuid_representation=PYTHON_LEGACY))
        for d in coll.find():
            self.assertNotEqual(d["newguid"], d["newguidstring"])
        client_context.client.pymongo_test.drop_collection("csharp_uuid")

    def test_uri_to_uuid(self):
        uri = "mongodb://foo/?uuidrepresentation=csharpLegacy"
        client = self.single_client(uri, connect=False)
        self.assertEqual(client.pymongo_test.test.codec_options.uuid_representation, CSHARP_LEGACY)

    def test_uuid_queries(self):
        db = client_context.client.pymongo_test
        coll = db.test
        coll.drop()

        uu = uuid.uuid4()
        coll.insert_one({"uuid": Binary(uu.bytes, 3)})
        self.assertEqual(1, coll.count_documents({}))

        # Test regular UUID queries (using subtype 4).
        coll = db.get_collection(
            "test", CodecOptions(uuid_representation=UuidRepresentation.STANDARD)
        )
        self.assertEqual(0, coll.count_documents({"uuid": uu}))
        coll.insert_one({"uuid": uu})
        self.assertEqual(2, coll.count_documents({}))
        docs = coll.find({"uuid": uu}).to_list()
        self.assertEqual(1, len(docs))
        self.assertEqual(uu, docs[0]["uuid"])

        # Test both.
        uu_legacy = Binary.from_uuid(uu, UuidRepresentation.PYTHON_LEGACY)
        predicate = {"uuid": {"$in": [uu, uu_legacy]}}
        self.assertEqual(2, coll.count_documents(predicate))
        docs = coll.find(predicate).to_list()
        self.assertEqual(2, len(docs))
        coll.drop()


class TestExhaustCursor(IntegrationTest):
    """Test that clients properly handle errors from exhaust cursors."""

    def setUp(self):
        super().setUp()
        if client_context.is_mongos:
            raise SkipTest("mongos doesn't support exhaust, SERVER-2627")

    def test_exhaust_query_server_error(self):
        # When doing an exhaust query, the socket stays checked out on success
        # but must be checked in on error to avoid semaphore leaks.
        client = connected(self.rs_or_single_client(maxPoolSize=1))

        collection = client.pymongo_test.test
        pool = get_pool(client)
        conn = one(pool.conns)

        # This will cause OperationFailure in all mongo versions since
        # the value for $orderby must be a document.
        cursor = collection.find(
            SON([("$query", {}), ("$orderby", True)]), cursor_type=CursorType.EXHAUST
        )

        with self.assertRaises(OperationFailure):
            cursor.next()
        self.assertFalse(conn.closed)

        # The socket was checked in and the semaphore was decremented.
        self.assertIn(conn, pool.conns)
        self.assertEqual(0, pool.requests)

    def test_exhaust_getmore_server_error(self):
        # When doing a getmore on an exhaust cursor, the socket stays checked
        # out on success but it's checked in on error to avoid semaphore leaks.
        client = self.rs_or_single_client(maxPoolSize=1)
        collection = client.pymongo_test.test
        collection.drop()

        collection.insert_many([{} for _ in range(200)])
        self.addCleanup(client_context.client.pymongo_test.test.drop)

        pool = get_pool(client)
        pool._check_interval_seconds = None  # Never check.
        conn = one(pool.conns)

        cursor = collection.find(cursor_type=CursorType.EXHAUST)

        # Initial query succeeds.
        cursor.next()

        # Cause a server error on getmore.
        def receive_message(request_id):
            # Discard the actual server response.
            Connection.receive_message(conn, request_id)

            # responseFlags bit 1 is QueryFailure.
            msg = struct.pack("<iiiii", 1 << 1, 0, 0, 0, 0)
            msg += encode({"$err": "mock err", "code": 0})
            return message._OpReply.unpack(msg)

        conn.receive_message = receive_message
        with self.assertRaises(OperationFailure):
            cursor.to_list()
        # Unpatch the instance.
        del conn.receive_message

        # The socket is returned to the pool and it still works.
        self.assertEqual(200, collection.count_documents({}))
        self.assertIn(conn, pool.conns)

    def test_exhaust_query_network_error(self):
        # When doing an exhaust query, the socket stays checked out on success
        # but must be checked in on error to avoid semaphore leaks.
        client = connected(self.rs_or_single_client(maxPoolSize=1, retryReads=False))
        collection = client.pymongo_test.test
        pool = get_pool(client)
        pool._check_interval_seconds = None  # Never check.

        # Cause a network error.
        conn = one(pool.conns)
        conn.conn.close()

        cursor = collection.find(cursor_type=CursorType.EXHAUST)
        with self.assertRaises(ConnectionFailure):
            cursor.next()
        self.assertTrue(conn.closed)

        # The socket was closed and the semaphore was decremented.
        self.assertNotIn(conn, pool.conns)
        self.assertEqual(0, pool.requests)

    def test_exhaust_getmore_network_error(self):
        # When doing a getmore on an exhaust cursor, the socket stays checked
        # out on success but it's checked in on error to avoid semaphore leaks.
        client = self.rs_or_single_client(maxPoolSize=1)
        collection = client.pymongo_test.test
        collection.drop()
        collection.insert_many([{} for _ in range(200)])  # More than one batch.
        pool = get_pool(client)
        pool._check_interval_seconds = None  # Never check.

        cursor = collection.find(cursor_type=CursorType.EXHAUST)

        # Initial query succeeds.
        cursor.next()

        # Cause a network error.
        conn = cursor._sock_mgr.conn
        conn.conn.close()

        # A getmore fails.
        with self.assertRaises(ConnectionFailure):
            cursor.to_list()
        self.assertTrue(conn.closed)

        wait_until(
            lambda: len(client._kill_cursors_queue) == 0,
            "waited for all killCursor requests to complete",
        )
        # The socket was closed and the semaphore was decremented.
        self.assertNotIn(conn, pool.conns)
        self.assertEqual(0, pool.requests)

    @client_context.require_sync
    def test_gevent_task(self):
        if not gevent_monkey_patched():
            raise SkipTest("Must be running monkey patched by gevent")
        from gevent import spawn

        def poller():
            while True:
                client_context.client.pymongo_test.test.insert_one({})

        task = spawn(poller)
        task.kill()
        self.assertTrue(task.dead)

    @client_context.require_sync
    def test_gevent_timeout(self):
        if not gevent_monkey_patched():
            raise SkipTest("Must be running monkey patched by gevent")
        from gevent import Timeout, spawn

        client = self.rs_or_single_client(maxPoolSize=1)
        coll = client.pymongo_test.test
        coll.insert_one({})

        def contentious_task():
            # The 10 second timeout causes this test to fail without blocking
            # forever if a bug like PYTHON-2334 is reintroduced.
            with Timeout(10):
                coll.find_one({"$where": delay(1)})

        def timeout_task():
            with Timeout(0.5):
                try:
                    coll.find_one({})
                except Timeout:
                    pass

        ct = spawn(contentious_task)
        tt = spawn(timeout_task)
        tt.join(15)
        ct.join(15)
        self.assertTrue(tt.dead)
        self.assertTrue(ct.dead)
        self.assertIsNone(tt.get())
        self.assertIsNone(ct.get())

    @client_context.require_sync
    def test_gevent_timeout_when_creating_connection(self):
        if not gevent_monkey_patched():
            raise SkipTest("Must be running monkey patched by gevent")
        from gevent import Timeout, spawn

        client = self.rs_or_single_client()
        self.addCleanup(client.close)
        coll = client.pymongo_test.test
        pool = get_pool(client)

        # Patch the pool to delay the connect method.
        def delayed_connect(*args, **kwargs):
            time.sleep(3)
            return pool.__class__.connect(pool, *args, **kwargs)

        pool.connect = delayed_connect

        def timeout_task():
            with Timeout(1):
                try:
                    coll.find_one({})
                    return False
                except Timeout:
                    return True

        tt = spawn(timeout_task)
        tt.join(10)

        # Assert that we got our active_sockets count back
        self.assertEqual(pool.active_sockets, 0)
        # Assert the greenlet is dead
        self.assertTrue(tt.dead)
        # Assert that the Timeout was raised all the way to the try
        self.assertTrue(tt.get())
        # Unpatch the instance.
        del pool.connect


class TestClientLazyConnect(IntegrationTest):
    """Test concurrent operations on a lazily-connecting MongoClient."""

    def _get_client(self):
        return self.rs_or_single_client(connect=False)

    @client_context.require_sync
    def test_insert_one(self):
        def reset(collection):
            collection.drop()

        def insert_one(collection, _):
            collection.insert_one({})

        def test(collection):
            self.assertEqual(NTHREADS, collection.count_documents({}))

        lazy_client_trial(reset, insert_one, test, self._get_client)

    @client_context.require_sync
    def test_update_one(self):
        def reset(collection):
            collection.drop()
            collection.insert_one({"i": 0})

        # Update doc 10 times.
        def update_one(collection, _):
            collection.update_one({}, {"$inc": {"i": 1}})

        def test(collection):
            self.assertEqual(NTHREADS, collection.find_one()["i"])

        lazy_client_trial(reset, update_one, test, self._get_client)

    @client_context.require_sync
    def test_delete_one(self):
        def reset(collection):
            collection.drop()
            collection.insert_many([{"i": i} for i in range(NTHREADS)])

        def delete_one(collection, i):
            collection.delete_one({"i": i})

        def test(collection):
            self.assertEqual(0, collection.count_documents({}))

        lazy_client_trial(reset, delete_one, test, self._get_client)

    @client_context.require_sync
    def test_find_one(self):
        results: list = []

        def reset(collection):
            collection.drop()
            collection.insert_one({})
            results[:] = []

        def find_one(collection, _):
            results.append(collection.find_one())

        def test(collection):
            self.assertEqual(NTHREADS, len(results))

        lazy_client_trial(reset, find_one, test, self._get_client)


class TestMongoClientFailover(MockClientTest):
    def test_discover_primary(self):
        c = MockClient.get_mock_client(
            standalones=[],
            members=["a:1", "b:2", "c:3"],
            mongoses=[],
            host="b:2",  # Pass a secondary.
            replicaSet="rs",
            heartbeatFrequencyMS=500,
        )
        self.addCleanup(c.close)

        wait_until(lambda: len(c.nodes) == 3, "connect")

        self.assertEqual(c.address, ("a", 1))
        # Fail over.
        c.kill_host("a:1")
        c.mock_primary = "b:2"

        def predicate():
            return (c.address) == ("b", 2)

        wait_until(predicate, "wait for server address to be updated")
        # a:1 not longer in nodes.
        self.assertLess(len(c.nodes), 3)

    def test_reconnect(self):
        # Verify the node list isn't forgotten during a network failure.
        c = MockClient.get_mock_client(
            standalones=[],
            members=["a:1", "b:2", "c:3"],
            mongoses=[],
            host="b:2",  # Pass a secondary.
            replicaSet="rs",
            retryReads=False,
            serverSelectionTimeoutMS=1000,
        )
        self.addCleanup(c.close)

        wait_until(lambda: len(c.nodes) == 3, "connect")

        # Total failure.
        c.kill_host("a:1")
        c.kill_host("b:2")
        c.kill_host("c:3")

        # MongoClient discovers it's alone. The first attempt raises either
        # ServerSelectionTimeoutError or AutoReconnect (from
        # MockPool.get_socket).
        with self.assertRaises(AutoReconnect):
            c.db.collection.find_one()

        # But it can reconnect.
        c.revive_host("a:1")
        (c._get_topology()).select_servers(
            writable_server_selector, _Op.TEST, server_selection_timeout=10
        )
        self.assertEqual(c.address, ("a", 1))

    def _test_network_error(self, operation_callback):
        # Verify only the disconnected server is reset by a network failure.

        # Disable background refresh.
        with client_knobs(heartbeat_frequency=999999):
            c = MockClient(
                standalones=[],
                members=["a:1", "b:2"],
                mongoses=[],
                host="a:1",
                replicaSet="rs",
                connect=False,
                retryReads=False,
                serverSelectionTimeoutMS=1000,
            )

            self.addCleanup(c.close)

            # Set host-specific information so we can test whether it is reset.
            c.set_wire_version_range("a:1", 2, MIN_SUPPORTED_WIRE_VERSION)
            c.set_wire_version_range("b:2", 2, MIN_SUPPORTED_WIRE_VERSION + 1)
            (c._get_topology()).select_servers(writable_server_selector, _Op.TEST)
            wait_until(lambda: len(c.nodes) == 2, "connect")

            c.kill_host("a:1")

            # MongoClient is disconnected from the primary. This raises either
            # ServerSelectionTimeoutError or AutoReconnect (from
            # MockPool.get_socket).
            with self.assertRaises(AutoReconnect):
                operation_callback(c)

            # The primary's description is reset.
            server_a = (c._get_topology()).get_server_by_address(("a", 1))
            sd_a = server_a.description
            self.assertEqual(SERVER_TYPE.Unknown, sd_a.server_type)
            self.assertEqual(0, sd_a.min_wire_version)
            self.assertEqual(0, sd_a.max_wire_version)

            # ...but not the secondary's.
            server_b = (c._get_topology()).get_server_by_address(("b", 2))
            sd_b = server_b.description
            self.assertEqual(SERVER_TYPE.RSSecondary, sd_b.server_type)
            self.assertEqual(2, sd_b.min_wire_version)
            self.assertEqual(MIN_SUPPORTED_WIRE_VERSION + 1, sd_b.max_wire_version)

    def test_network_error_on_query(self):
        def callback(client):
            return client.db.collection.find_one()

        self._test_network_error(callback)

    def test_network_error_on_insert(self):
        def callback(client):
            return client.db.collection.insert_one({})

        self._test_network_error(callback)

    def test_network_error_on_update(self):
        def callback(client):
            return client.db.collection.update_one({}, {"$unset": "x"})

        self._test_network_error(callback)

    def test_network_error_on_replace(self):
        def callback(client):
            return client.db.collection.replace_one({}, {})

        self._test_network_error(callback)

    def test_network_error_on_delete(self):
        def callback(client):
            return client.db.collection.delete_many({})

        self._test_network_error(callback)


class TestClientPool(MockClientTest):
    @client_context.require_connection
    def test_rs_client_does_not_maintain_pool_to_arbiters(self):
        listener = CMAPListener()
        c = MockClient.get_mock_client(
            standalones=[],
            members=["a:1", "b:2", "c:3", "d:4"],
            mongoses=[],
            arbiters=["c:3"],  # c:3 is an arbiter.
            down_hosts=["d:4"],  # d:4 is unreachable.
            host=["a:1", "b:2", "c:3", "d:4"],
            replicaSet="rs",
            minPoolSize=1,  # minPoolSize
            event_listeners=[listener],
        )
        self.addCleanup(c.close)

        wait_until(lambda: len(c.nodes) == 3, "connect")
        self.assertEqual(c.address, ("a", 1))
        self.assertEqual(c.arbiters, {("c", 3)})
        # Assert that we create 2 and only 2 pooled connections.
        listener.wait_for_event(monitoring.ConnectionReadyEvent, 2)
        self.assertEqual(listener.event_count(monitoring.ConnectionCreatedEvent), 2)
        # Assert that we do not create connections to arbiters.
        arbiter = c._topology.get_server_by_address(("c", 3))
        self.assertFalse(arbiter.pool.conns)
        # Assert that we do not create connections to unknown servers.
        arbiter = c._topology.get_server_by_address(("d", 4))
        self.assertFalse(arbiter.pool.conns)
        # Arbiter pool is not marked ready.
        self.assertEqual(listener.event_count(monitoring.PoolReadyEvent), 2)

    @client_context.require_connection
    def test_direct_client_maintains_pool_to_arbiter(self):
        listener = CMAPListener()
        c = MockClient.get_mock_client(
            standalones=[],
            members=["a:1", "b:2", "c:3"],
            mongoses=[],
            arbiters=["c:3"],  # c:3 is an arbiter.
            host="c:3",
            directConnection=True,
            minPoolSize=1,  # minPoolSize
            event_listeners=[listener],
        )
        self.addCleanup(c.close)

        wait_until(lambda: len(c.nodes) == 1, "connect")
        self.assertEqual(c.address, ("c", 3))
        # Assert that we create 1 pooled connection.
        listener.wait_for_event(monitoring.ConnectionReadyEvent, 1)
        self.assertEqual(listener.event_count(monitoring.ConnectionCreatedEvent), 1)
        arbiter = c._topology.get_server_by_address(("c", 3))
        self.assertEqual(len(arbiter.pool.conns), 1)
        # Arbiter pool is marked ready.
        self.assertEqual(listener.event_count(monitoring.PoolReadyEvent), 1)


if __name__ == "__main__":
    unittest.main()<|MERGE_RESOLUTION|>--- conflicted
+++ resolved
@@ -824,11 +824,7 @@
         with self.assertRaises(ConnectionFailure):
             c.pymongo_test.test.find_one()
 
-<<<<<<< HEAD
-    @client_context.require_no_standalone
-=======
     @client_context.require_replica_set
->>>>>>> f5836b3f
     @client_context.require_no_load_balancer
     @client_context.require_tls
     def test_init_disconnected_with_srv(self):
