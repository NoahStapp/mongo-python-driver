# Copyright 2013-present MongoDB, Inc.
#
# Licensed under the Apache License, Version 2.0 (the "License");
# you may not use this file except in compliance with the License.
# You may obtain a copy of the License at
#
# http://www.apache.org/licenses/LICENSE-2.0
#
# Unless required by applicable law or agreed to in writing, software
# distributed under the License is distributed on an "AS IS" BASIS,
# WITHOUT WARRANTIES OR CONDITIONS OF ANY KIND, either express or implied.
# See the License for the specific language governing permissions and
# limitations under the License.

"""Test the mongo_client module."""
from __future__ import annotations

import _thread as thread
import asyncio
import base64
import contextlib
import copy
import datetime
import gc
import logging
import os
import re
import signal
import socket
import struct
import subprocess
import sys
import threading
import time
import uuid
from typing import Any, Iterable, Type, no_type_check
from unittest import mock
from unittest.mock import patch

import pytest
import pytest_asyncio

from bson.binary import CSHARP_LEGACY, JAVA_LEGACY, PYTHON_LEGACY, Binary, UuidRepresentation
from pymongo.operations import _Op

sys.path[0:0] = [""]

from test.asynchronous import (
    HAVE_IPADDRESS,
    AsyncIntegrationTest,
    AsyncMockClientTest,
    AsyncUnitTest,
    SkipTest,
    async_client_context,
    client_knobs,
    connected,
    db_pwd,
    db_user,
    remove_all_users,
    unittest,
)
from test.asynchronous.pymongo_mocks import AsyncMockClient
from test.asynchronous.utils import (
    async_get_pool,
    async_wait_until,
    asyncAssertRaisesExactly,
)
from test.test_binary import BinaryData
from test.utils_shared import (
    NTHREADS,
    CMAPListener,
    FunctionCallRecorder,
    delay,
    gevent_monkey_patched,
    is_greenthread_patched,
    lazy_client_trial,
    one,
)

import bson
import pymongo
from bson import encode
from bson.codec_options import (
    CodecOptions,
    DatetimeConversion,
    TypeEncoder,
    TypeRegistry,
)
from bson.son import SON
from bson.tz_util import utc
from pymongo import event_loggers, message, monitoring
from pymongo.asynchronous.command_cursor import AsyncCommandCursor
from pymongo.asynchronous.cursor import AsyncCursor, CursorType
from pymongo.asynchronous.database import AsyncDatabase
from pymongo.asynchronous.helpers import anext
from pymongo.asynchronous.mongo_client import AsyncMongoClient
from pymongo.asynchronous.pool import (
    AsyncConnection,
)
from pymongo.asynchronous.settings import TOPOLOGY_TYPE
from pymongo.asynchronous.topology import _ErrorContext
from pymongo.client_options import ClientOptions
from pymongo.common import _UUID_REPRESENTATIONS, CONNECT_TIMEOUT, MIN_SUPPORTED_WIRE_VERSION, has_c
from pymongo.compression_support import _have_snappy, _have_zstd
from pymongo.driver_info import DriverInfo
from pymongo.errors import (
    AutoReconnect,
    ConfigurationError,
    ConnectionFailure,
    InvalidName,
    InvalidOperation,
    InvalidURI,
    NetworkTimeout,
    OperationFailure,
    ServerSelectionTimeoutError,
    WaitQueueTimeoutError,
    WriteConcernError,
)
from pymongo.monitoring import ServerHeartbeatListener, ServerHeartbeatStartedEvent
from pymongo.pool_options import _MAX_METADATA_SIZE, _METADATA, ENV_VAR_K8S, PoolOptions
from pymongo.read_preferences import ReadPreference
from pymongo.server_description import ServerDescription
from pymongo.server_selectors import readable_server_selector, writable_server_selector
from pymongo.server_type import SERVER_TYPE
from pymongo.topology_description import TopologyDescription
from pymongo.write_concern import WriteConcern

_IS_SYNC = False


class AsyncClientUnitTest(AsyncUnitTest):
    """AsyncMongoClient tests that don't require a server."""

    client: AsyncMongoClient

    async def asyncSetUp(self) -> None:
        self.client = await self.async_rs_or_single_client(
            connect=False, serverSelectionTimeoutMS=100
        )

    @pytest.fixture(autouse=True)
    def inject_fixtures(self, caplog):
        self._caplog = caplog

    async def test_keyword_arg_defaults(self):
        client = self.simple_client(
            socketTimeoutMS=None,
            connectTimeoutMS=20000,
            waitQueueTimeoutMS=None,
            replicaSet=None,
            read_preference=ReadPreference.PRIMARY,
            ssl=False,
            tlsCertificateKeyFile=None,
            tlsAllowInvalidCertificates=True,
            tlsCAFile=None,
            connect=False,
            serverSelectionTimeoutMS=12000,
        )

        options = client.options
        pool_opts = options.pool_options
        self.assertEqual(None, pool_opts.socket_timeout)
        # socket.Socket.settimeout takes a float in seconds
        self.assertEqual(20.0, pool_opts.connect_timeout)
        self.assertEqual(None, pool_opts.wait_queue_timeout)
        self.assertEqual(None, pool_opts._ssl_context)
        self.assertEqual(None, options.replica_set_name)
        self.assertEqual(ReadPreference.PRIMARY, client.read_preference)
        self.assertAlmostEqual(12, client.options.server_selection_timeout)

    async def test_connect_timeout(self):
        client = self.simple_client(connect=False, connectTimeoutMS=None, socketTimeoutMS=None)
        pool_opts = client.options.pool_options
        self.assertEqual(None, pool_opts.socket_timeout)
        self.assertEqual(None, pool_opts.connect_timeout)

        client = self.simple_client(connect=False, connectTimeoutMS=0, socketTimeoutMS=0)
        pool_opts = client.options.pool_options
        self.assertEqual(None, pool_opts.socket_timeout)
        self.assertEqual(None, pool_opts.connect_timeout)

        client = self.simple_client(
            "mongodb://localhost/?connectTimeoutMS=0&socketTimeoutMS=0", connect=False
        )
        pool_opts = client.options.pool_options
        self.assertEqual(None, pool_opts.socket_timeout)
        self.assertEqual(None, pool_opts.connect_timeout)

    def test_types(self):
        self.assertRaises(TypeError, AsyncMongoClient, 1)
        self.assertRaises(TypeError, AsyncMongoClient, 1.14)
        self.assertRaises(TypeError, AsyncMongoClient, "localhost", "27017")
        self.assertRaises(TypeError, AsyncMongoClient, "localhost", 1.14)
        self.assertRaises(TypeError, AsyncMongoClient, "localhost", [])

        self.assertRaises(ConfigurationError, AsyncMongoClient, [])

    async def test_max_pool_size_zero(self):
        self.simple_client(maxPoolSize=0)

    def test_uri_detection(self):
        self.assertRaises(ConfigurationError, AsyncMongoClient, "/foo")
        self.assertRaises(ConfigurationError, AsyncMongoClient, "://")
        self.assertRaises(ConfigurationError, AsyncMongoClient, "foo/")

    def test_get_db(self):
        def make_db(base, name):
            return base[name]

        self.assertRaises(InvalidName, make_db, self.client, "")
        self.assertRaises(InvalidName, make_db, self.client, "te$t")
        self.assertRaises(InvalidName, make_db, self.client, "te.t")
        self.assertRaises(InvalidName, make_db, self.client, "te\\t")
        self.assertRaises(InvalidName, make_db, self.client, "te/t")
        self.assertRaises(InvalidName, make_db, self.client, "te st")

        self.assertTrue(isinstance(self.client.test, AsyncDatabase))
        self.assertEqual(self.client.test, self.client["test"])
        self.assertEqual(self.client.test, AsyncDatabase(self.client, "test"))

    def test_get_database(self):
        codec_options = CodecOptions(tz_aware=True)
        write_concern = WriteConcern(w=2, j=True)
        db = self.client.get_database("foo", codec_options, ReadPreference.SECONDARY, write_concern)
        self.assertEqual("foo", db.name)
        self.assertEqual(codec_options, db.codec_options)
        self.assertEqual(ReadPreference.SECONDARY, db.read_preference)
        self.assertEqual(write_concern, db.write_concern)

    def test_getattr(self):
        self.assertTrue(isinstance(self.client["_does_not_exist"], AsyncDatabase))

        with self.assertRaises(AttributeError) as context:
            self.client._does_not_exist

        # Message should be:
        # "AttributeError: AsyncMongoClient has no attribute '_does_not_exist'. To
        # access the _does_not_exist database, use client['_does_not_exist']".
        self.assertIn("has no attribute '_does_not_exist'", str(context.exception))

    def test_iteration(self):
        client = self.client
        msg = "'AsyncMongoClient' object is not iterable"
        # Iteration fails
        with self.assertRaisesRegex(TypeError, msg):
            for _ in client:  # type: ignore[misc] # error: "None" not callable  [misc]
                break
        # Index fails
        with self.assertRaises(TypeError):
            _ = client[0]
        # next fails
        with self.assertRaisesRegex(TypeError, "'AsyncMongoClient' object is not iterable"):
            _ = next(client)
        # .next() fails
        with self.assertRaisesRegex(TypeError, "'AsyncMongoClient' object is not iterable"):
            _ = client.next()
        # Do not implement typing.Iterable.
        self.assertNotIsInstance(client, Iterable)

    async def test_get_default_database(self):
        c = await self.async_rs_or_single_client(
            "mongodb://%s:%d/foo"
            % (await async_client_context.host, await async_client_context.port),
            connect=False,
        )
        self.assertEqual(AsyncDatabase(c, "foo"), c.get_default_database())
        # Test that default doesn't override the URI value.
        self.assertEqual(AsyncDatabase(c, "foo"), c.get_default_database("bar"))

        codec_options = CodecOptions(tz_aware=True)
        write_concern = WriteConcern(w=2, j=True)
        db = c.get_default_database(None, codec_options, ReadPreference.SECONDARY, write_concern)
        self.assertEqual("foo", db.name)
        self.assertEqual(codec_options, db.codec_options)
        self.assertEqual(ReadPreference.SECONDARY, db.read_preference)
        self.assertEqual(write_concern, db.write_concern)

        c = await self.async_rs_or_single_client(
            "mongodb://%s:%d/" % (await async_client_context.host, await async_client_context.port),
            connect=False,
        )
        self.assertEqual(AsyncDatabase(c, "foo"), c.get_default_database("foo"))

    async def test_get_default_database_error(self):
        # URI with no database.
        c = await self.async_rs_or_single_client(
            "mongodb://%s:%d/" % (await async_client_context.host, await async_client_context.port),
            connect=False,
        )
        self.assertRaises(ConfigurationError, c.get_default_database)

    async def test_get_default_database_with_authsource(self):
        # Ensure we distinguish database name from authSource.
        uri = "mongodb://%s:%d/foo?authSource=src" % (
            await async_client_context.host,
            await async_client_context.port,
        )
        c = await self.async_rs_or_single_client(uri, connect=False)
        self.assertEqual(AsyncDatabase(c, "foo"), c.get_default_database())

    async def test_get_database_default(self):
        c = await self.async_rs_or_single_client(
            "mongodb://%s:%d/foo"
            % (await async_client_context.host, await async_client_context.port),
            connect=False,
        )
        self.assertEqual(AsyncDatabase(c, "foo"), c.get_database())

    async def test_get_database_default_error(self):
        # URI with no database.
        c = await self.async_rs_or_single_client(
            "mongodb://%s:%d/" % (await async_client_context.host, await async_client_context.port),
            connect=False,
        )
        self.assertRaises(ConfigurationError, c.get_database)

    async def test_get_database_default_with_authsource(self):
        # Ensure we distinguish database name from authSource.
        uri = "mongodb://%s:%d/foo?authSource=src" % (
            await async_client_context.host,
            await async_client_context.port,
        )
        c = await self.async_rs_or_single_client(uri, connect=False)
        self.assertEqual(AsyncDatabase(c, "foo"), c.get_database())

    async def test_primary_read_pref_with_tags(self):
        # No tags allowed with "primary".
        with self.assertRaises(ConfigurationError):
            await self.async_single_client("mongodb://host/?readpreferencetags=dc:east")

        with self.assertRaises(ConfigurationError):
            await self.async_single_client(
                "mongodb://host/?readpreference=primary&readpreferencetags=dc:east"
            )

    async def test_read_preference(self):
        c = await self.async_rs_or_single_client(
            "mongodb://host", connect=False, readpreference=ReadPreference.NEAREST.mongos_mode
        )
        self.assertEqual(c.read_preference, ReadPreference.NEAREST)

    async def test_metadata(self):
        metadata = copy.deepcopy(_METADATA)
        if has_c():
            metadata["driver"]["name"] = "PyMongo|c|async"
        else:
            metadata["driver"]["name"] = "PyMongo|async"
        metadata["application"] = {"name": "foobar"}
        client = self.simple_client("mongodb://foo:27017/?appname=foobar&connect=false")
        options = client.options
        self.assertEqual(options.pool_options.metadata, metadata)
        client = self.simple_client("foo", 27017, appname="foobar", connect=False)
        options = client.options
        self.assertEqual(options.pool_options.metadata, metadata)
        # No error
        self.simple_client(appname="x" * 128)
        with self.assertRaises(ValueError):
            self.simple_client(appname="x" * 129)
        # Bad "driver" options.
        self.assertRaises(TypeError, DriverInfo, "Foo", 1, "a")
        self.assertRaises(TypeError, DriverInfo, version="1", platform="a")
        self.assertRaises(TypeError, DriverInfo)
        with self.assertRaises(TypeError):
            self.simple_client(driver=1)
        with self.assertRaises(TypeError):
            self.simple_client(driver="abc")
        with self.assertRaises(TypeError):
            self.simple_client(driver=("Foo", "1", "a"))
        # Test appending to driver info.
        if has_c():
            metadata["driver"]["name"] = "PyMongo|c|async|FooDriver"
        else:
            metadata["driver"]["name"] = "PyMongo|async|FooDriver"
        metadata["driver"]["version"] = "{}|1.2.3".format(_METADATA["driver"]["version"])
        client = self.simple_client(
            "foo",
            27017,
            appname="foobar",
            driver=DriverInfo("FooDriver", "1.2.3", None),
            connect=False,
        )
        options = client.options
        self.assertEqual(options.pool_options.metadata, metadata)
        metadata["platform"] = "{}|FooPlatform".format(_METADATA["platform"])
        client = self.simple_client(
            "foo",
            27017,
            appname="foobar",
            driver=DriverInfo("FooDriver", "1.2.3", "FooPlatform"),
            connect=False,
        )
        options = client.options
        self.assertEqual(options.pool_options.metadata, metadata)
        # Test truncating driver info metadata.
        client = self.simple_client(
            driver=DriverInfo(name="s" * _MAX_METADATA_SIZE),
            connect=False,
        )
        options = client.options
        self.assertLessEqual(
            len(bson.encode(options.pool_options.metadata)),
            _MAX_METADATA_SIZE,
        )
        client = self.simple_client(
            driver=DriverInfo(name="s" * _MAX_METADATA_SIZE, version="s" * _MAX_METADATA_SIZE),
            connect=False,
        )
        options = client.options
        self.assertLessEqual(
            len(bson.encode(options.pool_options.metadata)),
            _MAX_METADATA_SIZE,
        )

    @mock.patch.dict("os.environ", {ENV_VAR_K8S: "1"})
    def test_container_metadata(self):
        metadata = copy.deepcopy(_METADATA)
        metadata["driver"]["name"] = "PyMongo|async"
        metadata["env"] = {}
        metadata["env"]["container"] = {"orchestrator": "kubernetes"}
        client = self.simple_client("mongodb://foo:27017/?appname=foobar&connect=false")
        options = client.options
        self.assertEqual(options.pool_options.metadata["env"], metadata["env"])

    async def test_kwargs_codec_options(self):
        class MyFloatType:
            def __init__(self, x):
                self.__x = x

            @property
            def x(self):
                return self.__x

        class MyFloatAsIntEncoder(TypeEncoder):
            python_type = MyFloatType

            def transform_python(self, value):
                return int(value)

        # Ensure codec options are passed in correctly
        document_class: Type[SON] = SON
        type_registry = TypeRegistry([MyFloatAsIntEncoder()])
        tz_aware = True
        uuid_representation_label = "javaLegacy"
        unicode_decode_error_handler = "ignore"
        tzinfo = utc
        c = self.simple_client(
            document_class=document_class,
            type_registry=type_registry,
            tz_aware=tz_aware,
            uuidrepresentation=uuid_representation_label,
            unicode_decode_error_handler=unicode_decode_error_handler,
            tzinfo=tzinfo,
            connect=False,
        )
        self.assertEqual(c.codec_options.document_class, document_class)
        self.assertEqual(c.codec_options.type_registry, type_registry)
        self.assertEqual(c.codec_options.tz_aware, tz_aware)
        self.assertEqual(
            c.codec_options.uuid_representation,
            _UUID_REPRESENTATIONS[uuid_representation_label],
        )
        self.assertEqual(c.codec_options.unicode_decode_error_handler, unicode_decode_error_handler)
        self.assertEqual(c.codec_options.tzinfo, tzinfo)

    async def test_uri_codec_options(self):
        # Ensure codec options are passed in correctly
        uuid_representation_label = "javaLegacy"
        unicode_decode_error_handler = "ignore"
        datetime_conversion = "DATETIME_CLAMP"
        uri = (
            "mongodb://%s:%d/foo?tz_aware=true&uuidrepresentation="
            "%s&unicode_decode_error_handler=%s"
            "&datetime_conversion=%s"
            % (
                await async_client_context.host,
                await async_client_context.port,
                uuid_representation_label,
                unicode_decode_error_handler,
                datetime_conversion,
            )
        )
        c = self.simple_client(uri, connect=False)
        self.assertEqual(c.codec_options.tz_aware, True)
        self.assertEqual(
            c.codec_options.uuid_representation,
            _UUID_REPRESENTATIONS[uuid_representation_label],
        )
        self.assertEqual(c.codec_options.unicode_decode_error_handler, unicode_decode_error_handler)
        self.assertEqual(
            c.codec_options.datetime_conversion, DatetimeConversion[datetime_conversion]
        )

        # Change the passed datetime_conversion to a number and re-assert.
        uri = uri.replace(datetime_conversion, f"{int(DatetimeConversion[datetime_conversion])}")
        c = self.simple_client(uri, connect=False)
        self.assertEqual(
            c.codec_options.datetime_conversion, DatetimeConversion[datetime_conversion]
        )

    async def test_uri_option_precedence(self):
        # Ensure kwarg options override connection string options.
        uri = "mongodb://localhost/?ssl=true&replicaSet=name&readPreference=primary"
        c = self.simple_client(
            uri, ssl=False, replicaSet="newname", readPreference="secondaryPreferred"
        )
        clopts = c.options
        opts = clopts._options

        self.assertEqual(opts["tls"], False)
        self.assertEqual(clopts.replica_set_name, "newname")
        self.assertEqual(clopts.read_preference, ReadPreference.SECONDARY_PREFERRED)

    async def test_connection_timeout_ms_propagates_to_DNS_resolver(self):
        # Patch the resolver.
        from pymongo.asynchronous.srv_resolver import _resolve

        patched_resolver = FunctionCallRecorder(_resolve)
        pymongo.asynchronous.srv_resolver._resolve = patched_resolver

        def reset_resolver():
            pymongo.asynchronous.srv_resolver._resolve = _resolve

        self.addCleanup(reset_resolver)

        # Setup.
        base_uri = "mongodb+srv://test5.test.build.10gen.cc"
        connectTimeoutMS = 5000
        expected_kw_value = 5.0
        uri_with_timeout = base_uri + "/?connectTimeoutMS=6000"
        expected_uri_value = 6.0

        async def test_scenario(args, kwargs, expected_value):
            patched_resolver.reset()
            self.simple_client(*args, **kwargs)
            for _, kw in patched_resolver.call_list():
                self.assertAlmostEqual(kw["lifetime"], expected_value)

        # No timeout specified.
        await test_scenario((base_uri,), {}, CONNECT_TIMEOUT)

        # Timeout only specified in connection string.
        await test_scenario((uri_with_timeout,), {}, expected_uri_value)

        # Timeout only specified in keyword arguments.
        kwarg = {"connectTimeoutMS": connectTimeoutMS}
        await test_scenario((base_uri,), kwarg, expected_kw_value)

        # Timeout specified in both kwargs and connection string.
        await test_scenario((uri_with_timeout,), kwarg, expected_kw_value)

    async def test_uri_security_options(self):
        # Ensure that we don't silently override security-related options.
        with self.assertRaises(InvalidURI):
            self.simple_client("mongodb://localhost/?ssl=true", tls=False, connect=False)

        # Matching SSL and TLS options should not cause errors.
        c = self.simple_client("mongodb://localhost/?ssl=false", tls=False, connect=False)
        self.assertEqual(c.options._options["tls"], False)

        # Conflicting tlsInsecure options should raise an error.
        with self.assertRaises(InvalidURI):
            self.simple_client(
                "mongodb://localhost/?tlsInsecure=true",
                connect=False,
                tlsAllowInvalidHostnames=True,
            )

        # Conflicting legacy tlsInsecure options should also raise an error.
        with self.assertRaises(InvalidURI):
            self.simple_client(
                "mongodb://localhost/?tlsInsecure=true",
                connect=False,
                tlsAllowInvalidCertificates=False,
            )

        # Conflicting kwargs should raise InvalidURI
        with self.assertRaises(InvalidURI):
            self.simple_client(ssl=True, tls=False)

    async def test_event_listeners(self):
        c = self.simple_client(event_listeners=[], connect=False)
        self.assertEqual(c.options.event_listeners, [])
        listeners = [
            event_loggers.CommandLogger(),
            event_loggers.HeartbeatLogger(),
            event_loggers.ServerLogger(),
            event_loggers.TopologyLogger(),
            event_loggers.ConnectionPoolLogger(),
        ]
        c = self.simple_client(event_listeners=listeners, connect=False)
        self.assertEqual(c.options.event_listeners, listeners)

    async def test_client_options(self):
        c = self.simple_client(connect=False)
        self.assertIsInstance(c.options, ClientOptions)
        self.assertIsInstance(c.options.pool_options, PoolOptions)
        self.assertEqual(c.options.server_selection_timeout, 30)
        self.assertEqual(c.options.pool_options.max_idle_time_seconds, None)
        self.assertIsInstance(c.options.retry_writes, bool)
        self.assertIsInstance(c.options.retry_reads, bool)

    def test_validate_suggestion(self):
        """Validate kwargs in constructor."""
        for typo in ["auth", "Auth", "AUTH"]:
            expected = f"Unknown option: {typo}. Did you mean one of (authsource, authmechanism, authoidcallowedhosts) or maybe a camelCase version of one? Refer to docstring."
            expected = re.escape(expected)
            with self.assertRaisesRegex(ConfigurationError, expected):
                AsyncMongoClient(**{typo: "standard"})  # type: ignore[arg-type]

    @patch("pymongo.asynchronous.srv_resolver._SrvResolver.get_hosts")
    def test_detected_environment_logging(self, mock_get_hosts):
        normal_hosts = [
            "normal.host.com",
            "host.cosmos.azure.com",
            "host.docdb.amazonaws.com",
            "host.docdb-elastic.amazonaws.com",
        ]
        srv_hosts = ["mongodb+srv://<test>:<test>@" + s for s in normal_hosts]
        multi_host = (
            "host.cosmos.azure.com,host.docdb.amazonaws.com,host.docdb-elastic.amazonaws.com"
        )
        with self.assertLogs("pymongo", level="INFO") as cm:
            for host in normal_hosts:
                AsyncMongoClient(host, connect=False)
            for host in srv_hosts:
                mock_get_hosts.return_value = [(host, 1)]
                AsyncMongoClient(host, connect=False)
            AsyncMongoClient(multi_host, connect=False)
            logs = [record.getMessage() for record in cm.records if record.name == "pymongo.client"]
            self.assertEqual(len(logs), 7)

    @patch("pymongo.asynchronous.srv_resolver._SrvResolver.get_hosts")
    async def test_detected_environment_warning(self, mock_get_hosts):
        with self._caplog.at_level(logging.WARN):
            normal_hosts = [
                "host.cosmos.azure.com",
                "host.docdb.amazonaws.com",
                "host.docdb-elastic.amazonaws.com",
            ]
            srv_hosts = ["mongodb+srv://<test>:<test>@" + s for s in normal_hosts]
            multi_host = (
                "host.cosmos.azure.com,host.docdb.amazonaws.com,host.docdb-elastic.amazonaws.com"
            )
            for host in normal_hosts:
                with self.assertWarns(UserWarning):
                    self.simple_client(host)
            for host in srv_hosts:
                mock_get_hosts.return_value = [(host, 1)]
                with self.assertWarns(UserWarning):
                    self.simple_client(host)
            with self.assertWarns(UserWarning):
                self.simple_client(multi_host)


class TestClient(AsyncIntegrationTest):
    def test_multiple_uris(self):
        with self.assertRaises(ConfigurationError):
            AsyncMongoClient(
                host=[
                    "mongodb+srv://cluster-a.abc12.mongodb.net",
                    "mongodb+srv://cluster-b.abc12.mongodb.net",
                    "mongodb+srv://cluster-c.abc12.mongodb.net",
                ]
            )

    async def test_max_idle_time_reaper_default(self):
        with client_knobs(kill_cursor_frequency=0.1):
            # Assert reaper doesn't remove connections when maxIdleTimeMS not set
            client = await self.async_rs_or_single_client()
            server = await (await client._get_topology()).select_server(
                readable_server_selector, _Op.TEST
            )
            async with server._pool.checkout() as conn:
                pass
            self.assertEqual(1, len(server._pool.conns))
            self.assertTrue(conn in server._pool.conns)

    async def test_max_idle_time_reaper_removes_stale_minPoolSize(self):
        with client_knobs(kill_cursor_frequency=0.1):
            # Assert reaper removes idle socket and replaces it with a new one
            client = await self.async_rs_or_single_client(maxIdleTimeMS=500, minPoolSize=1)
            server = await (await client._get_topology()).select_server(
                readable_server_selector, _Op.TEST
            )
            async with server._pool.checkout() as conn:
                pass
            # When the reaper runs at the same time as the get_socket, two
            # connections could be created and checked into the pool.
            self.assertGreaterEqual(len(server._pool.conns), 1)
            await async_wait_until(lambda: conn not in server._pool.conns, "remove stale socket")
            await async_wait_until(lambda: len(server._pool.conns) >= 1, "replace stale socket")

    async def test_max_idle_time_reaper_does_not_exceed_maxPoolSize(self):
        with client_knobs(kill_cursor_frequency=0.1):
            # Assert reaper respects maxPoolSize when adding new connections.
            client = await self.async_rs_or_single_client(
                maxIdleTimeMS=500, minPoolSize=1, maxPoolSize=1
            )
            server = await (await client._get_topology()).select_server(
                readable_server_selector, _Op.TEST
            )
            async with server._pool.checkout() as conn:
                pass
            # When the reaper runs at the same time as the get_socket,
            # maxPoolSize=1 should prevent two connections from being created.
            self.assertEqual(1, len(server._pool.conns))
            await async_wait_until(lambda: conn not in server._pool.conns, "remove stale socket")
            await async_wait_until(lambda: len(server._pool.conns) == 1, "replace stale socket")

    async def test_max_idle_time_reaper_removes_stale(self):
        with client_knobs(kill_cursor_frequency=0.1):
            # Assert reaper has removed idle socket and NOT replaced it
            client = await self.async_rs_or_single_client(maxIdleTimeMS=500)
            server = await (await client._get_topology()).select_server(
                readable_server_selector, _Op.TEST
            )
            async with server._pool.checkout() as conn_one:
                pass
            # Assert that the pool does not close connections prematurely.
            await asyncio.sleep(0.300)
            async with server._pool.checkout() as conn_two:
                pass
            self.assertIs(conn_one, conn_two)
            await async_wait_until(
                lambda: len(server._pool.conns) == 0,
                "stale socket reaped and new one NOT added to the pool",
            )

    async def test_min_pool_size(self):
        with client_knobs(kill_cursor_frequency=0.1):
            client = await self.async_rs_or_single_client()
            server = await (await client._get_topology()).select_server(
                readable_server_selector, _Op.TEST
            )
            self.assertEqual(0, len(server._pool.conns))

            # Assert that pool started up at minPoolSize
            client = await self.async_rs_or_single_client(minPoolSize=10)
            server = await (await client._get_topology()).select_server(
                readable_server_selector, _Op.TEST
            )
            await async_wait_until(
                lambda: len(server._pool.conns) == 10,
                "pool initialized with 10 connections",
            )

            # Assert that if a socket is closed, a new one takes its place
            async with server._pool.checkout() as conn:
                await conn.close_conn(None)
            await async_wait_until(
                lambda: len(server._pool.conns) == 10,
                "a closed socket gets replaced from the pool",
            )
            self.assertFalse(conn in server._pool.conns)

    async def test_max_idle_time_checkout(self):
        # Use high frequency to test _get_socket_no_auth.
        with client_knobs(kill_cursor_frequency=99999999):
            client = await self.async_rs_or_single_client(maxIdleTimeMS=500)
            server = await (await client._get_topology()).select_server(
                readable_server_selector, _Op.TEST
            )
            async with server._pool.checkout() as conn:
                pass
            self.assertEqual(1, len(server._pool.conns))
            await asyncio.sleep(1)  # Sleep so that the socket becomes stale.

            async with server._pool.checkout() as new_con:
                self.assertNotEqual(conn, new_con)
            self.assertEqual(1, len(server._pool.conns))
            self.assertFalse(conn in server._pool.conns)
            self.assertTrue(new_con in server._pool.conns)

            # Test that connections are reused if maxIdleTimeMS is not set.
            client = await self.async_rs_or_single_client()
            server = await (await client._get_topology()).select_server(
                readable_server_selector, _Op.TEST
            )
            async with server._pool.checkout() as conn:
                pass
            self.assertEqual(1, len(server._pool.conns))
            await asyncio.sleep(1)
            async with server._pool.checkout() as new_con:
                self.assertEqual(conn, new_con)
            self.assertEqual(1, len(server._pool.conns))

    async def test_constants(self):
        """This test uses AsyncMongoClient explicitly to make sure that host and
        port are not overloaded.
        """
        host, port = await async_client_context.host, await async_client_context.port
        kwargs: dict = async_client_context.default_client_options.copy()
        if async_client_context.auth_enabled:
            kwargs["username"] = db_user
            kwargs["password"] = db_pwd

        # Set bad defaults.
        AsyncMongoClient.HOST = "somedomainthatdoesntexist.org"
        AsyncMongoClient.PORT = 123456789
        with self.assertRaises(AutoReconnect):
            c = self.simple_client(serverSelectionTimeoutMS=10, **kwargs)
            await connected(c)

        c = self.simple_client(host, port, **kwargs)
        # Override the defaults. No error.
        await connected(c)

        # Set good defaults.
        AsyncMongoClient.HOST = host
        AsyncMongoClient.PORT = port

        # No error.
        c = self.simple_client(**kwargs)
        await connected(c)

    async def test_init_disconnected(self):
        host, port = await async_client_context.host, await async_client_context.port
        c = await self.async_rs_or_single_client(connect=False)
        # is_primary causes client to block until connected
        self.assertIsInstance(await c.is_primary, bool)
        c = await self.async_rs_or_single_client(connect=False)
        self.assertIsInstance(await c.is_mongos, bool)
        c = await self.async_rs_or_single_client(connect=False)
        self.assertIsInstance(c.options.pool_options.max_pool_size, int)
        self.assertIsInstance(c.nodes, frozenset)

        c = await self.async_rs_or_single_client(connect=False)
        self.assertEqual(c.codec_options, CodecOptions())
        c = await self.async_rs_or_single_client(connect=False)
        self.assertFalse(await c.primary)
        self.assertFalse(await c.secondaries)
        c = await self.async_rs_or_single_client(connect=False)
        self.assertIsInstance(c.topology_description, TopologyDescription)
        self.assertEqual(c.topology_description, c._topology._description)
        if async_client_context.is_rs:
            # The primary's host and port are from the replica set config.
            self.assertIsNotNone(await c.address)
        else:
            self.assertEqual(await c.address, (host, port))

        bad_host = "somedomainthatdoesntexist.org"
        c = self.simple_client(bad_host, port, connectTimeoutMS=1, serverSelectionTimeoutMS=10)
        with self.assertRaises(ConnectionFailure):
            await c.pymongo_test.test.find_one()

    async def test_init_disconnected_with_auth(self):
        uri = "mongodb://user:pass@somedomainthatdoesntexist"
        c = self.simple_client(uri, connectTimeoutMS=1, serverSelectionTimeoutMS=10)
        with self.assertRaises(ConnectionFailure):
            await c.pymongo_test.test.find_one()

<<<<<<< HEAD
    @async_client_context.require_no_standalone
=======
    @async_client_context.require_replica_set
>>>>>>> f5836b3f
    @async_client_context.require_no_load_balancer
    @async_client_context.require_tls
    async def test_init_disconnected_with_srv(self):
        c = await self.async_rs_or_single_client(
            "mongodb+srv://test1.test.build.10gen.cc", connect=False, tlsInsecure=True
        )
        # nodes returns an empty set if not connected
        self.assertEqual(c.nodes, frozenset())
        # topology_description returns the initial seed description if not connected
        topology_description = c.topology_description
        self.assertEqual(topology_description.topology_type, TOPOLOGY_TYPE.Unknown)
        self.assertEqual(
            {
                ("test1.test.build.10gen.cc", None): ServerDescription(
                    ("test1.test.build.10gen.cc", None)
                )
            },
            topology_description.server_descriptions(),
        )

        # address causes client to block until connected
        self.assertIsNotNone(await c.address)
        # Initial seed topology and connected topology have the same ID
        self.assertEqual(
            c._topology._topology_id, topology_description._topology_settings._topology_id
        )
        await c.close()

        c = await self.async_rs_or_single_client(
            "mongodb+srv://test1.test.build.10gen.cc", connect=False, tlsInsecure=True
        )
        # primary causes client to block until connected
        await c.primary
        self.assertIsNotNone(c._topology)
        await c.close()

        c = await self.async_rs_or_single_client(
            "mongodb+srv://test1.test.build.10gen.cc", connect=False, tlsInsecure=True
        )
        # secondaries causes client to block until connected
        await c.secondaries
        self.assertIsNotNone(c._topology)
        await c.close()

        c = await self.async_rs_or_single_client(
            "mongodb+srv://test1.test.build.10gen.cc", connect=False, tlsInsecure=True
        )
        # arbiters causes client to block until connected
        await c.arbiters
        self.assertIsNotNone(c._topology)

    async def test_equality(self):
        seed = "{}:{}".format(*list(self.client._topology_settings.seeds)[0])
        c = await self.async_rs_or_single_client(seed, connect=False)
        self.assertEqual(async_client_context.client, c)
        # Explicitly test inequality
        self.assertFalse(async_client_context.client != c)

        c = await self.async_rs_or_single_client("invalid.com", connect=False)
        self.assertNotEqual(async_client_context.client, c)
        self.assertTrue(async_client_context.client != c)

        c1 = self.simple_client("a", connect=False)
        c2 = self.simple_client("b", connect=False)

        # Seeds differ:
        self.assertNotEqual(c1, c2)

        c1 = self.simple_client(["a", "b", "c"], connect=False)
        c2 = self.simple_client(["c", "a", "b"], connect=False)

        # Same seeds but out of order still compares equal:
        self.assertEqual(c1, c2)

    async def test_hashable(self):
        seed = "{}:{}".format(*list(self.client._topology_settings.seeds)[0])
        c = await self.async_rs_or_single_client(seed, connect=False)
        self.assertIn(c, {async_client_context.client})
        c = await self.async_rs_or_single_client("invalid.com", connect=False)
        self.assertNotIn(c, {async_client_context.client})

    async def test_host_w_port(self):
        with self.assertRaises(ValueError):
            host = await async_client_context.host
            await connected(
                AsyncMongoClient(
                    f"{host}:1234567",
                    connectTimeoutMS=1,
                    serverSelectionTimeoutMS=10,
                )
            )

    async def test_repr(self):
        # Used to test 'eval' below.
        import bson

        client = AsyncMongoClient(  # type: ignore[type-var]
            "mongodb://localhost:27017,localhost:27018/?replicaSet=replset"
            "&connectTimeoutMS=12345&w=1&wtimeoutms=100",
            connect=False,
            document_class=SON,
        )

        the_repr = repr(client)
        self.assertIn("AsyncMongoClient(host=", the_repr)
        self.assertIn("document_class=bson.son.SON, tz_aware=False, connect=False, ", the_repr)
        self.assertIn("connecttimeoutms=12345", the_repr)
        self.assertIn("replicaset='replset'", the_repr)
        self.assertIn("w=1", the_repr)
        self.assertIn("wtimeoutms=100", the_repr)

        async with eval(the_repr) as client_two:
            self.assertEqual(client_two, client)

        client = self.simple_client(
            "localhost:27017,localhost:27018",
            replicaSet="replset",
            connectTimeoutMS=12345,
            socketTimeoutMS=None,
            w=1,
            wtimeoutms=100,
            connect=False,
        )
        the_repr = repr(client)
        self.assertIn("AsyncMongoClient(host=", the_repr)
        self.assertIn("document_class=dict, tz_aware=False, connect=False, ", the_repr)
        self.assertIn("connecttimeoutms=12345", the_repr)
        self.assertIn("replicaset='replset'", the_repr)
        self.assertIn("sockettimeoutms=None", the_repr)
        self.assertIn("w=1", the_repr)
        self.assertIn("wtimeoutms=100", the_repr)

        async with eval(the_repr) as client_two:
            self.assertEqual(client_two, client)

    async def test_repr_srv_host(self):
        client = AsyncMongoClient("mongodb+srv://test1.test.build.10gen.cc/", connect=False)
        # before srv resolution
        self.assertIn("host='mongodb+srv://test1.test.build.10gen.cc'", repr(client))
        await client.aconnect()
        # after srv resolution
        self.assertIn("host=['localhost.test.build.10gen.cc:", repr(client))
        await client.close()

    async def test_getters(self):
        await async_wait_until(
            lambda: async_client_context.nodes == self.client.nodes, "find all nodes"
        )

    async def test_list_databases(self):
        cmd_docs = (await self.client.admin.command("listDatabases"))["databases"]
        cursor = await self.client.list_databases()
        self.assertIsInstance(cursor, AsyncCommandCursor)
        helper_docs = await cursor.to_list()
        self.assertTrue(len(helper_docs) > 0)
        self.assertEqual(len(helper_docs), len(cmd_docs))
        # PYTHON-3529 Some fields may change between calls, just compare names.
        for helper_doc, cmd_doc in zip(helper_docs, cmd_docs):
            self.assertIs(type(helper_doc), dict)
            self.assertEqual(helper_doc.keys(), cmd_doc.keys())
        client = await self.async_rs_or_single_client(document_class=SON)
        async for doc in await client.list_databases():
            self.assertIs(type(doc), dict)

        await self.client.pymongo_test.test.insert_one({})
        cursor = await self.client.list_databases(filter={"name": "admin"})
        docs = await cursor.to_list()
        self.assertEqual(1, len(docs))
        self.assertEqual(docs[0]["name"], "admin")

        cursor = await self.client.list_databases(nameOnly=True)
        async for doc in cursor:
            self.assertEqual(["name"], list(doc))

    async def test_list_database_names(self):
        await self.client.pymongo_test.test.insert_one({"dummy": "object"})
        await self.client.pymongo_test_mike.test.insert_one({"dummy": "object"})
        cmd_docs = (await self.client.admin.command("listDatabases"))["databases"]
        cmd_names = [doc["name"] for doc in cmd_docs]

        db_names = await self.client.list_database_names()
        self.assertTrue("pymongo_test" in db_names)
        self.assertTrue("pymongo_test_mike" in db_names)
        self.assertEqual(db_names, cmd_names)

    async def test_drop_database(self):
        with self.assertRaises(TypeError):
            await self.client.drop_database(5)  # type: ignore[arg-type]
        with self.assertRaises(TypeError):
            await self.client.drop_database(None)  # type: ignore[arg-type]

        await self.client.pymongo_test.test.insert_one({"dummy": "object"})
        await self.client.pymongo_test2.test.insert_one({"dummy": "object"})
        dbs = await self.client.list_database_names()
        self.assertIn("pymongo_test", dbs)
        self.assertIn("pymongo_test2", dbs)
        await self.client.drop_database("pymongo_test")

        if async_client_context.is_rs:
            wc_client = await self.async_rs_or_single_client(w=len(async_client_context.nodes) + 1)
            with self.assertRaises(WriteConcernError):
                await wc_client.drop_database("pymongo_test2")

        await self.client.drop_database(self.client.pymongo_test2)
        dbs = await self.client.list_database_names()
        self.assertNotIn("pymongo_test", dbs)
        self.assertNotIn("pymongo_test2", dbs)

    async def test_close(self):
        test_client = await self.async_rs_or_single_client()
        coll = test_client.pymongo_test.bar
        await test_client.close()
        with self.assertRaises(InvalidOperation):
            await coll.count_documents({})

    async def test_close_kills_cursors(self):
        if sys.platform.startswith("java"):
            # We can't figure out how to make this test reliable with Jython.
            raise SkipTest("Can't test with Jython")
        test_client = await self.async_rs_or_single_client()
        # Kill any cursors possibly queued up by previous tests.
        gc.collect()
        await test_client._process_periodic_tasks()

        # Add some test data.
        coll = test_client.pymongo_test.test_close_kills_cursors
        docs_inserted = 1000
        await coll.insert_many([{"i": i} for i in range(docs_inserted)])

        # Open a cursor and leave it open on the server.
        cursor = coll.find().batch_size(10)
        self.assertTrue(bool(await anext(cursor)))
        self.assertLess(cursor.retrieved, docs_inserted)

        # Open a command cursor and leave it open on the server.
        cursor = await coll.aggregate([], batchSize=10)
        self.assertTrue(bool(await anext(cursor)))
        del cursor
        # Required for PyPy, Jython and other Python implementations that
        # don't use reference counting garbage collection.
        gc.collect()

        # Close the client and ensure the topology is closed.
        self.assertTrue(test_client._topology._opened)
        await test_client.close()
        self.assertFalse(test_client._topology._opened)
        test_client = await self.async_rs_or_single_client()
        # The killCursors task should not need to re-open the topology.
        await test_client._process_periodic_tasks()
        self.assertTrue(test_client._topology._opened)

    async def test_close_stops_kill_cursors_thread(self):
        client = await self.async_rs_client()
        await client.test.test.find_one()
        self.assertFalse(client._kill_cursors_executor._stopped)

        # Closing the client should stop the thread.
        await client.close()
        self.assertTrue(client._kill_cursors_executor._stopped)

        # Reusing the closed client should raise an InvalidOperation error.
        with self.assertRaises(InvalidOperation):
            await client.admin.command("ping")
        # Thread is still stopped.
        self.assertTrue(client._kill_cursors_executor._stopped)

    async def test_uri_connect_option(self):
        # Ensure that topology is not opened if connect=False.
        client = await self.async_rs_client(connect=False)
        self.assertFalse(client._topology._opened)

        # Ensure kill cursors thread has not been started.
        if _IS_SYNC:
            kc_thread = client._kill_cursors_executor._thread
            self.assertFalse(kc_thread and kc_thread.is_alive())
        else:
            kc_task = client._kill_cursors_executor._task
            self.assertFalse(kc_task and not kc_task.done())
        # Using the client should open topology and start the thread.
        await client.admin.command("ping")
        self.assertTrue(client._topology._opened)
        if _IS_SYNC:
            kc_thread = client._kill_cursors_executor._thread
            self.assertTrue(kc_thread and kc_thread.is_alive())
        else:
            kc_task = client._kill_cursors_executor._task
            self.assertTrue(kc_task and not kc_task.done())

    async def test_close_does_not_open_servers(self):
        client = await self.async_rs_client(connect=False)
        topology = client._topology
        self.assertEqual(topology._servers, {})
        await client.close()
        self.assertEqual(topology._servers, {})

    async def test_close_closes_sockets(self):
        client = await self.async_rs_client()
        await client.test.test.find_one()
        topology = client._topology
        await client.close()
        for server in topology._servers.values():
            self.assertFalse(server._pool.conns)
            self.assertTrue(server._monitor._executor._stopped)
            self.assertTrue(server._monitor._rtt_monitor._executor._stopped)
            self.assertFalse(server._monitor._pool.conns)
            self.assertFalse(server._monitor._rtt_monitor._pool.conns)

    def test_bad_uri(self):
        with self.assertRaises(InvalidURI):
            AsyncMongoClient("http://localhost")

    @async_client_context.require_auth
    @async_client_context.require_no_fips
    async def test_auth_from_uri(self):
        host, port = await async_client_context.host, await async_client_context.port
        await async_client_context.create_user("admin", "admin", "pass")
        self.addAsyncCleanup(async_client_context.drop_user, "admin", "admin")
        self.addAsyncCleanup(remove_all_users, self.client.pymongo_test)

        await async_client_context.create_user(
            "pymongo_test", "user", "pass", roles=["userAdmin", "readWrite"]
        )

        with self.assertRaises(OperationFailure):
            await connected(
                await self.async_rs_or_single_client_noauth("mongodb://a:b@%s:%d" % (host, port))
            )

        # No error.
        await connected(
            await self.async_rs_or_single_client_noauth("mongodb://admin:pass@%s:%d" % (host, port))
        )

        # Wrong database.
        uri = "mongodb://admin:pass@%s:%d/pymongo_test" % (host, port)
        with self.assertRaises(OperationFailure):
            await connected(await self.async_rs_or_single_client_noauth(uri))

        # No error.
        await connected(
            await self.async_rs_or_single_client_noauth(
                "mongodb://user:pass@%s:%d/pymongo_test" % (host, port)
            )
        )

        # Auth with lazy connection.
        await (
            await self.async_rs_or_single_client_noauth(
                "mongodb://user:pass@%s:%d/pymongo_test" % (host, port), connect=False
            )
        ).pymongo_test.test.find_one()

        # Wrong password.
        bad_client = await self.async_rs_or_single_client_noauth(
            "mongodb://user:wrong@%s:%d/pymongo_test" % (host, port), connect=False
        )

        with self.assertRaises(OperationFailure):
            await bad_client.pymongo_test.test.find_one()

    @async_client_context.require_auth
    async def test_username_and_password(self):
        await async_client_context.create_user("admin", "ad min", "pa/ss")
        self.addAsyncCleanup(async_client_context.drop_user, "admin", "ad min")

        c = await self.async_rs_or_single_client_noauth(username="ad min", password="pa/ss")

        # Username and password aren't in strings that will likely be logged.
        self.assertNotIn("ad min", repr(c))
        self.assertNotIn("ad min", str(c))
        self.assertNotIn("pa/ss", repr(c))
        self.assertNotIn("pa/ss", str(c))

        # Auth succeeds.
        await c.server_info()

        with self.assertRaises(OperationFailure):
            await (
                await self.async_rs_or_single_client_noauth(username="ad min", password="foo")
            ).server_info()

    @async_client_context.require_auth
    @async_client_context.require_no_fips
    async def test_lazy_auth_raises_operation_failure(self):
        host = await async_client_context.host
        lazy_client = await self.async_rs_or_single_client_noauth(
            f"mongodb://user:wrong@{host}/pymongo_test", connect=False
        )

        await asyncAssertRaisesExactly(OperationFailure, lazy_client.test.collection.find_one)

    @async_client_context.require_no_tls
    async def test_unix_socket(self):
        if not hasattr(socket, "AF_UNIX"):
            raise SkipTest("UNIX-sockets are not supported on this system")

        mongodb_socket = "/tmp/mongodb-%d.sock" % (await async_client_context.port,)
        encoded_socket = "%2Ftmp%2F" + "mongodb-%d.sock" % (await async_client_context.port,)
        if not os.access(mongodb_socket, os.R_OK):
            raise SkipTest("Socket file is not accessible")

        uri = "mongodb://%s" % encoded_socket
        # Confirm we can do operations via the socket.
        client = await self.async_rs_or_single_client(uri)
        await client.pymongo_test.test.insert_one({"dummy": "object"})
        dbs = await client.list_database_names()
        self.assertTrue("pymongo_test" in dbs)

        self.assertTrue(mongodb_socket in repr(client))

        # Confirm it fails with a missing socket.
        with self.assertRaises(ConnectionFailure):
            c = self.simple_client(
                "mongodb://%2Ftmp%2Fnon-existent.sock", serverSelectionTimeoutMS=100
            )
            await connected(c)

    async def test_document_class(self):
        c = self.client
        db = c.pymongo_test
        await db.test.insert_one({"x": 1})

        self.assertEqual(dict, c.codec_options.document_class)
        self.assertTrue(isinstance(await db.test.find_one(), dict))
        self.assertFalse(isinstance(await db.test.find_one(), SON))

        c = await self.async_rs_or_single_client(document_class=SON)

        db = c.pymongo_test

        self.assertEqual(SON, c.codec_options.document_class)
        self.assertTrue(isinstance(await db.test.find_one(), SON))

    async def test_timeouts(self):
        client = await self.async_rs_or_single_client(
            connectTimeoutMS=10500,
            socketTimeoutMS=10500,
            maxIdleTimeMS=10500,
            serverSelectionTimeoutMS=10500,
        )
        self.assertEqual(10.5, (await async_get_pool(client)).opts.connect_timeout)
        self.assertEqual(10.5, (await async_get_pool(client)).opts.socket_timeout)
        self.assertEqual(10.5, (await async_get_pool(client)).opts.max_idle_time_seconds)
        self.assertEqual(10.5, client.options.pool_options.max_idle_time_seconds)
        self.assertEqual(10.5, client.options.server_selection_timeout)

    async def test_socket_timeout_ms_validation(self):
        c = await self.async_rs_or_single_client(socketTimeoutMS=10 * 1000)
        self.assertEqual(10, (await async_get_pool(c)).opts.socket_timeout)

        c = await connected(await self.async_rs_or_single_client(socketTimeoutMS=None))
        self.assertEqual(None, (await async_get_pool(c)).opts.socket_timeout)

        c = await connected(await self.async_rs_or_single_client(socketTimeoutMS=0))
        self.assertEqual(None, (await async_get_pool(c)).opts.socket_timeout)

        with self.assertRaises(ValueError):
            async with await self.async_rs_or_single_client(socketTimeoutMS=-1):
                pass

        with self.assertRaises(ValueError):
            async with await self.async_rs_or_single_client(socketTimeoutMS=1e10):
                pass

        with self.assertRaises(ValueError):
            async with await self.async_rs_or_single_client(socketTimeoutMS="foo"):
                pass

    async def test_socket_timeout(self):
        no_timeout = self.client
        timeout_sec = 1
        timeout = await self.async_rs_or_single_client(socketTimeoutMS=1000 * timeout_sec)

        await no_timeout.pymongo_test.drop_collection("test")
        await no_timeout.pymongo_test.test.insert_one({"x": 1})

        # A $where clause that takes a second longer than the timeout
        where_func = delay(timeout_sec + 1)

        async def get_x(db):
            doc = await anext(db.test.find().where(where_func))
            return doc["x"]

        self.assertEqual(1, await get_x(no_timeout.pymongo_test))
        with self.assertRaises(NetworkTimeout):
            await get_x(timeout.pymongo_test)

    async def test_server_selection_timeout(self):
        client = AsyncMongoClient(serverSelectionTimeoutMS=100, connect=False)
        self.assertAlmostEqual(0.1, client.options.server_selection_timeout)
        await client.close()

        client = AsyncMongoClient(serverSelectionTimeoutMS=0, connect=False)

        self.assertAlmostEqual(0, client.options.server_selection_timeout)

        self.assertRaises(
            ValueError, AsyncMongoClient, serverSelectionTimeoutMS="foo", connect=False
        )
        self.assertRaises(ValueError, AsyncMongoClient, serverSelectionTimeoutMS=-1, connect=False)
        self.assertRaises(
            ConfigurationError, AsyncMongoClient, serverSelectionTimeoutMS=None, connect=False
        )
        await client.close()

        client = AsyncMongoClient(
            "mongodb://localhost/?serverSelectionTimeoutMS=100", connect=False
        )
        self.assertAlmostEqual(0.1, client.options.server_selection_timeout)
        await client.close()

        client = AsyncMongoClient("mongodb://localhost/?serverSelectionTimeoutMS=0", connect=False)
        self.assertAlmostEqual(0, client.options.server_selection_timeout)
        await client.close()

        # Test invalid timeout in URI ignored and set to default.
        client = AsyncMongoClient("mongodb://localhost/?serverSelectionTimeoutMS=-1", connect=False)
        self.assertAlmostEqual(30, client.options.server_selection_timeout)
        await client.close()

        client = AsyncMongoClient("mongodb://localhost/?serverSelectionTimeoutMS=", connect=False)
        self.assertAlmostEqual(30, client.options.server_selection_timeout)

    async def test_waitQueueTimeoutMS(self):
        listener = CMAPListener()
        client = await self.async_rs_or_single_client(
            waitQueueTimeoutMS=10, maxPoolSize=1, event_listeners=[listener]
        )
        pool = await async_get_pool(client)
        self.assertEqual(pool.opts.wait_queue_timeout, 0.01)
        async with pool.checkout():
            with self.assertRaises(WaitQueueTimeoutError):
                await client.test.command("ping")
        self.assertFalse(listener.events_by_type(monitoring.PoolClearedEvent))

    async def test_socketKeepAlive(self):
        pool = await async_get_pool(self.client)
        async with pool.checkout() as conn:
            keepalive = conn.conn.sock.getsockopt(socket.SOL_SOCKET, socket.SO_KEEPALIVE)
            self.assertTrue(keepalive)

    @no_type_check
    async def test_tz_aware(self):
        self.assertRaises(ValueError, AsyncMongoClient, tz_aware="foo")

        aware = await self.async_rs_or_single_client(tz_aware=True)
        self.addAsyncCleanup(aware.close)
        naive = self.client
        await aware.pymongo_test.drop_collection("test")

        now = datetime.datetime.now(tz=datetime.timezone.utc)
        await aware.pymongo_test.test.insert_one({"x": now})

        self.assertEqual(None, (await naive.pymongo_test.test.find_one())["x"].tzinfo)
        self.assertEqual(utc, (await aware.pymongo_test.test.find_one())["x"].tzinfo)
        self.assertEqual(
            (await aware.pymongo_test.test.find_one())["x"].replace(tzinfo=None),
            (await naive.pymongo_test.test.find_one())["x"],
        )

    @async_client_context.require_ipv6
    async def test_ipv6(self):
        if async_client_context.tls:
            if not HAVE_IPADDRESS:
                raise SkipTest("Need the ipaddress module to test with SSL")

        if async_client_context.auth_enabled:
            auth_str = f"{db_user}:{db_pwd}@"
        else:
            auth_str = ""

        uri = "mongodb://%s[::1]:%d" % (auth_str, await async_client_context.port)
        if async_client_context.is_rs:
            uri += "/?replicaSet=" + (async_client_context.replica_set_name or "")

        client = await self.async_rs_or_single_client_noauth(uri)
        await client.pymongo_test.test.insert_one({"dummy": "object"})
        await client.pymongo_test_bernie.test.insert_one({"dummy": "object"})

        dbs = await client.list_database_names()
        self.assertTrue("pymongo_test" in dbs)
        self.assertTrue("pymongo_test_bernie" in dbs)

    async def test_contextlib(self):
        client = await self.async_rs_or_single_client()
        await client.pymongo_test.drop_collection("test")
        await client.pymongo_test.test.insert_one({"foo": "bar"})

        # The socket used for the previous commands has been returned to the
        # pool
        self.assertEqual(1, len((await async_get_pool(client)).conns))

        # contextlib async support was added in Python 3.10
        if _IS_SYNC or sys.version_info >= (3, 10):
            async with contextlib.aclosing(client):
                self.assertEqual("bar", (await client.pymongo_test.test.find_one())["foo"])
            with self.assertRaises(InvalidOperation):
                await client.pymongo_test.test.find_one()
            client = await self.async_rs_or_single_client()
            async with client as client:
                self.assertEqual("bar", (await client.pymongo_test.test.find_one())["foo"])
            with self.assertRaises(InvalidOperation):
                await client.pymongo_test.test.find_one()

    @async_client_context.require_sync
    def test_interrupt_signal(self):
        if sys.platform.startswith("java"):
            # We can't figure out how to raise an exception on a thread that's
            # blocked on a socket, whether that's the main thread or a worker,
            # without simply killing the whole thread in Jython. This suggests
            # PYTHON-294 can't actually occur in Jython.
            raise SkipTest("Can't test interrupts in Jython")
        if is_greenthread_patched():
            raise SkipTest("Can't reliably test interrupts with green threads")

        # Test fix for PYTHON-294 -- make sure AsyncMongoClient closes its
        # socket if it gets an interrupt while waiting to recv() from it.
        db = self.client.pymongo_test

        # A $where clause which takes 1.5 sec to execute
        where = delay(1.5)

        # Need exactly 1 document so find() will execute its $where clause once
        db.drop_collection("foo")
        db.foo.insert_one({"_id": 1})

        old_signal_handler = None
        try:
            # Platform-specific hacks for raising a KeyboardInterrupt on the
            # main thread while find() is in-progress: On Windows, SIGALRM is
            # unavailable so we use a second thread. In our Evergreen setup on
            # Linux, the thread technique causes an error in the test at
            # conn.recv(): TypeError: 'int' object is not callable
            # We don't know what causes this, so we hack around it.

            if sys.platform == "win32":

                def interrupter():
                    # Raises KeyboardInterrupt in the main thread
                    time.sleep(0.25)
                    thread.interrupt_main()

                thread.start_new_thread(interrupter, ())
            else:
                # Convert SIGALRM to SIGINT -- it's hard to schedule a SIGINT
                # for one second in the future, but easy to schedule SIGALRM.
                def sigalarm(num, frame):
                    raise KeyboardInterrupt

                old_signal_handler = signal.signal(signal.SIGALRM, sigalarm)
                signal.alarm(1)

            raised = False
            try:
                # Will be interrupted by a KeyboardInterrupt.
                next(db.foo.find({"$where": where}))  # type: ignore[call-overload]
            except KeyboardInterrupt:
                raised = True

            # Can't use self.assertRaises() because it doesn't catch system
            # exceptions
            self.assertTrue(raised, "Didn't raise expected KeyboardInterrupt")

            # Raises AssertionError due to PYTHON-294 -- Mongo's response to
            # the previous find() is still waiting to be read on the socket,
            # so the request id's don't match.
            self.assertEqual({"_id": 1}, next(db.foo.find()))  # type: ignore[call-overload]
        finally:
            if old_signal_handler:
                signal.signal(signal.SIGALRM, old_signal_handler)

    async def test_operation_failure(self):
        # Ensure AsyncMongoClient doesn't close socket after it gets an error
        # response to getLastError. PYTHON-395. We need a new client here
        # to avoid race conditions caused by replica set failover or idle
        # socket reaping.
        client = await self.async_single_client()
        await client.pymongo_test.test.find_one()
        pool = await async_get_pool(client)
        socket_count = len(pool.conns)
        self.assertGreaterEqual(socket_count, 1)
        old_conn = next(iter(pool.conns))
        await client.pymongo_test.test.drop()
        await client.pymongo_test.test.insert_one({"_id": "foo"})
        with self.assertRaises(OperationFailure):
            await client.pymongo_test.test.insert_one({"_id": "foo"})

        self.assertEqual(socket_count, len(pool.conns))
        new_con = next(iter(pool.conns))
        self.assertEqual(old_conn, new_con)

    async def test_lazy_connect_w0(self):
        # Ensure that connect-on-demand works when the first operation is
        # an unacknowledged write. This exercises _writable_max_wire_version().

        # Use a separate collection to avoid races where we're still
        # completing an operation on a collection while the next test begins.
        await async_client_context.client.drop_database("test_lazy_connect_w0")
        self.addAsyncCleanup(async_client_context.client.drop_database, "test_lazy_connect_w0")

        client = await self.async_rs_or_single_client(connect=False, w=0)
        await client.test_lazy_connect_w0.test.insert_one({})

        async def predicate():
            return await client.test_lazy_connect_w0.test.count_documents({}) == 1

        await async_wait_until(predicate, "find one document")

        client = await self.async_rs_or_single_client(connect=False, w=0)
        await client.test_lazy_connect_w0.test.update_one({}, {"$set": {"x": 1}})

        async def predicate():
            return (await client.test_lazy_connect_w0.test.find_one()).get("x") == 1

        await async_wait_until(predicate, "update one document")

        client = await self.async_rs_or_single_client(connect=False, w=0)
        await client.test_lazy_connect_w0.test.delete_one({})

        async def predicate():
            return await client.test_lazy_connect_w0.test.count_documents({}) == 0

        await async_wait_until(predicate, "delete one document")

    @async_client_context.require_no_mongos
    async def test_exhaust_network_error(self):
        # When doing an exhaust query, the socket stays checked out on success
        # but must be checked in on error to avoid semaphore leaks.
        client = await self.async_rs_or_single_client(maxPoolSize=1, retryReads=False)
        collection = client.pymongo_test.test
        pool = await async_get_pool(client)
        pool._check_interval_seconds = None  # Never check.

        # Ensure a socket.
        await connected(client)

        # Cause a network error.
        conn = one(pool.conns)
        await conn.conn.close()
        cursor = collection.find(cursor_type=CursorType.EXHAUST)
        with self.assertRaises(ConnectionFailure):
            await anext(cursor)

        self.assertTrue(conn.closed)

        # The semaphore was decremented despite the error.
        self.assertEqual(0, pool.requests)

    @async_client_context.require_auth
    async def test_auth_network_error(self):
        # Make sure there's no semaphore leak if we get a network error
        # when authenticating a new socket with cached credentials.

        # Get a client with one socket so we detect if it's leaked.
        c = await connected(
            await self.async_rs_or_single_client(
                maxPoolSize=1, waitQueueTimeoutMS=1, retryReads=False
            )
        )

        # Cause a network error on the actual socket.
        pool = await async_get_pool(c)
        conn = one(pool.conns)
        await conn.conn.close()

        # AsyncConnection.authenticate logs, but gets a socket.error. Should be
        # reraised as AutoReconnect.
        with self.assertRaises(AutoReconnect):
            await c.test.collection.find_one()

        # No semaphore leak, the pool is allowed to make a new socket.
        await c.test.collection.find_one()

    @async_client_context.require_no_replica_set
    async def test_connect_to_standalone_using_replica_set_name(self):
        client = await self.async_single_client(replicaSet="anything", serverSelectionTimeoutMS=100)
        with self.assertRaises(AutoReconnect):
            await client.test.test.find_one()

    @async_client_context.require_replica_set
    async def test_stale_getmore(self):
        # A cursor is created, but its member goes down and is removed from
        # the topology before the getMore message is sent. Test that
        # AsyncMongoClient._run_operation_with_response handles the error.
        with self.assertRaises(AutoReconnect):
            client = await self.async_rs_client(connect=False, serverSelectionTimeoutMS=100)
            await client._run_operation(
                operation=message._GetMore(
                    "pymongo_test",
                    "collection",
                    101,
                    1234,
                    client.codec_options,
                    ReadPreference.PRIMARY,
                    None,
                    client,
                    None,
                    None,
                    False,
                    None,
                ),
                unpack_res=AsyncCursor(client.pymongo_test.collection)._unpack_response,
                address=("not-a-member", 27017),
            )

    async def test_heartbeat_frequency_ms(self):
        class HeartbeatStartedListener(ServerHeartbeatListener):
            def __init__(self):
                self.results = []

            def started(self, event):
                self.results.append(event)

            def succeeded(self, event):
                pass

            def failed(self, event):
                pass

        old_init = ServerHeartbeatStartedEvent.__init__
        heartbeat_times = []

        def init(self, *args):
            old_init(self, *args)
            heartbeat_times.append(time.time())

        try:
            ServerHeartbeatStartedEvent.__init__ = init  # type: ignore
            listener = HeartbeatStartedListener()
            uri = "mongodb://%s:%d/?heartbeatFrequencyMS=500" % (
                await async_client_context.host,
                await async_client_context.port,
            )
            await self.async_single_client(uri, event_listeners=[listener])
            await async_wait_until(
                lambda: len(listener.results) >= 2, "record two ServerHeartbeatStartedEvents"
            )

            # Default heartbeatFrequencyMS is 10 sec. Check the interval was
            # closer to 0.5 sec with heartbeatFrequencyMS configured.
            self.assertAlmostEqual(heartbeat_times[1] - heartbeat_times[0], 0.5, delta=2)

        finally:
            ServerHeartbeatStartedEvent.__init__ = old_init  # type: ignore

    def test_small_heartbeat_frequency_ms(self):
        uri = "mongodb://example/?heartbeatFrequencyMS=499"
        with self.assertRaises(ConfigurationError) as context:
            AsyncMongoClient(uri)

        self.assertIn("heartbeatFrequencyMS", str(context.exception))

    async def test_compression(self):
        def compression_settings(client):
            pool_options = client.options.pool_options
            return pool_options._compression_settings

        uri = "mongodb://localhost:27017/?compressors=zlib"
        client = self.simple_client(uri, connect=False)
        opts = compression_settings(client)
        self.assertEqual(opts.compressors, ["zlib"])
        uri = "mongodb://localhost:27017/?compressors=zlib&zlibCompressionLevel=4"
        client = self.simple_client(uri, connect=False)
        opts = compression_settings(client)
        self.assertEqual(opts.compressors, ["zlib"])
        self.assertEqual(opts.zlib_compression_level, 4)
        uri = "mongodb://localhost:27017/?compressors=zlib&zlibCompressionLevel=-1"
        client = self.simple_client(uri, connect=False)
        opts = compression_settings(client)
        self.assertEqual(opts.compressors, ["zlib"])
        self.assertEqual(opts.zlib_compression_level, -1)
        uri = "mongodb://localhost:27017"
        client = self.simple_client(uri, connect=False)
        opts = compression_settings(client)
        self.assertEqual(opts.compressors, [])
        self.assertEqual(opts.zlib_compression_level, -1)
        uri = "mongodb://localhost:27017/?compressors=foobar"
        client = self.simple_client(uri, connect=False)
        opts = compression_settings(client)
        self.assertEqual(opts.compressors, [])
        self.assertEqual(opts.zlib_compression_level, -1)
        uri = "mongodb://localhost:27017/?compressors=foobar,zlib"
        client = self.simple_client(uri, connect=False)
        opts = compression_settings(client)
        self.assertEqual(opts.compressors, ["zlib"])
        self.assertEqual(opts.zlib_compression_level, -1)

        # According to the connection string spec, unsupported values
        # just raise a warning and are ignored.
        uri = "mongodb://localhost:27017/?compressors=zlib&zlibCompressionLevel=10"
        client = self.simple_client(uri, connect=False)
        opts = compression_settings(client)
        self.assertEqual(opts.compressors, ["zlib"])
        self.assertEqual(opts.zlib_compression_level, -1)
        uri = "mongodb://localhost:27017/?compressors=zlib&zlibCompressionLevel=-2"
        client = self.simple_client(uri, connect=False)
        opts = compression_settings(client)
        self.assertEqual(opts.compressors, ["zlib"])
        self.assertEqual(opts.zlib_compression_level, -1)

        if not _have_snappy():
            uri = "mongodb://localhost:27017/?compressors=snappy"
            client = self.simple_client(uri, connect=False)
            opts = compression_settings(client)
            self.assertEqual(opts.compressors, [])
        else:
            uri = "mongodb://localhost:27017/?compressors=snappy"
            client = self.simple_client(uri, connect=False)
            opts = compression_settings(client)
            self.assertEqual(opts.compressors, ["snappy"])
            uri = "mongodb://localhost:27017/?compressors=snappy,zlib"
            client = self.simple_client(uri, connect=False)
            opts = compression_settings(client)
            self.assertEqual(opts.compressors, ["snappy", "zlib"])

        if not _have_zstd():
            uri = "mongodb://localhost:27017/?compressors=zstd"
            client = self.simple_client(uri, connect=False)
            opts = compression_settings(client)
            self.assertEqual(opts.compressors, [])
        else:
            uri = "mongodb://localhost:27017/?compressors=zstd"
            client = self.simple_client(uri, connect=False)
            opts = compression_settings(client)
            self.assertEqual(opts.compressors, ["zstd"])
            uri = "mongodb://localhost:27017/?compressors=zstd,zlib"
            client = self.simple_client(uri, connect=False)
            opts = compression_settings(client)
            self.assertEqual(opts.compressors, ["zstd", "zlib"])

        options = async_client_context.default_client_options
        if "compressors" in options and "zlib" in options["compressors"]:
            for level in range(-1, 10):
                client = await self.async_single_client(zlibcompressionlevel=level)
                # No error
                await client.pymongo_test.test.find_one()

    @async_client_context.require_sync
    async def test_reset_during_update_pool(self):
        client = await self.async_rs_or_single_client(minPoolSize=10)
        await client.admin.command("ping")
        pool = await async_get_pool(client)
        generation = pool.gen.get_overall()

        # Continuously reset the pool.
        class ResetPoolThread(threading.Thread):
            def __init__(self, pool):
                super().__init__()
                self.running = True
                self.pool = pool

            def stop(self):
                self.running = False

            async def _run(self):
                while self.running:
                    exc = AutoReconnect("mock pool error")
                    ctx = _ErrorContext(exc, 0, pool.gen.get_overall(), False, None)
                    await client._topology.handle_error(pool.address, ctx)
                    await asyncio.sleep(0.001)

            def run(self):
                self._run()

        t = ResetPoolThread(pool)
        t.start()

        # Ensure that update_pool completes without error even when the pool
        # is reset concurrently.
        try:
            while True:
                for _ in range(10):
                    await client._topology.update_pool()
                if generation != pool.gen.get_overall():
                    break
        finally:
            t.stop()
            t.join()
        await client.admin.command("ping")

    async def test_background_connections_do_not_hold_locks(self):
        min_pool_size = 10
        client = await self.async_rs_or_single_client(
            serverSelectionTimeoutMS=3000, minPoolSize=min_pool_size, connect=False
        )
        # Create a single connection in the pool.
        await client.admin.command("ping")

        # Cause new connections stall for a few seconds.
        pool = await async_get_pool(client)
        original_connect = pool.connect

        async def stall_connect(*args, **kwargs):
            await asyncio.sleep(2)
            return await original_connect(*args, **kwargs)

        pool.connect = stall_connect
        # Un-patch Pool.connect to break the cyclic reference.
        self.addCleanup(delattr, pool, "connect")

        # Wait for the background thread to start creating connections
        await async_wait_until(lambda: len(pool.conns) > 1, "start creating connections")

        # Assert that application operations do not block.
        for _ in range(10):
            start = time.monotonic()
            await client.admin.command("ping")
            total = time.monotonic() - start
            # Each ping command should not take more than 2 seconds
            self.assertLess(total, 2)

    async def test_background_connections_log_on_error(self):
        with self.assertLogs("pymongo.client", level="ERROR") as cm:
            client = await self.async_rs_or_single_client(minPoolSize=1)
            # Create a single connection in the pool.
            await client.admin.command("ping")

            # Cause new connections to fail.
            pool = await async_get_pool(client)

            async def fail_connect(*args, **kwargs):
                raise Exception("failed to connect")

            pool.connect = fail_connect
            # Un-patch Pool.connect to break the cyclic reference.
            self.addCleanup(delattr, pool, "connect")

            await pool.reset_without_pause()

            await async_wait_until(
                lambda: "failed to connect" in "".join(cm.output), "start creating connections"
            )
            self.assertIn("MongoClient background task encountered an error", "".join(cm.output))

    @async_client_context.require_replica_set
    async def test_direct_connection(self):
        # direct_connection=True should result in Single topology.
        client = await self.async_rs_or_single_client(directConnection=True)
        await client.admin.command("ping")
        self.assertEqual(len(client.nodes), 1)
        self.assertEqual(client._topology_settings.get_topology_type(), TOPOLOGY_TYPE.Single)

        # direct_connection=False should result in RS topology.
        client = await self.async_rs_or_single_client(directConnection=False)
        await client.admin.command("ping")
        self.assertGreaterEqual(len(client.nodes), 1)
        self.assertIn(
            client._topology_settings.get_topology_type(),
            [TOPOLOGY_TYPE.ReplicaSetNoPrimary, TOPOLOGY_TYPE.ReplicaSetWithPrimary],
        )

        # directConnection=True, should error with multiple hosts as a list.
        with self.assertRaises(ConfigurationError):
            AsyncMongoClient(["host1", "host2"], directConnection=True)

    @unittest.skipIf("PyPy" in sys.version, "PYTHON-2927 fails often on PyPy")
    async def test_continuous_network_errors(self):
        def server_description_count():
            i = 0
            for obj in gc.get_objects():
                try:
                    if isinstance(obj, ServerDescription):
                        i += 1
                except ReferenceError:
                    pass
            return i

        gc.collect()
        with client_knobs(min_heartbeat_interval=0.002):
            client = self.simple_client(
                "invalid:27017", heartbeatFrequencyMS=2, serverSelectionTimeoutMS=200
            )
            initial_count = server_description_count()
            with self.assertRaises(ServerSelectionTimeoutError):
                await client.test.test.find_one()
            gc.collect()
            final_count = server_description_count()
            await client.close()
            # If a bug like PYTHON-2433 is reintroduced then too many
            # ServerDescriptions will be kept alive and this test will fail:
            # AssertionError: 11 != 47 within 20 delta (36 difference)
            self.assertAlmostEqual(initial_count, final_count, delta=30)

    @async_client_context.require_failCommand_fail_point
    async def test_network_error_message(self):
        client = await self.async_single_client(retryReads=False)
        await client.admin.command("ping")  # connect
        async with self.fail_point(
            {"mode": {"times": 1}, "data": {"closeConnection": True, "failCommands": ["find"]}}
        ):
            assert await client.address is not None
            expected = "{}:{}: ".format(*(await client.address))
            with self.assertRaisesRegex(AutoReconnect, expected):
                await client.pymongo_test.test.find_one({})

    @unittest.skipIf("PyPy" in sys.version, "PYTHON-2938 could fail on PyPy")
    async def test_process_periodic_tasks(self):
        client = await self.async_rs_or_single_client()
        coll = client.db.collection
        await coll.insert_many([{} for _ in range(5)])
        cursor = coll.find(batch_size=2)
        await cursor.next()
        c_id = cursor.cursor_id
        self.assertIsNotNone(c_id)
        await client.close()
        # Add cursor to kill cursors queue
        del cursor
        await async_wait_until(
            lambda: client._kill_cursors_queue,
            "waited for cursor to be added to queue",
        )
        await client._process_periodic_tasks()  # This must not raise or print any exceptions
        with self.assertRaises(InvalidOperation):
            await coll.insert_many([{} for _ in range(5)])

    async def test_service_name_from_kwargs(self):
        client = AsyncMongoClient(
            "mongodb+srv://user:password@test22.test.build.10gen.cc",
            srvServiceName="customname",
            connect=False,
        )
        await client.aconnect()
        self.assertEqual(client._topology_settings.srv_service_name, "customname")
        await client.close()
        client = AsyncMongoClient(
            "mongodb+srv://user:password@test22.test.build.10gen.cc"
            "/?srvServiceName=shouldbeoverriden",
            srvServiceName="customname",
            connect=False,
        )
        await client.aconnect()
        self.assertEqual(client._topology_settings.srv_service_name, "customname")
        await client.close()
        client = AsyncMongoClient(
            "mongodb+srv://user:password@test22.test.build.10gen.cc/?srvServiceName=customname",
            connect=False,
        )
        await client.aconnect()
        self.assertEqual(client._topology_settings.srv_service_name, "customname")
        await client.close()

    async def test_srv_max_hosts_kwarg(self):
        client = self.simple_client("mongodb+srv://test1.test.build.10gen.cc/")
        await client.aconnect()
        self.assertGreater(len(client.topology_description.server_descriptions()), 1)
        client = self.simple_client("mongodb+srv://test1.test.build.10gen.cc/", srvmaxhosts=1)
        await client.aconnect()
        self.assertEqual(len(client.topology_description.server_descriptions()), 1)
        client = self.simple_client(
            "mongodb+srv://test1.test.build.10gen.cc/?srvMaxHosts=1", srvmaxhosts=2
        )
        await client.aconnect()
        self.assertEqual(len(client.topology_description.server_descriptions()), 2)

    @unittest.skipIf(
        async_client_context.load_balancer or async_client_context.serverless,
        "loadBalanced clients do not run SDAM",
    )
    @unittest.skipIf(sys.platform == "win32", "Windows does not support SIGSTOP")
    @async_client_context.require_sync
    def test_sigstop_sigcont(self):
        test_dir = os.path.dirname(os.path.realpath(__file__))
        script = os.path.join(test_dir, "sigstop_sigcont.py")
        p = subprocess.Popen(
            [sys.executable, script, async_client_context.uri],
            stdin=subprocess.PIPE,
            stdout=subprocess.PIPE,
            stderr=subprocess.STDOUT,
        )
        self.addCleanup(p.wait, timeout=1)
        self.addCleanup(p.kill)
        time.sleep(1)
        # Stop the child, sleep for twice the streaming timeout
        # (heartbeatFrequencyMS + connectTimeoutMS), and restart.
        os.kill(p.pid, signal.SIGSTOP)
        time.sleep(2)
        os.kill(p.pid, signal.SIGCONT)
        time.sleep(0.5)
        # Tell the script to exit gracefully.
        outs, _ = p.communicate(input=b"q\n", timeout=10)
        self.assertTrue(outs)
        log_output = outs.decode("utf-8")
        self.assertIn("TEST STARTED", log_output)
        self.assertIn("ServerHeartbeatStartedEvent", log_output)
        self.assertIn("ServerHeartbeatSucceededEvent", log_output)
        self.assertIn("TEST COMPLETED", log_output)
        self.assertNotIn("ServerHeartbeatFailedEvent", log_output)

    async def _test_handshake(self, env_vars, expected_env):
        with patch.dict("os.environ", env_vars):
            metadata = copy.deepcopy(_METADATA)
            if has_c():
                metadata["driver"]["name"] = "PyMongo|c|async"
            else:
                metadata["driver"]["name"] = "PyMongo|async"
            if expected_env is not None:
                metadata["env"] = expected_env

                if "AWS_REGION" not in env_vars:
                    os.environ["AWS_REGION"] = ""
            client = await self.async_rs_or_single_client(serverSelectionTimeoutMS=10000)
            await client.admin.command("ping")
            options = client.options
            self.assertEqual(options.pool_options.metadata, metadata)

    async def test_handshake_01_aws(self):
        await self._test_handshake(
            {
                "AWS_EXECUTION_ENV": "AWS_Lambda_python3.9",
                "AWS_REGION": "us-east-2",
                "AWS_LAMBDA_FUNCTION_MEMORY_SIZE": "1024",
            },
            {"name": "aws.lambda", "region": "us-east-2", "memory_mb": 1024},
        )

    async def test_handshake_02_azure(self):
        await self._test_handshake({"FUNCTIONS_WORKER_RUNTIME": "python"}, {"name": "azure.func"})

    async def test_handshake_03_gcp(self):
        await self._test_handshake(
            {
                "K_SERVICE": "servicename",
                "FUNCTION_MEMORY_MB": "1024",
                "FUNCTION_TIMEOUT_SEC": "60",
                "FUNCTION_REGION": "us-central1",
            },
            {"name": "gcp.func", "region": "us-central1", "memory_mb": 1024, "timeout_sec": 60},
        )
        # Extra case for FUNCTION_NAME.
        await self._test_handshake(
            {
                "FUNCTION_NAME": "funcname",
                "FUNCTION_MEMORY_MB": "1024",
                "FUNCTION_TIMEOUT_SEC": "60",
                "FUNCTION_REGION": "us-central1",
            },
            {"name": "gcp.func", "region": "us-central1", "memory_mb": 1024, "timeout_sec": 60},
        )

    async def test_handshake_04_vercel(self):
        await self._test_handshake(
            {"VERCEL": "1", "VERCEL_REGION": "cdg1"}, {"name": "vercel", "region": "cdg1"}
        )

    async def test_handshake_05_multiple(self):
        await self._test_handshake(
            {"AWS_EXECUTION_ENV": "AWS_Lambda_python3.9", "FUNCTIONS_WORKER_RUNTIME": "python"},
            None,
        )
        # Extra cases for other combos.
        await self._test_handshake(
            {"FUNCTIONS_WORKER_RUNTIME": "python", "K_SERVICE": "servicename"},
            None,
        )
        await self._test_handshake({"K_SERVICE": "servicename", "VERCEL": "1"}, None)

    async def test_handshake_06_region_too_long(self):
        await self._test_handshake(
            {"AWS_EXECUTION_ENV": "AWS_Lambda_python3.9", "AWS_REGION": "a" * 512},
            {"name": "aws.lambda"},
        )

    async def test_handshake_07_memory_invalid_int(self):
        await self._test_handshake(
            {"AWS_EXECUTION_ENV": "AWS_Lambda_python3.9", "AWS_LAMBDA_FUNCTION_MEMORY_SIZE": "big"},
            {"name": "aws.lambda"},
        )

    async def test_handshake_08_invalid_aws_ec2(self):
        # AWS_EXECUTION_ENV needs to start with "AWS_Lambda_".
        await self._test_handshake(
            {"AWS_EXECUTION_ENV": "EC2"},
            None,
        )

    async def test_handshake_09_container_with_provider(self):
        await self._test_handshake(
            {
                ENV_VAR_K8S: "1",
                "AWS_LAMBDA_RUNTIME_API": "1",
                "AWS_REGION": "us-east-1",
                "AWS_LAMBDA_FUNCTION_MEMORY_SIZE": "256",
            },
            {
                "container": {"orchestrator": "kubernetes"},
                "name": "aws.lambda",
                "region": "us-east-1",
                "memory_mb": 256,
            },
        )

    def test_dict_hints(self):
        self.db.t.find(hint={"x": 1})

    def test_dict_hints_sort(self):
        result = self.db.t.find()
        result.sort({"x": 1})

        self.db.t.find(sort={"x": 1})

    async def test_dict_hints_create_index(self):
        await self.db.t.create_index({"x": pymongo.ASCENDING})

    async def test_legacy_java_uuid_roundtrip(self):
        data = BinaryData.java_data
        docs = bson.decode_all(data, CodecOptions(SON[str, Any], False, JAVA_LEGACY))

        await async_client_context.client.pymongo_test.drop_collection("java_uuid")
        db = async_client_context.client.pymongo_test
        coll = db.get_collection("java_uuid", CodecOptions(uuid_representation=JAVA_LEGACY))

        await coll.insert_many(docs)
        self.assertEqual(5, await coll.count_documents({}))
        async for d in coll.find():
            self.assertEqual(d["newguid"], uuid.UUID(d["newguidstring"]))

        coll = db.get_collection("java_uuid", CodecOptions(uuid_representation=PYTHON_LEGACY))
        async for d in coll.find():
            self.assertNotEqual(d["newguid"], d["newguidstring"])
        await async_client_context.client.pymongo_test.drop_collection("java_uuid")

    async def test_legacy_csharp_uuid_roundtrip(self):
        data = BinaryData.csharp_data
        docs = bson.decode_all(data, CodecOptions(SON[str, Any], False, CSHARP_LEGACY))

        await async_client_context.client.pymongo_test.drop_collection("csharp_uuid")
        db = async_client_context.client.pymongo_test
        coll = db.get_collection("csharp_uuid", CodecOptions(uuid_representation=CSHARP_LEGACY))

        await coll.insert_many(docs)
        self.assertEqual(5, await coll.count_documents({}))
        async for d in coll.find():
            self.assertEqual(d["newguid"], uuid.UUID(d["newguidstring"]))

        coll = db.get_collection("csharp_uuid", CodecOptions(uuid_representation=PYTHON_LEGACY))
        async for d in coll.find():
            self.assertNotEqual(d["newguid"], d["newguidstring"])
        await async_client_context.client.pymongo_test.drop_collection("csharp_uuid")

    async def test_uri_to_uuid(self):
        uri = "mongodb://foo/?uuidrepresentation=csharpLegacy"
        client = await self.async_single_client(uri, connect=False)
        self.assertEqual(client.pymongo_test.test.codec_options.uuid_representation, CSHARP_LEGACY)

    async def test_uuid_queries(self):
        db = async_client_context.client.pymongo_test
        coll = db.test
        await coll.drop()

        uu = uuid.uuid4()
        await coll.insert_one({"uuid": Binary(uu.bytes, 3)})
        self.assertEqual(1, await coll.count_documents({}))

        # Test regular UUID queries (using subtype 4).
        coll = db.get_collection(
            "test", CodecOptions(uuid_representation=UuidRepresentation.STANDARD)
        )
        self.assertEqual(0, await coll.count_documents({"uuid": uu}))
        await coll.insert_one({"uuid": uu})
        self.assertEqual(2, await coll.count_documents({}))
        docs = await coll.find({"uuid": uu}).to_list()
        self.assertEqual(1, len(docs))
        self.assertEqual(uu, docs[0]["uuid"])

        # Test both.
        uu_legacy = Binary.from_uuid(uu, UuidRepresentation.PYTHON_LEGACY)
        predicate = {"uuid": {"$in": [uu, uu_legacy]}}
        self.assertEqual(2, await coll.count_documents(predicate))
        docs = await coll.find(predicate).to_list()
        self.assertEqual(2, len(docs))
        await coll.drop()


class TestExhaustCursor(AsyncIntegrationTest):
    """Test that clients properly handle errors from exhaust cursors."""

    def setUp(self):
        super().setUp()
        if async_client_context.is_mongos:
            raise SkipTest("mongos doesn't support exhaust, SERVER-2627")

    async def test_exhaust_query_server_error(self):
        # When doing an exhaust query, the socket stays checked out on success
        # but must be checked in on error to avoid semaphore leaks.
        client = await connected(await self.async_rs_or_single_client(maxPoolSize=1))

        collection = client.pymongo_test.test
        pool = await async_get_pool(client)
        conn = one(pool.conns)

        # This will cause OperationFailure in all mongo versions since
        # the value for $orderby must be a document.
        cursor = collection.find(
            SON([("$query", {}), ("$orderby", True)]), cursor_type=CursorType.EXHAUST
        )

        with self.assertRaises(OperationFailure):
            await cursor.next()
        self.assertFalse(conn.closed)

        # The socket was checked in and the semaphore was decremented.
        self.assertIn(conn, pool.conns)
        self.assertEqual(0, pool.requests)

    async def test_exhaust_getmore_server_error(self):
        # When doing a getmore on an exhaust cursor, the socket stays checked
        # out on success but it's checked in on error to avoid semaphore leaks.
        client = await self.async_rs_or_single_client(maxPoolSize=1)
        collection = client.pymongo_test.test
        await collection.drop()

        await collection.insert_many([{} for _ in range(200)])
        self.addAsyncCleanup(async_client_context.client.pymongo_test.test.drop)

        pool = await async_get_pool(client)
        pool._check_interval_seconds = None  # Never check.
        conn = one(pool.conns)

        cursor = collection.find(cursor_type=CursorType.EXHAUST)

        # Initial query succeeds.
        await cursor.next()

        # Cause a server error on getmore.
        async def receive_message(request_id):
            # Discard the actual server response.
            await AsyncConnection.receive_message(conn, request_id)

            # responseFlags bit 1 is QueryFailure.
            msg = struct.pack("<iiiii", 1 << 1, 0, 0, 0, 0)
            msg += encode({"$err": "mock err", "code": 0})
            return message._OpReply.unpack(msg)

        conn.receive_message = receive_message
        with self.assertRaises(OperationFailure):
            await cursor.to_list()
        # Unpatch the instance.
        del conn.receive_message

        # The socket is returned to the pool and it still works.
        self.assertEqual(200, await collection.count_documents({}))
        self.assertIn(conn, pool.conns)

    async def test_exhaust_query_network_error(self):
        # When doing an exhaust query, the socket stays checked out on success
        # but must be checked in on error to avoid semaphore leaks.
        client = await connected(
            await self.async_rs_or_single_client(maxPoolSize=1, retryReads=False)
        )
        collection = client.pymongo_test.test
        pool = await async_get_pool(client)
        pool._check_interval_seconds = None  # Never check.

        # Cause a network error.
        conn = one(pool.conns)
        await conn.conn.close()

        cursor = collection.find(cursor_type=CursorType.EXHAUST)
        with self.assertRaises(ConnectionFailure):
            await cursor.next()
        self.assertTrue(conn.closed)

        # The socket was closed and the semaphore was decremented.
        self.assertNotIn(conn, pool.conns)
        self.assertEqual(0, pool.requests)

    async def test_exhaust_getmore_network_error(self):
        # When doing a getmore on an exhaust cursor, the socket stays checked
        # out on success but it's checked in on error to avoid semaphore leaks.
        client = await self.async_rs_or_single_client(maxPoolSize=1)
        collection = client.pymongo_test.test
        await collection.drop()
        await collection.insert_many([{} for _ in range(200)])  # More than one batch.
        pool = await async_get_pool(client)
        pool._check_interval_seconds = None  # Never check.

        cursor = collection.find(cursor_type=CursorType.EXHAUST)

        # Initial query succeeds.
        await cursor.next()

        # Cause a network error.
        conn = cursor._sock_mgr.conn
        await conn.conn.close()

        # A getmore fails.
        with self.assertRaises(ConnectionFailure):
            await cursor.to_list()
        self.assertTrue(conn.closed)

        await async_wait_until(
            lambda: len(client._kill_cursors_queue) == 0,
            "waited for all killCursor requests to complete",
        )
        # The socket was closed and the semaphore was decremented.
        self.assertNotIn(conn, pool.conns)
        self.assertEqual(0, pool.requests)

    @async_client_context.require_sync
    def test_gevent_task(self):
        if not gevent_monkey_patched():
            raise SkipTest("Must be running monkey patched by gevent")
        from gevent import spawn

        def poller():
            while True:
                async_client_context.client.pymongo_test.test.insert_one({})

        task = spawn(poller)
        task.kill()
        self.assertTrue(task.dead)

    @async_client_context.require_sync
    def test_gevent_timeout(self):
        if not gevent_monkey_patched():
            raise SkipTest("Must be running monkey patched by gevent")
        from gevent import Timeout, spawn

        client = self.async_rs_or_single_client(maxPoolSize=1)
        coll = client.pymongo_test.test
        coll.insert_one({})

        def contentious_task():
            # The 10 second timeout causes this test to fail without blocking
            # forever if a bug like PYTHON-2334 is reintroduced.
            with Timeout(10):
                coll.find_one({"$where": delay(1)})

        def timeout_task():
            with Timeout(0.5):
                try:
                    coll.find_one({})
                except Timeout:
                    pass

        ct = spawn(contentious_task)
        tt = spawn(timeout_task)
        tt.join(15)
        ct.join(15)
        self.assertTrue(tt.dead)
        self.assertTrue(ct.dead)
        self.assertIsNone(tt.get())
        self.assertIsNone(ct.get())

    @async_client_context.require_sync
    def test_gevent_timeout_when_creating_connection(self):
        if not gevent_monkey_patched():
            raise SkipTest("Must be running monkey patched by gevent")
        from gevent import Timeout, spawn

        client = self.async_rs_or_single_client()
        self.addCleanup(client.close)
        coll = client.pymongo_test.test
        pool = async_get_pool(client)

        # Patch the pool to delay the connect method.
        def delayed_connect(*args, **kwargs):
            time.sleep(3)
            return pool.__class__.connect(pool, *args, **kwargs)

        pool.connect = delayed_connect

        def timeout_task():
            with Timeout(1):
                try:
                    coll.find_one({})
                    return False
                except Timeout:
                    return True

        tt = spawn(timeout_task)
        tt.join(10)

        # Assert that we got our active_sockets count back
        self.assertEqual(pool.active_sockets, 0)
        # Assert the greenlet is dead
        self.assertTrue(tt.dead)
        # Assert that the Timeout was raised all the way to the try
        self.assertTrue(tt.get())
        # Unpatch the instance.
        del pool.connect


class TestClientLazyConnect(AsyncIntegrationTest):
    """Test concurrent operations on a lazily-connecting MongoClient."""

    def _get_client(self):
        return self.async_rs_or_single_client(connect=False)

    @async_client_context.require_sync
    def test_insert_one(self):
        def reset(collection):
            collection.drop()

        def insert_one(collection, _):
            collection.insert_one({})

        def test(collection):
            self.assertEqual(NTHREADS, collection.count_documents({}))

        lazy_client_trial(reset, insert_one, test, self._get_client)

    @async_client_context.require_sync
    def test_update_one(self):
        def reset(collection):
            collection.drop()
            collection.insert_one({"i": 0})

        # Update doc 10 times.
        def update_one(collection, _):
            collection.update_one({}, {"$inc": {"i": 1}})

        def test(collection):
            self.assertEqual(NTHREADS, collection.find_one()["i"])

        lazy_client_trial(reset, update_one, test, self._get_client)

    @async_client_context.require_sync
    def test_delete_one(self):
        def reset(collection):
            collection.drop()
            collection.insert_many([{"i": i} for i in range(NTHREADS)])

        def delete_one(collection, i):
            collection.delete_one({"i": i})

        def test(collection):
            self.assertEqual(0, collection.count_documents({}))

        lazy_client_trial(reset, delete_one, test, self._get_client)

    @async_client_context.require_sync
    def test_find_one(self):
        results: list = []

        def reset(collection):
            collection.drop()
            collection.insert_one({})
            results[:] = []

        def find_one(collection, _):
            results.append(collection.find_one())

        def test(collection):
            self.assertEqual(NTHREADS, len(results))

        lazy_client_trial(reset, find_one, test, self._get_client)


class TestMongoClientFailover(AsyncMockClientTest):
    async def test_discover_primary(self):
        c = await AsyncMockClient.get_async_mock_client(
            standalones=[],
            members=["a:1", "b:2", "c:3"],
            mongoses=[],
            host="b:2",  # Pass a secondary.
            replicaSet="rs",
            heartbeatFrequencyMS=500,
        )
        self.addAsyncCleanup(c.close)

        await async_wait_until(lambda: len(c.nodes) == 3, "connect")

        self.assertEqual(await c.address, ("a", 1))
        # Fail over.
        c.kill_host("a:1")
        c.mock_primary = "b:2"

        async def predicate():
            return (await c.address) == ("b", 2)

        await async_wait_until(predicate, "wait for server address to be updated")
        # a:1 not longer in nodes.
        self.assertLess(len(c.nodes), 3)

    async def test_reconnect(self):
        # Verify the node list isn't forgotten during a network failure.
        c = await AsyncMockClient.get_async_mock_client(
            standalones=[],
            members=["a:1", "b:2", "c:3"],
            mongoses=[],
            host="b:2",  # Pass a secondary.
            replicaSet="rs",
            retryReads=False,
            serverSelectionTimeoutMS=1000,
        )
        self.addAsyncCleanup(c.close)

        await async_wait_until(lambda: len(c.nodes) == 3, "connect")

        # Total failure.
        c.kill_host("a:1")
        c.kill_host("b:2")
        c.kill_host("c:3")

        # AsyncMongoClient discovers it's alone. The first attempt raises either
        # ServerSelectionTimeoutError or AutoReconnect (from
        # AsyncMockPool.get_socket).
        with self.assertRaises(AutoReconnect):
            await c.db.collection.find_one()

        # But it can reconnect.
        c.revive_host("a:1")
        await (await c._get_topology()).select_servers(
            writable_server_selector, _Op.TEST, server_selection_timeout=10
        )
        self.assertEqual(await c.address, ("a", 1))

    async def _test_network_error(self, operation_callback):
        # Verify only the disconnected server is reset by a network failure.

        # Disable background refresh.
        with client_knobs(heartbeat_frequency=999999):
            c = AsyncMockClient(
                standalones=[],
                members=["a:1", "b:2"],
                mongoses=[],
                host="a:1",
                replicaSet="rs",
                connect=False,
                retryReads=False,
                serverSelectionTimeoutMS=1000,
            )

            self.addAsyncCleanup(c.close)

            # Set host-specific information so we can test whether it is reset.
            c.set_wire_version_range("a:1", 2, MIN_SUPPORTED_WIRE_VERSION)
            c.set_wire_version_range("b:2", 2, MIN_SUPPORTED_WIRE_VERSION + 1)
            await (await c._get_topology()).select_servers(writable_server_selector, _Op.TEST)
            await async_wait_until(lambda: len(c.nodes) == 2, "connect")

            c.kill_host("a:1")

            # AsyncMongoClient is disconnected from the primary. This raises either
            # ServerSelectionTimeoutError or AutoReconnect (from
            # MockPool.get_socket).
            with self.assertRaises(AutoReconnect):
                await operation_callback(c)

            # The primary's description is reset.
            server_a = (await c._get_topology()).get_server_by_address(("a", 1))
            sd_a = server_a.description
            self.assertEqual(SERVER_TYPE.Unknown, sd_a.server_type)
            self.assertEqual(0, sd_a.min_wire_version)
            self.assertEqual(0, sd_a.max_wire_version)

            # ...but not the secondary's.
            server_b = (await c._get_topology()).get_server_by_address(("b", 2))
            sd_b = server_b.description
            self.assertEqual(SERVER_TYPE.RSSecondary, sd_b.server_type)
            self.assertEqual(2, sd_b.min_wire_version)
            self.assertEqual(MIN_SUPPORTED_WIRE_VERSION + 1, sd_b.max_wire_version)

    async def test_network_error_on_query(self):
        async def callback(client):
            return await client.db.collection.find_one()

        await self._test_network_error(callback)

    async def test_network_error_on_insert(self):
        async def callback(client):
            return await client.db.collection.insert_one({})

        await self._test_network_error(callback)

    async def test_network_error_on_update(self):
        async def callback(client):
            return await client.db.collection.update_one({}, {"$unset": "x"})

        await self._test_network_error(callback)

    async def test_network_error_on_replace(self):
        async def callback(client):
            return await client.db.collection.replace_one({}, {})

        await self._test_network_error(callback)

    async def test_network_error_on_delete(self):
        async def callback(client):
            return await client.db.collection.delete_many({})

        await self._test_network_error(callback)


class TestClientPool(AsyncMockClientTest):
    @async_client_context.require_connection
    async def test_rs_client_does_not_maintain_pool_to_arbiters(self):
        listener = CMAPListener()
        c = await AsyncMockClient.get_async_mock_client(
            standalones=[],
            members=["a:1", "b:2", "c:3", "d:4"],
            mongoses=[],
            arbiters=["c:3"],  # c:3 is an arbiter.
            down_hosts=["d:4"],  # d:4 is unreachable.
            host=["a:1", "b:2", "c:3", "d:4"],
            replicaSet="rs",
            minPoolSize=1,  # minPoolSize
            event_listeners=[listener],
        )
        self.addAsyncCleanup(c.close)

        await async_wait_until(lambda: len(c.nodes) == 3, "connect")
        self.assertEqual(await c.address, ("a", 1))
        self.assertEqual(await c.arbiters, {("c", 3)})
        # Assert that we create 2 and only 2 pooled connections.
        await listener.async_wait_for_event(monitoring.ConnectionReadyEvent, 2)
        self.assertEqual(listener.event_count(monitoring.ConnectionCreatedEvent), 2)
        # Assert that we do not create connections to arbiters.
        arbiter = c._topology.get_server_by_address(("c", 3))
        self.assertFalse(arbiter.pool.conns)
        # Assert that we do not create connections to unknown servers.
        arbiter = c._topology.get_server_by_address(("d", 4))
        self.assertFalse(arbiter.pool.conns)
        # Arbiter pool is not marked ready.
        self.assertEqual(listener.event_count(monitoring.PoolReadyEvent), 2)

    @async_client_context.require_connection
    async def test_direct_client_maintains_pool_to_arbiter(self):
        listener = CMAPListener()
        c = await AsyncMockClient.get_async_mock_client(
            standalones=[],
            members=["a:1", "b:2", "c:3"],
            mongoses=[],
            arbiters=["c:3"],  # c:3 is an arbiter.
            host="c:3",
            directConnection=True,
            minPoolSize=1,  # minPoolSize
            event_listeners=[listener],
        )
        self.addAsyncCleanup(c.close)

        await async_wait_until(lambda: len(c.nodes) == 1, "connect")
        self.assertEqual(await c.address, ("c", 3))
        # Assert that we create 1 pooled connection.
        await listener.async_wait_for_event(monitoring.ConnectionReadyEvent, 1)
        self.assertEqual(listener.event_count(monitoring.ConnectionCreatedEvent), 1)
        arbiter = c._topology.get_server_by_address(("c", 3))
        self.assertEqual(len(arbiter.pool.conns), 1)
        # Arbiter pool is marked ready.
        self.assertEqual(listener.event_count(monitoring.PoolReadyEvent), 1)


if __name__ == "__main__":
    unittest.main()<|MERGE_RESOLUTION|>--- conflicted
+++ resolved
@@ -849,11 +849,7 @@
         with self.assertRaises(ConnectionFailure):
             await c.pymongo_test.test.find_one()
 
-<<<<<<< HEAD
-    @async_client_context.require_no_standalone
-=======
     @async_client_context.require_replica_set
->>>>>>> f5836b3f
     @async_client_context.require_no_load_balancer
     @async_client_context.require_tls
     async def test_init_disconnected_with_srv(self):
