# Copyright 2024-present MongoDB, Inc.
#
# Licensed under the Apache License, Version 2.0 (the "License");
# you may not use this file except in compliance with the License.
# You may obtain a copy of the License at
#
# http://www.apache.org/licenses/LICENSE-2.0
#
# Unless required by applicable law or agreed to in writing, software
# distributed under the License is distributed on an "AS IS" BASIS,
# WITHOUT WARRANTIES OR CONDITIONS OF ANY KIND, either express or implied.
# See the License for the specific language governing permissions and
# limitations under the License.

"""Shared constants and helper methods for pymongo, bson, and gridfs test suites."""
from __future__ import annotations

import asyncio
import base64
import gc
import multiprocessing
import os
import signal
import socket
import subprocess
import sys
import threading
import time
import traceback
import unittest
import warnings
from asyncio import iscoroutinefunction

from pymongo._asyncio_task import create_task

try:
    import ipaddress

    HAVE_IPADDRESS = True
except ImportError:
    HAVE_IPADDRESS = False
from functools import wraps
from typing import Any, Callable, Dict, Generator, no_type_check
from unittest import SkipTest

from bson.son import SON
from pymongo import common, message
from pymongo.read_preferences import ReadPreference
from pymongo.ssl_support import HAVE_SSL, _ssl  # type:ignore[attr-defined]
from pymongo.uri_parser import parse_uri

if HAVE_SSL:
    import ssl

_IS_SYNC = False

# Enable debug output for uncollectable objects. PyPy does not have set_debug.
if hasattr(gc, "set_debug"):
    gc.set_debug(
        gc.DEBUG_UNCOLLECTABLE | getattr(gc, "DEBUG_OBJECTS", 0) | getattr(gc, "DEBUG_INSTANCES", 0)
    )

# The host and port of a single mongod or mongos, or the seed host
# for a replica set.
host = os.environ.get("DB_IP", "localhost")
port = int(os.environ.get("DB_PORT", 27017))
IS_SRV = "mongodb+srv" in host

db_user = os.environ.get("DB_USER", "user")
db_pwd = os.environ.get("DB_PASSWORD", "password")

CERT_PATH = os.path.join(os.path.dirname(os.path.realpath(__file__)), "certificates")
CLIENT_PEM = os.environ.get("CLIENT_PEM", os.path.join(CERT_PATH, "client.pem"))
CA_PEM = os.environ.get("CA_PEM", os.path.join(CERT_PATH, "ca.pem"))

TLS_OPTIONS: Dict = {"tls": True}
if CLIENT_PEM:
    TLS_OPTIONS["tlsCertificateKeyFile"] = CLIENT_PEM
if CA_PEM:
    TLS_OPTIONS["tlsCAFile"] = CA_PEM

COMPRESSORS = os.environ.get("COMPRESSORS")
MONGODB_API_VERSION = os.environ.get("MONGODB_API_VERSION")
TEST_LOADBALANCER = bool(os.environ.get("TEST_LOADBALANCER"))
TEST_SERVERLESS = bool(os.environ.get("TEST_SERVERLESS"))
SINGLE_MONGOS_LB_URI = os.environ.get("SINGLE_MONGOS_LB_URI")
MULTI_MONGOS_LB_URI = os.environ.get("MULTI_MONGOS_LB_URI")

if TEST_LOADBALANCER:
    res = parse_uri(SINGLE_MONGOS_LB_URI or "")
    host, port = res["nodelist"][0]
    db_user = res["username"] or db_user
    db_pwd = res["password"] or db_pwd
elif TEST_SERVERLESS:
    TEST_LOADBALANCER = True
    res = parse_uri(SINGLE_MONGOS_LB_URI or "")
    host, port = res["nodelist"][0]
    db_user = res["username"] or db_user
    db_pwd = res["password"] or db_pwd
    TLS_OPTIONS = {"tls": True}
    # Spec says serverless tests must be run with compression.
    COMPRESSORS = COMPRESSORS or "zlib"


# Shared KMS data.
LOCAL_MASTER_KEY = base64.b64decode(
    b"Mng0NCt4ZHVUYUJCa1kxNkVyNUR1QURhZ2h2UzR2d2RrZzh0cFBwM3R6NmdWMDFBMUN3YkQ"
    b"5aXRRMkhGRGdQV09wOGVNYUMxT2k3NjZKelhaQmRCZGJkTXVyZG9uSjFk"
)
AWS_CREDS = {
    "accessKeyId": os.environ.get("FLE_AWS_KEY", ""),
    "secretAccessKey": os.environ.get("FLE_AWS_SECRET", ""),
}
AWS_CREDS_2 = {
    "accessKeyId": os.environ.get("FLE_AWS_KEY2", ""),
    "secretAccessKey": os.environ.get("FLE_AWS_SECRET2", ""),
}
AZURE_CREDS = {
    "tenantId": os.environ.get("FLE_AZURE_TENANTID", ""),
    "clientId": os.environ.get("FLE_AZURE_CLIENTID", ""),
    "clientSecret": os.environ.get("FLE_AZURE_CLIENTSECRET", ""),
}
GCP_CREDS = {
    "email": os.environ.get("FLE_GCP_EMAIL", ""),
    "privateKey": os.environ.get("FLE_GCP_PRIVATEKEY", ""),
}
KMIP_CREDS = {"endpoint": os.environ.get("FLE_KMIP_ENDPOINT", "localhost:5698")}

# Ensure Evergreen metadata doesn't result in truncation
os.environ.setdefault("MONGOB_LOG_MAX_DOCUMENT_LENGTH", "2000")


def is_server_resolvable():
    """Returns True if 'server' is resolvable."""
    socket_timeout = socket.getdefaulttimeout()
    socket.setdefaulttimeout(1)
    try:
        try:
            socket.gethostbyname("server")
            return True
        except OSError:
            return False
    finally:
        socket.setdefaulttimeout(socket_timeout)


def _create_user(authdb, user, pwd=None, roles=None, **kwargs):
    cmd = SON([("createUser", user)])
    # X509 doesn't use a password
    if pwd:
        cmd["pwd"] = pwd
    cmd["roles"] = roles or ["root"]
    cmd.update(**kwargs)
    return authdb.command(cmd)


async def async_repl_set_step_down(client, **kwargs):
    """Run replSetStepDown, first unfreezing a secondary with replSetFreeze."""
    cmd = SON([("replSetStepDown", 1)])
    cmd.update(kwargs)

    # Unfreeze a secondary to ensure a speedy election.
    await client.admin.command("replSetFreeze", 0, read_preference=ReadPreference.SECONDARY)
    await client.admin.command(cmd)


class client_knobs:
    def __init__(
        self,
        heartbeat_frequency=None,
        min_heartbeat_interval=None,
        kill_cursor_frequency=None,
        events_queue_frequency=None,
    ):
        self.heartbeat_frequency = heartbeat_frequency
        self.min_heartbeat_interval = min_heartbeat_interval
        self.kill_cursor_frequency = kill_cursor_frequency
        self.events_queue_frequency = events_queue_frequency

        self.old_heartbeat_frequency = None
        self.old_min_heartbeat_interval = None
        self.old_kill_cursor_frequency = None
        self.old_events_queue_frequency = None
        self._enabled = False
        self._stack = None

    def enable(self):
        self.old_heartbeat_frequency = common.HEARTBEAT_FREQUENCY
        self.old_min_heartbeat_interval = common.MIN_HEARTBEAT_INTERVAL
        self.old_kill_cursor_frequency = common.KILL_CURSOR_FREQUENCY
        self.old_events_queue_frequency = common.EVENTS_QUEUE_FREQUENCY

        if self.heartbeat_frequency is not None:
            common.HEARTBEAT_FREQUENCY = self.heartbeat_frequency

        if self.min_heartbeat_interval is not None:
            common.MIN_HEARTBEAT_INTERVAL = self.min_heartbeat_interval

        if self.kill_cursor_frequency is not None:
            common.KILL_CURSOR_FREQUENCY = self.kill_cursor_frequency

        if self.events_queue_frequency is not None:
            common.EVENTS_QUEUE_FREQUENCY = self.events_queue_frequency
        self._enabled = True
        # Store the allocation traceback to catch non-disabled client_knobs.
        self._stack = "".join(traceback.format_stack())

    def __enter__(self):
        self.enable()

    @no_type_check
    def disable(self):
        common.HEARTBEAT_FREQUENCY = self.old_heartbeat_frequency
        common.MIN_HEARTBEAT_INTERVAL = self.old_min_heartbeat_interval
        common.KILL_CURSOR_FREQUENCY = self.old_kill_cursor_frequency
        common.EVENTS_QUEUE_FREQUENCY = self.old_events_queue_frequency
        self._enabled = False

    def __exit__(self, exc_type, exc_val, exc_tb):
        self.disable()

    def __call__(self, func):
        def make_wrapper(f):
            @wraps(f)
            async def wrap(*args, **kwargs):
                with self:
                    return await f(*args, **kwargs)

            return wrap

        return make_wrapper(func)

    def __del__(self):
        if self._enabled:
            msg = (
                "ERROR: client_knobs still enabled! HEARTBEAT_FREQUENCY={}, "
                "MIN_HEARTBEAT_INTERVAL={}, KILL_CURSOR_FREQUENCY={}, "
                "EVENTS_QUEUE_FREQUENCY={}, stack:\n{}".format(
                    common.HEARTBEAT_FREQUENCY,
                    common.MIN_HEARTBEAT_INTERVAL,
                    common.KILL_CURSOR_FREQUENCY,
                    common.EVENTS_QUEUE_FREQUENCY,
                    self._stack,
                )
            )
            self.disable()
            raise Exception(msg)


def _all_users(db):
    return {u["user"] for u in db.command("usersInfo").get("users", [])}


def sanitize_cmd(cmd):
    cp = cmd.copy()
    cp.pop("$clusterTime", None)
    cp.pop("$db", None)
    cp.pop("$readPreference", None)
    cp.pop("lsid", None)
    if MONGODB_API_VERSION:
        # Stable API parameters
        cp.pop("apiVersion", None)
    # OP_MSG encoding may move the payload type one field to the
    # end of the command. Do the same here.
    name = next(iter(cp))
    try:
        identifier = message._FIELD_MAP[name]
        docs = cp.pop(identifier)
        cp[identifier] = docs
    except KeyError:
        pass
    return cp


def sanitize_reply(reply):
    cp = reply.copy()
    cp.pop("$clusterTime", None)
    cp.pop("operationTime", None)
    return cp


def print_thread_tracebacks() -> None:
    """Print all Python thread tracebacks."""
    for thread_id, frame in sys._current_frames().items():
        sys.stderr.write(f"\n--- Traceback for thread {thread_id} ---\n")
        traceback.print_stack(frame, file=sys.stderr)


def print_thread_stacks(pid: int) -> None:
    """Print all C-level thread stacks for a given process id."""
    if sys.platform == "darwin":
        cmd = ["lldb", "--attach-pid", f"{pid}", "--batch", "--one-line", '"thread backtrace all"']
    else:
        cmd = ["gdb", f"--pid={pid}", "--batch", '--eval-command="thread apply all bt"']

    try:
        res = subprocess.run(
            cmd, stdout=subprocess.PIPE, stderr=subprocess.STDOUT, encoding="utf-8"
        )
    except Exception as exc:
        sys.stderr.write(f"Could not print C-level thread stacks because {cmd[0]} failed: {exc}")
    else:
        sys.stderr.write(res.stdout)


# Global knobs to speed up the test suite.
global_knobs = client_knobs(events_queue_frequency=0.05)


def _get_executors(topology):
    executors = []
    for server in topology._servers.values():
        # Some MockMonitor do not have an _executor.
        if hasattr(server._monitor, "_executor"):
            executors.append(server._monitor._executor)
        if hasattr(server._monitor, "_rtt_monitor"):
            executors.append(server._monitor._rtt_monitor._executor)
    executors.append(topology._Topology__events_executor)
    if topology._srv_monitor:
        executors.append(topology._srv_monitor._executor)

    return [e for e in executors if e is not None]


def print_running_topology(topology):
    running = [e for e in _get_executors(topology) if not e._stopped]
    if running:
        print(
            "WARNING: found Topology with running threads:\n"
            f"  Threads: {running}\n"
            f"  Topology: {topology}\n"
            f"  Creation traceback:\n{topology._settings._stack}"
        )


def test_cases(suite):
    """Iterator over all TestCases within a TestSuite."""
    for suite_or_case in suite._tests:
        if isinstance(suite_or_case, unittest.TestCase):
            # unittest.TestCase
            yield suite_or_case
        else:
            # unittest.TestSuite
            yield from test_cases(suite_or_case)


# Helper method to workaround https://bugs.python.org/issue21724
def clear_warning_registry():
    """Clear the __warningregistry__ for all modules."""
    for _, module in list(sys.modules.items()):
        if hasattr(module, "__warningregistry__"):
            module.__warningregistry__ = {}  # type:ignore[attr-defined]


class SystemCertsPatcher:
    def __init__(self, ca_certs):
        if (
            ssl.OPENSSL_VERSION.lower().startswith("libressl")
            and sys.platform == "darwin"
            and not _ssl.IS_PYOPENSSL
        ):
            raise SkipTest(
                "LibreSSL on OSX doesn't support setting CA certificates "
                "using SSL_CERT_FILE environment variable."
            )
        self.original_certs = os.environ.get("SSL_CERT_FILE")
        # Tell OpenSSL where CA certificates live.
        os.environ["SSL_CERT_FILE"] = ca_certs

    def disable(self):
        if self.original_certs is None:
            os.environ.pop("SSL_CERT_FILE")
        else:
            os.environ["SSL_CERT_FILE"] = self.original_certs


if _IS_SYNC:
    PARENT = threading.Thread
else:
    PARENT = object


class ConcurrentRunner(PARENT):
    def __init__(self, **kwargs):
        if _IS_SYNC:
            super().__init__(**kwargs)
        self.name = kwargs.get("name", "ConcurrentRunner")
        self.stopped = False
        self.task = None
<<<<<<< HEAD
        if "target" in kwargs:
            self.target = kwargs["target"]
        if "args" in kwargs:
            self.args = kwargs["args"]
=======
        self.target = kwargs.get("target", None)
        self.args = kwargs.get("args", [])
>>>>>>> 1b818470

    if not _IS_SYNC:

        async def start(self):
            self.task = create_task(self.run(), name=self.name)

        async def join(self, timeout: float | None = 0):  # type: ignore[override]
            if self.task is not None:
                await asyncio.wait([self.task], timeout=timeout)

        def is_alive(self):
            return not self.stopped

    async def run(self):
<<<<<<< HEAD
        if self.target:
            if _IS_SYNC:
                super().run()
            else:
                if self.args:
                    await self.target(*self.args)
                else:
                    await self.target()
        self.stopped = True


class ExceptionCatchingTask(ConcurrentRunner):
    """A Task that stores any exception encountered while running."""

    def __init__(self, **kwargs):
        super().__init__(**kwargs)
        self.exc = None

    async def run(self):
        try:
            await super().run()
        except BaseException as exc:
            self.exc = exc
            raise
=======
        try:
            await self.target(*self.args)
>>>>>>> 1b818470
        finally:
            self.stopped = True<|MERGE_RESOLUTION|>--- conflicted
+++ resolved
@@ -387,15 +387,8 @@
         self.name = kwargs.get("name", "ConcurrentRunner")
         self.stopped = False
         self.task = None
-<<<<<<< HEAD
-        if "target" in kwargs:
-            self.target = kwargs["target"]
-        if "args" in kwargs:
-            self.args = kwargs["args"]
-=======
         self.target = kwargs.get("target", None)
         self.args = kwargs.get("args", [])
->>>>>>> 1b818470
 
     if not _IS_SYNC:
 
@@ -410,16 +403,10 @@
             return not self.stopped
 
     async def run(self):
-<<<<<<< HEAD
-        if self.target:
-            if _IS_SYNC:
-                super().run()
-            else:
-                if self.args:
-                    await self.target(*self.args)
-                else:
-                    await self.target()
-        self.stopped = True
+        try:
+            await self.target(*self.args)
+        finally:
+            self.stopped = True
 
 
 class ExceptionCatchingTask(ConcurrentRunner):
@@ -434,10 +421,4 @@
             await super().run()
         except BaseException as exc:
             self.exc = exc
-            raise
-=======
-        try:
-            await self.target(*self.args)
->>>>>>> 1b818470
-        finally:
-            self.stopped = True+            raise