--- conflicted
+++ resolved
@@ -36,12 +36,8 @@
     async_client_context,
     unittest,
 )
-<<<<<<< HEAD
+from test.asynchronous.helpers import client_knobs
 from test.utils_shared import (
-=======
-from test.asynchronous.helpers import client_knobs
-from test.utils import (
->>>>>>> 7ef18af4
     EventListener,
     HeartbeatEventListener,
     OvertCommandListener,
