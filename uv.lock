version = 1
revision = 3
requires-python = ">=3.9"
resolution-markers = [
    "python_full_version == '3.14.*'",
    "python_full_version >= '3.15' or (python_full_version >= '3.11' and python_full_version < '3.14')",
    "python_full_version == '3.10.*'",
    "python_full_version < '3.10'",
]

[[package]]
name = "accessible-pygments"
version = "0.0.5"
source = { registry = "https://pypi.org/simple" }
dependencies = [
    { name = "pygments" },
]
sdist = { url = "https://files.pythonhosted.org/packages/bc/c1/bbac6a50d02774f91572938964c582fff4270eee73ab822a4aeea4d8b11b/accessible_pygments-0.0.5.tar.gz", hash = "sha256:40918d3e6a2b619ad424cb91e556bd3bd8865443d9f22f1dcdf79e33c8046872", size = 1377899, upload-time = "2024-05-10T11:23:10.216Z" }
wheels = [
    { url = "https://files.pythonhosted.org/packages/8d/3f/95338030883d8c8b91223b4e21744b04d11b161a3ef117295d8241f50ab4/accessible_pygments-0.0.5-py3-none-any.whl", hash = "sha256:88ae3211e68a1d0b011504b2ffc1691feafce124b845bd072ab6f9f66f34d4b7", size = 1395903, upload-time = "2024-05-10T11:23:08.421Z" },
]

[[package]]
name = "alabaster"
version = "0.7.16"
source = { registry = "https://pypi.org/simple" }
resolution-markers = [
    "python_full_version < '3.10'",
]
sdist = { url = "https://files.pythonhosted.org/packages/c9/3e/13dd8e5ed9094e734ac430b5d0eb4f2bb001708a8b7856cbf8e084e001ba/alabaster-0.7.16.tar.gz", hash = "sha256:75a8b99c28a5dad50dd7f8ccdd447a121ddb3892da9e53d1ca5cca3106d58d65", size = 23776, upload-time = "2024-01-10T00:56:10.189Z" }
wheels = [
    { url = "https://files.pythonhosted.org/packages/32/34/d4e1c02d3bee589efb5dfa17f88ea08bdb3e3eac12bc475462aec52ed223/alabaster-0.7.16-py3-none-any.whl", hash = "sha256:b46733c07dce03ae4e150330b975c75737fa60f0a7c591b6c8bf4928a28e2c92", size = 13511, upload-time = "2024-01-10T00:56:08.388Z" },
]

[[package]]
name = "alabaster"
version = "1.0.0"
source = { registry = "https://pypi.org/simple" }
resolution-markers = [
    "python_full_version == '3.14.*'",
    "python_full_version >= '3.15' or (python_full_version >= '3.11' and python_full_version < '3.14')",
    "python_full_version == '3.10.*'",
]
sdist = { url = "https://files.pythonhosted.org/packages/a6/f8/d9c74d0daf3f742840fd818d69cfae176fa332022fd44e3469487d5a9420/alabaster-1.0.0.tar.gz", hash = "sha256:c00dca57bca26fa62a6d7d0a9fcce65f3e026e9bfe33e9c538fd3fbb2144fd9e", size = 24210, upload-time = "2024-07-26T18:15:03.762Z" }
wheels = [
    { url = "https://files.pythonhosted.org/packages/7e/b3/6b4067be973ae96ba0d615946e314c5ae35f9f993eca561b356540bb0c2b/alabaster-1.0.0-py3-none-any.whl", hash = "sha256:fc6786402dc3fcb2de3cabd5fe455a2db534b371124f1f21de8731783dec828b", size = 13929, upload-time = "2024-07-26T18:15:02.05Z" },
]

[[package]]
name = "anyio"
version = "4.9.0"
source = { registry = "https://pypi.org/simple" }
dependencies = [
    { name = "exceptiongroup", marker = "python_full_version < '3.11'" },
    { name = "idna" },
    { name = "sniffio" },
    { name = "typing-extensions", marker = "python_full_version < '3.13'" },
]
sdist = { url = "https://files.pythonhosted.org/packages/95/7d/4c1bd541d4dffa1b52bd83fb8527089e097a106fc90b467a7313b105f840/anyio-4.9.0.tar.gz", hash = "sha256:673c0c244e15788651a4ff38710fea9675823028a6f08a5eda409e0c9840a028", size = 190949, upload-time = "2025-03-17T00:02:54.77Z" }
wheels = [
    { url = "https://files.pythonhosted.org/packages/a1/ee/48ca1a7c89ffec8b6a0c5d02b89c305671d5ffd8d3c94acf8b8c408575bb/anyio-4.9.0-py3-none-any.whl", hash = "sha256:9f76d541cad6e36af7beb62e978876f3b41e3e04f2c1fbf0884604c0a9c4d93c", size = 100916, upload-time = "2025-03-17T00:02:52.713Z" },
]

[[package]]
name = "attrs"
version = "25.3.0"
source = { registry = "https://pypi.org/simple" }
sdist = { url = "https://files.pythonhosted.org/packages/5a/b0/1367933a8532ee6ff8d63537de4f1177af4bff9f3e829baf7331f595bb24/attrs-25.3.0.tar.gz", hash = "sha256:75d7cefc7fb576747b2c81b4442d4d4a1ce0900973527c011d1030fd3bf4af1b", size = 812032, upload-time = "2025-03-13T11:10:22.779Z" }
wheels = [
    { url = "https://files.pythonhosted.org/packages/77/06/bb80f5f86020c4551da315d78b3ab75e8228f89f0162f2c3a819e407941a/attrs-25.3.0-py3-none-any.whl", hash = "sha256:427318ce031701fea540783410126f03899a97ffc6f61596ad581ac2e40e3bc3", size = 63815, upload-time = "2025-03-13T11:10:21.14Z" },
]

[[package]]
name = "babel"
version = "2.17.0"
source = { registry = "https://pypi.org/simple" }
sdist = { url = "https://files.pythonhosted.org/packages/7d/6b/d52e42361e1aa00709585ecc30b3f9684b3ab62530771402248b1b1d6240/babel-2.17.0.tar.gz", hash = "sha256:0c54cffb19f690cdcc52a3b50bcbf71e07a808d1c80d549f2459b9d2cf0afb9d", size = 9951852, upload-time = "2025-02-01T15:17:41.026Z" }
wheels = [
    { url = "https://files.pythonhosted.org/packages/b7/b8/3fe70c75fe32afc4bb507f75563d39bc5642255d1d94f1f23604725780bf/babel-2.17.0-py3-none-any.whl", hash = "sha256:4d0b53093fdfb4b21c92b5213dba5a1b23885afa8383709427046b21c366e5f2", size = 10182537, upload-time = "2025-02-01T15:17:37.39Z" },
]

[[package]]
name = "backports-asyncio-runner"
version = "1.2.0"
source = { registry = "https://pypi.org/simple" }
sdist = { url = "https://files.pythonhosted.org/packages/8e/ff/70dca7d7cb1cbc0edb2c6cc0c38b65cba36cccc491eca64cabd5fe7f8670/backports_asyncio_runner-1.2.0.tar.gz", hash = "sha256:a5aa7b2b7d8f8bfcaa2b57313f70792df84e32a2a746f585213373f900b42162", size = 69893, upload-time = "2025-07-02T02:27:15.685Z" }
wheels = [
    { url = "https://files.pythonhosted.org/packages/a0/59/76ab57e3fe74484f48a53f8e337171b4a2349e506eabe136d7e01d059086/backports_asyncio_runner-1.2.0-py3-none-any.whl", hash = "sha256:0da0a936a8aeb554eccb426dc55af3ba63bcdc69fa1a600b5bb305413a4477b5", size = 12313, upload-time = "2025-07-02T02:27:14.263Z" },
]

[[package]]
name = "beautifulsoup4"
version = "4.13.4"
source = { registry = "https://pypi.org/simple" }
dependencies = [
    { name = "soupsieve" },
    { name = "typing-extensions" },
]
sdist = { url = "https://files.pythonhosted.org/packages/d8/e4/0c4c39e18fd76d6a628d4dd8da40543d136ce2d1752bd6eeeab0791f4d6b/beautifulsoup4-4.13.4.tar.gz", hash = "sha256:dbb3c4e1ceae6aefebdaf2423247260cd062430a410e38c66f2baa50a8437195", size = 621067, upload-time = "2025-04-15T17:05:13.836Z" }
wheels = [
    { url = "https://files.pythonhosted.org/packages/50/cd/30110dc0ffcf3b131156077b90e9f60ed75711223f306da4db08eff8403b/beautifulsoup4-4.13.4-py3-none-any.whl", hash = "sha256:9bbbb14bfde9d79f38b8cd5f8c7c85f4b8f2523190ebed90e950a8dea4cb1c4b", size = 187285, upload-time = "2025-04-15T17:05:12.221Z" },
]

[[package]]
name = "boto3"
version = "1.40.0"
source = { registry = "https://pypi.org/simple" }
dependencies = [
    { name = "botocore" },
    { name = "jmespath" },
    { name = "s3transfer" },
]
sdist = { url = "https://files.pythonhosted.org/packages/7b/34/298ef2023d7d88069776c9cc26b42ba6f05d143a1c9b44a0f65cd795c65b/boto3-1.40.0.tar.gz", hash = "sha256:fc1b3ca3baf3d8820c6faddf47cbba8ad3cd16f8e8d7e2f76d304bf995932eb7", size = 111847, upload-time = "2025-07-31T19:21:06.735Z" }
wheels = [
    { url = "https://files.pythonhosted.org/packages/5d/44/158581021038c5fc886ffa27fa4731fb4939258da7a23e0bc70b2d5757c9/boto3-1.40.0-py3-none-any.whl", hash = "sha256:959443055d2af676c336cc6033b3f870a8a924384b70d0b2905081d649378179", size = 139882, upload-time = "2025-07-31T19:21:04.65Z" },
]

[[package]]
name = "botocore"
version = "1.40.0"
source = { registry = "https://pypi.org/simple" }
dependencies = [
    { name = "jmespath" },
    { name = "python-dateutil" },
    { name = "urllib3", version = "1.26.20", source = { registry = "https://pypi.org/simple" }, marker = "python_full_version < '3.10'" },
    { name = "urllib3", version = "2.5.0", source = { registry = "https://pypi.org/simple" }, marker = "python_full_version >= '3.10'" },
]
sdist = { url = "https://files.pythonhosted.org/packages/8f/e7/770ce910457ac6c68ea79b83892ab7a7cb08528f5d1dd77e51bf02a8529e/botocore-1.40.0.tar.gz", hash = "sha256:850242560dc8e74d542045a81eb6cc15f1b730b4ba55ba5b30e6d686548dfcaf", size = 14262316, upload-time = "2025-07-31T19:20:56.662Z" }
wheels = [
    { url = "https://files.pythonhosted.org/packages/38/5a/bebc53f022514412613615b09aef20fbe804abb3ea26ec27e504a2d21c8f/botocore-1.40.0-py3-none-any.whl", hash = "sha256:2063e6d035a6a382b2ae37e40f5144044e55d4e091910d0c9f1be3121ad3e4e6", size = 13921768, upload-time = "2025-07-31T19:20:51.487Z" },
]

[[package]]
name = "certifi"
version = "2025.7.14"
source = { registry = "https://pypi.org/simple" }
sdist = { url = "https://files.pythonhosted.org/packages/b3/76/52c535bcebe74590f296d6c77c86dabf761c41980e1347a2422e4aa2ae41/certifi-2025.7.14.tar.gz", hash = "sha256:8ea99dbdfaaf2ba2f9bac77b9249ef62ec5218e7c2b2e903378ed5fccf765995", size = 163981, upload-time = "2025-07-14T03:29:28.449Z" }
wheels = [
    { url = "https://files.pythonhosted.org/packages/4f/52/34c6cf5bb9285074dc3531c437b3919e825d976fde097a7a73f79e726d03/certifi-2025.7.14-py3-none-any.whl", hash = "sha256:6b31f564a415d79ee77df69d757bb49a5bb53bd9f756cbbe24394ffd6fc1f4b2", size = 162722, upload-time = "2025-07-14T03:29:26.863Z" },
]

[[package]]
name = "cffi"
version = "2.0.0"
source = { registry = "https://pypi.org/simple" }
dependencies = [
    { name = "pycparser", marker = "implementation_name != 'PyPy'" },
]
sdist = { url = "https://files.pythonhosted.org/packages/eb/56/b1ba7935a17738ae8453301356628e8147c79dbb825bcbc73dc7401f9846/cffi-2.0.0.tar.gz", hash = "sha256:44d1b5909021139fe36001ae048dbdde8214afa20200eda0f64c068cac5d5529", size = 523588, upload-time = "2025-09-08T23:24:04.541Z" }
wheels = [
    { url = "https://files.pythonhosted.org/packages/93/d7/516d984057745a6cd96575eea814fe1edd6646ee6efd552fb7b0921dec83/cffi-2.0.0-cp310-cp310-macosx_10_13_x86_64.whl", hash = "sha256:0cf2d91ecc3fcc0625c2c530fe004f82c110405f101548512cce44322fa8ac44", size = 184283, upload-time = "2025-09-08T23:22:08.01Z" },
    { url = "https://files.pythonhosted.org/packages/9e/84/ad6a0b408daa859246f57c03efd28e5dd1b33c21737c2db84cae8c237aa5/cffi-2.0.0-cp310-cp310-macosx_11_0_arm64.whl", hash = "sha256:f73b96c41e3b2adedc34a7356e64c8eb96e03a3782b535e043a986276ce12a49", size = 180504, upload-time = "2025-09-08T23:22:10.637Z" },
    { url = "https://files.pythonhosted.org/packages/50/bd/b1a6362b80628111e6653c961f987faa55262b4002fcec42308cad1db680/cffi-2.0.0-cp310-cp310-manylinux1_i686.manylinux2014_i686.manylinux_2_17_i686.manylinux_2_5_i686.whl", hash = "sha256:53f77cbe57044e88bbd5ed26ac1d0514d2acf0591dd6bb02a3ae37f76811b80c", size = 208811, upload-time = "2025-09-08T23:22:12.267Z" },
    { url = "https://files.pythonhosted.org/packages/4f/27/6933a8b2562d7bd1fb595074cf99cc81fc3789f6a6c05cdabb46284a3188/cffi-2.0.0-cp310-cp310-manylinux2014_aarch64.manylinux_2_17_aarch64.whl", hash = "sha256:3e837e369566884707ddaf85fc1744b47575005c0a229de3327f8f9a20f4efeb", size = 216402, upload-time = "2025-09-08T23:22:13.455Z" },
    { url = "https://files.pythonhosted.org/packages/05/eb/b86f2a2645b62adcfff53b0dd97e8dfafb5c8aa864bd0d9a2c2049a0d551/cffi-2.0.0-cp310-cp310-manylinux2014_ppc64le.manylinux_2_17_ppc64le.whl", hash = "sha256:5eda85d6d1879e692d546a078b44251cdd08dd1cfb98dfb77b670c97cee49ea0", size = 203217, upload-time = "2025-09-08T23:22:14.596Z" },
    { url = "https://files.pythonhosted.org/packages/9f/e0/6cbe77a53acf5acc7c08cc186c9928864bd7c005f9efd0d126884858a5fe/cffi-2.0.0-cp310-cp310-manylinux2014_s390x.manylinux_2_17_s390x.whl", hash = "sha256:9332088d75dc3241c702d852d4671613136d90fa6881da7d770a483fd05248b4", size = 203079, upload-time = "2025-09-08T23:22:15.769Z" },
    { url = "https://files.pythonhosted.org/packages/98/29/9b366e70e243eb3d14a5cb488dfd3a0b6b2f1fb001a203f653b93ccfac88/cffi-2.0.0-cp310-cp310-manylinux2014_x86_64.manylinux_2_17_x86_64.whl", hash = "sha256:fc7de24befaeae77ba923797c7c87834c73648a05a4bde34b3b7e5588973a453", size = 216475, upload-time = "2025-09-08T23:22:17.427Z" },
    { url = "https://files.pythonhosted.org/packages/21/7a/13b24e70d2f90a322f2900c5d8e1f14fa7e2a6b3332b7309ba7b2ba51a5a/cffi-2.0.0-cp310-cp310-musllinux_1_2_aarch64.whl", hash = "sha256:cf364028c016c03078a23b503f02058f1814320a56ad535686f90565636a9495", size = 218829, upload-time = "2025-09-08T23:22:19.069Z" },
    { url = "https://files.pythonhosted.org/packages/60/99/c9dc110974c59cc981b1f5b66e1d8af8af764e00f0293266824d9c4254bc/cffi-2.0.0-cp310-cp310-musllinux_1_2_i686.whl", hash = "sha256:e11e82b744887154b182fd3e7e8512418446501191994dbf9c9fc1f32cc8efd5", size = 211211, upload-time = "2025-09-08T23:22:20.588Z" },
    { url = "https://files.pythonhosted.org/packages/49/72/ff2d12dbf21aca1b32a40ed792ee6b40f6dc3a9cf1644bd7ef6e95e0ac5e/cffi-2.0.0-cp310-cp310-musllinux_1_2_x86_64.whl", hash = "sha256:8ea985900c5c95ce9db1745f7933eeef5d314f0565b27625d9a10ec9881e1bfb", size = 218036, upload-time = "2025-09-08T23:22:22.143Z" },
    { url = "https://files.pythonhosted.org/packages/e2/cc/027d7fb82e58c48ea717149b03bcadcbdc293553edb283af792bd4bcbb3f/cffi-2.0.0-cp310-cp310-win32.whl", hash = "sha256:1f72fb8906754ac8a2cc3f9f5aaa298070652a0ffae577e0ea9bd480dc3c931a", size = 172184, upload-time = "2025-09-08T23:22:23.328Z" },
    { url = "https://files.pythonhosted.org/packages/33/fa/072dd15ae27fbb4e06b437eb6e944e75b068deb09e2a2826039e49ee2045/cffi-2.0.0-cp310-cp310-win_amd64.whl", hash = "sha256:b18a3ed7d5b3bd8d9ef7a8cb226502c6bf8308df1525e1cc676c3680e7176739", size = 182790, upload-time = "2025-09-08T23:22:24.752Z" },
    { url = "https://files.pythonhosted.org/packages/12/4a/3dfd5f7850cbf0d06dc84ba9aa00db766b52ca38d8b86e3a38314d52498c/cffi-2.0.0-cp311-cp311-macosx_10_13_x86_64.whl", hash = "sha256:b4c854ef3adc177950a8dfc81a86f5115d2abd545751a304c5bcf2c2c7283cfe", size = 184344, upload-time = "2025-09-08T23:22:26.456Z" },
    { url = "https://files.pythonhosted.org/packages/4f/8b/f0e4c441227ba756aafbe78f117485b25bb26b1c059d01f137fa6d14896b/cffi-2.0.0-cp311-cp311-macosx_11_0_arm64.whl", hash = "sha256:2de9a304e27f7596cd03d16f1b7c72219bd944e99cc52b84d0145aefb07cbd3c", size = 180560, upload-time = "2025-09-08T23:22:28.197Z" },
    { url = "https://files.pythonhosted.org/packages/b1/b7/1200d354378ef52ec227395d95c2576330fd22a869f7a70e88e1447eb234/cffi-2.0.0-cp311-cp311-manylinux1_i686.manylinux2014_i686.manylinux_2_17_i686.manylinux_2_5_i686.whl", hash = "sha256:baf5215e0ab74c16e2dd324e8ec067ef59e41125d3eade2b863d294fd5035c92", size = 209613, upload-time = "2025-09-08T23:22:29.475Z" },
    { url = "https://files.pythonhosted.org/packages/b8/56/6033f5e86e8cc9bb629f0077ba71679508bdf54a9a5e112a3c0b91870332/cffi-2.0.0-cp311-cp311-manylinux2014_aarch64.manylinux_2_17_aarch64.whl", hash = "sha256:730cacb21e1bdff3ce90babf007d0a0917cc3e6492f336c2f0134101e0944f93", size = 216476, upload-time = "2025-09-08T23:22:31.063Z" },
    { url = "https://files.pythonhosted.org/packages/dc/7f/55fecd70f7ece178db2f26128ec41430d8720f2d12ca97bf8f0a628207d5/cffi-2.0.0-cp311-cp311-manylinux2014_ppc64le.manylinux_2_17_ppc64le.whl", hash = "sha256:6824f87845e3396029f3820c206e459ccc91760e8fa24422f8b0c3d1731cbec5", size = 203374, upload-time = "2025-09-08T23:22:32.507Z" },
    { url = "https://files.pythonhosted.org/packages/84/ef/a7b77c8bdc0f77adc3b46888f1ad54be8f3b7821697a7b89126e829e676a/cffi-2.0.0-cp311-cp311-manylinux2014_s390x.manylinux_2_17_s390x.whl", hash = "sha256:9de40a7b0323d889cf8d23d1ef214f565ab154443c42737dfe52ff82cf857664", size = 202597, upload-time = "2025-09-08T23:22:34.132Z" },
    { url = "https://files.pythonhosted.org/packages/d7/91/500d892b2bf36529a75b77958edfcd5ad8e2ce4064ce2ecfeab2125d72d1/cffi-2.0.0-cp311-cp311-manylinux2014_x86_64.manylinux_2_17_x86_64.whl", hash = "sha256:8941aaadaf67246224cee8c3803777eed332a19d909b47e29c9842ef1e79ac26", size = 215574, upload-time = "2025-09-08T23:22:35.443Z" },
    { url = "https://files.pythonhosted.org/packages/44/64/58f6255b62b101093d5df22dcb752596066c7e89dd725e0afaed242a61be/cffi-2.0.0-cp311-cp311-musllinux_1_2_aarch64.whl", hash = "sha256:a05d0c237b3349096d3981b727493e22147f934b20f6f125a3eba8f994bec4a9", size = 218971, upload-time = "2025-09-08T23:22:36.805Z" },
    { url = "https://files.pythonhosted.org/packages/ab/49/fa72cebe2fd8a55fbe14956f9970fe8eb1ac59e5df042f603ef7c8ba0adc/cffi-2.0.0-cp311-cp311-musllinux_1_2_i686.whl", hash = "sha256:94698a9c5f91f9d138526b48fe26a199609544591f859c870d477351dc7b2414", size = 211972, upload-time = "2025-09-08T23:22:38.436Z" },
    { url = "https://files.pythonhosted.org/packages/0b/28/dd0967a76aab36731b6ebfe64dec4e981aff7e0608f60c2d46b46982607d/cffi-2.0.0-cp311-cp311-musllinux_1_2_x86_64.whl", hash = "sha256:5fed36fccc0612a53f1d4d9a816b50a36702c28a2aa880cb8a122b3466638743", size = 217078, upload-time = "2025-09-08T23:22:39.776Z" },
    { url = "https://files.pythonhosted.org/packages/2b/c0/015b25184413d7ab0a410775fdb4a50fca20f5589b5dab1dbbfa3baad8ce/cffi-2.0.0-cp311-cp311-win32.whl", hash = "sha256:c649e3a33450ec82378822b3dad03cc228b8f5963c0c12fc3b1e0ab940f768a5", size = 172076, upload-time = "2025-09-08T23:22:40.95Z" },
    { url = "https://files.pythonhosted.org/packages/ae/8f/dc5531155e7070361eb1b7e4c1a9d896d0cb21c49f807a6c03fd63fc877e/cffi-2.0.0-cp311-cp311-win_amd64.whl", hash = "sha256:66f011380d0e49ed280c789fbd08ff0d40968ee7b665575489afa95c98196ab5", size = 182820, upload-time = "2025-09-08T23:22:42.463Z" },
    { url = "https://files.pythonhosted.org/packages/95/5c/1b493356429f9aecfd56bc171285a4c4ac8697f76e9bbbbb105e537853a1/cffi-2.0.0-cp311-cp311-win_arm64.whl", hash = "sha256:c6638687455baf640e37344fe26d37c404db8b80d037c3d29f58fe8d1c3b194d", size = 177635, upload-time = "2025-09-08T23:22:43.623Z" },
    { url = "https://files.pythonhosted.org/packages/ea/47/4f61023ea636104d4f16ab488e268b93008c3d0bb76893b1b31db1f96802/cffi-2.0.0-cp312-cp312-macosx_10_13_x86_64.whl", hash = "sha256:6d02d6655b0e54f54c4ef0b94eb6be0607b70853c45ce98bd278dc7de718be5d", size = 185271, upload-time = "2025-09-08T23:22:44.795Z" },
    { url = "https://files.pythonhosted.org/packages/df/a2/781b623f57358e360d62cdd7a8c681f074a71d445418a776eef0aadb4ab4/cffi-2.0.0-cp312-cp312-macosx_11_0_arm64.whl", hash = "sha256:8eca2a813c1cb7ad4fb74d368c2ffbbb4789d377ee5bb8df98373c2cc0dee76c", size = 181048, upload-time = "2025-09-08T23:22:45.938Z" },
    { url = "https://files.pythonhosted.org/packages/ff/df/a4f0fbd47331ceeba3d37c2e51e9dfc9722498becbeec2bd8bc856c9538a/cffi-2.0.0-cp312-cp312-manylinux1_i686.manylinux2014_i686.manylinux_2_17_i686.manylinux_2_5_i686.whl", hash = "sha256:21d1152871b019407d8ac3985f6775c079416c282e431a4da6afe7aefd2bccbe", size = 212529, upload-time = "2025-09-08T23:22:47.349Z" },
    { url = "https://files.pythonhosted.org/packages/d5/72/12b5f8d3865bf0f87cf1404d8c374e7487dcf097a1c91c436e72e6badd83/cffi-2.0.0-cp312-cp312-manylinux2014_aarch64.manylinux_2_17_aarch64.whl", hash = "sha256:b21e08af67b8a103c71a250401c78d5e0893beff75e28c53c98f4de42f774062", size = 220097, upload-time = "2025-09-08T23:22:48.677Z" },
    { url = "https://files.pythonhosted.org/packages/c2/95/7a135d52a50dfa7c882ab0ac17e8dc11cec9d55d2c18dda414c051c5e69e/cffi-2.0.0-cp312-cp312-manylinux2014_ppc64le.manylinux_2_17_ppc64le.whl", hash = "sha256:1e3a615586f05fc4065a8b22b8152f0c1b00cdbc60596d187c2a74f9e3036e4e", size = 207983, upload-time = "2025-09-08T23:22:50.06Z" },
    { url = "https://files.pythonhosted.org/packages/3a/c8/15cb9ada8895957ea171c62dc78ff3e99159ee7adb13c0123c001a2546c1/cffi-2.0.0-cp312-cp312-manylinux2014_s390x.manylinux_2_17_s390x.whl", hash = "sha256:81afed14892743bbe14dacb9e36d9e0e504cd204e0b165062c488942b9718037", size = 206519, upload-time = "2025-09-08T23:22:51.364Z" },
    { url = "https://files.pythonhosted.org/packages/78/2d/7fa73dfa841b5ac06c7b8855cfc18622132e365f5b81d02230333ff26e9e/cffi-2.0.0-cp312-cp312-manylinux2014_x86_64.manylinux_2_17_x86_64.whl", hash = "sha256:3e17ed538242334bf70832644a32a7aae3d83b57567f9fd60a26257e992b79ba", size = 219572, upload-time = "2025-09-08T23:22:52.902Z" },
    { url = "https://files.pythonhosted.org/packages/07/e0/267e57e387b4ca276b90f0434ff88b2c2241ad72b16d31836adddfd6031b/cffi-2.0.0-cp312-cp312-musllinux_1_2_aarch64.whl", hash = "sha256:3925dd22fa2b7699ed2617149842d2e6adde22b262fcbfada50e3d195e4b3a94", size = 222963, upload-time = "2025-09-08T23:22:54.518Z" },
    { url = "https://files.pythonhosted.org/packages/b6/75/1f2747525e06f53efbd878f4d03bac5b859cbc11c633d0fb81432d98a795/cffi-2.0.0-cp312-cp312-musllinux_1_2_x86_64.whl", hash = "sha256:2c8f814d84194c9ea681642fd164267891702542f028a15fc97d4674b6206187", size = 221361, upload-time = "2025-09-08T23:22:55.867Z" },
    { url = "https://files.pythonhosted.org/packages/7b/2b/2b6435f76bfeb6bbf055596976da087377ede68df465419d192acf00c437/cffi-2.0.0-cp312-cp312-win32.whl", hash = "sha256:da902562c3e9c550df360bfa53c035b2f241fed6d9aef119048073680ace4a18", size = 172932, upload-time = "2025-09-08T23:22:57.188Z" },
    { url = "https://files.pythonhosted.org/packages/f8/ed/13bd4418627013bec4ed6e54283b1959cf6db888048c7cf4b4c3b5b36002/cffi-2.0.0-cp312-cp312-win_amd64.whl", hash = "sha256:da68248800ad6320861f129cd9c1bf96ca849a2771a59e0344e88681905916f5", size = 183557, upload-time = "2025-09-08T23:22:58.351Z" },
    { url = "https://files.pythonhosted.org/packages/95/31/9f7f93ad2f8eff1dbc1c3656d7ca5bfd8fb52c9d786b4dcf19b2d02217fa/cffi-2.0.0-cp312-cp312-win_arm64.whl", hash = "sha256:4671d9dd5ec934cb9a73e7ee9676f9362aba54f7f34910956b84d727b0d73fb6", size = 177762, upload-time = "2025-09-08T23:22:59.668Z" },
    { url = "https://files.pythonhosted.org/packages/4b/8d/a0a47a0c9e413a658623d014e91e74a50cdd2c423f7ccfd44086ef767f90/cffi-2.0.0-cp313-cp313-macosx_10_13_x86_64.whl", hash = "sha256:00bdf7acc5f795150faa6957054fbbca2439db2f775ce831222b66f192f03beb", size = 185230, upload-time = "2025-09-08T23:23:00.879Z" },
    { url = "https://files.pythonhosted.org/packages/4a/d2/a6c0296814556c68ee32009d9c2ad4f85f2707cdecfd7727951ec228005d/cffi-2.0.0-cp313-cp313-macosx_11_0_arm64.whl", hash = "sha256:45d5e886156860dc35862657e1494b9bae8dfa63bf56796f2fb56e1679fc0bca", size = 181043, upload-time = "2025-09-08T23:23:02.231Z" },
    { url = "https://files.pythonhosted.org/packages/b0/1e/d22cc63332bd59b06481ceaac49d6c507598642e2230f201649058a7e704/cffi-2.0.0-cp313-cp313-manylinux1_i686.manylinux2014_i686.manylinux_2_17_i686.manylinux_2_5_i686.whl", hash = "sha256:07b271772c100085dd28b74fa0cd81c8fb1a3ba18b21e03d7c27f3436a10606b", size = 212446, upload-time = "2025-09-08T23:23:03.472Z" },
    { url = "https://files.pythonhosted.org/packages/a9/f5/a2c23eb03b61a0b8747f211eb716446c826ad66818ddc7810cc2cc19b3f2/cffi-2.0.0-cp313-cp313-manylinux2014_aarch64.manylinux_2_17_aarch64.whl", hash = "sha256:d48a880098c96020b02d5a1f7d9251308510ce8858940e6fa99ece33f610838b", size = 220101, upload-time = "2025-09-08T23:23:04.792Z" },
    { url = "https://files.pythonhosted.org/packages/f2/7f/e6647792fc5850d634695bc0e6ab4111ae88e89981d35ac269956605feba/cffi-2.0.0-cp313-cp313-manylinux2014_ppc64le.manylinux_2_17_ppc64le.whl", hash = "sha256:f93fd8e5c8c0a4aa1f424d6173f14a892044054871c771f8566e4008eaa359d2", size = 207948, upload-time = "2025-09-08T23:23:06.127Z" },
    { url = "https://files.pythonhosted.org/packages/cb/1e/a5a1bd6f1fb30f22573f76533de12a00bf274abcdc55c8edab639078abb6/cffi-2.0.0-cp313-cp313-manylinux2014_s390x.manylinux_2_17_s390x.whl", hash = "sha256:dd4f05f54a52fb558f1ba9f528228066954fee3ebe629fc1660d874d040ae5a3", size = 206422, upload-time = "2025-09-08T23:23:07.753Z" },
    { url = "https://files.pythonhosted.org/packages/98/df/0a1755e750013a2081e863e7cd37e0cdd02664372c754e5560099eb7aa44/cffi-2.0.0-cp313-cp313-manylinux2014_x86_64.manylinux_2_17_x86_64.whl", hash = "sha256:c8d3b5532fc71b7a77c09192b4a5a200ea992702734a2e9279a37f2478236f26", size = 219499, upload-time = "2025-09-08T23:23:09.648Z" },
    { url = "https://files.pythonhosted.org/packages/50/e1/a969e687fcf9ea58e6e2a928ad5e2dd88cc12f6f0ab477e9971f2309b57c/cffi-2.0.0-cp313-cp313-musllinux_1_2_aarch64.whl", hash = "sha256:d9b29c1f0ae438d5ee9acb31cadee00a58c46cc9c0b2f9038c6b0b3470877a8c", size = 222928, upload-time = "2025-09-08T23:23:10.928Z" },
    { url = "https://files.pythonhosted.org/packages/36/54/0362578dd2c9e557a28ac77698ed67323ed5b9775ca9d3fe73fe191bb5d8/cffi-2.0.0-cp313-cp313-musllinux_1_2_x86_64.whl", hash = "sha256:6d50360be4546678fc1b79ffe7a66265e28667840010348dd69a314145807a1b", size = 221302, upload-time = "2025-09-08T23:23:12.42Z" },
    { url = "https://files.pythonhosted.org/packages/eb/6d/bf9bda840d5f1dfdbf0feca87fbdb64a918a69bca42cfa0ba7b137c48cb8/cffi-2.0.0-cp313-cp313-win32.whl", hash = "sha256:74a03b9698e198d47562765773b4a8309919089150a0bb17d829ad7b44b60d27", size = 172909, upload-time = "2025-09-08T23:23:14.32Z" },
    { url = "https://files.pythonhosted.org/packages/37/18/6519e1ee6f5a1e579e04b9ddb6f1676c17368a7aba48299c3759bbc3c8b3/cffi-2.0.0-cp313-cp313-win_amd64.whl", hash = "sha256:19f705ada2530c1167abacb171925dd886168931e0a7b78f5bffcae5c6b5be75", size = 183402, upload-time = "2025-09-08T23:23:15.535Z" },
    { url = "https://files.pythonhosted.org/packages/cb/0e/02ceeec9a7d6ee63bb596121c2c8e9b3a9e150936f4fbef6ca1943e6137c/cffi-2.0.0-cp313-cp313-win_arm64.whl", hash = "sha256:256f80b80ca3853f90c21b23ee78cd008713787b1b1e93eae9f3d6a7134abd91", size = 177780, upload-time = "2025-09-08T23:23:16.761Z" },
    { url = "https://files.pythonhosted.org/packages/92/c4/3ce07396253a83250ee98564f8d7e9789fab8e58858f35d07a9a2c78de9f/cffi-2.0.0-cp314-cp314-macosx_10_13_x86_64.whl", hash = "sha256:fc33c5141b55ed366cfaad382df24fe7dcbc686de5be719b207bb248e3053dc5", size = 185320, upload-time = "2025-09-08T23:23:18.087Z" },
    { url = "https://files.pythonhosted.org/packages/59/dd/27e9fa567a23931c838c6b02d0764611c62290062a6d4e8ff7863daf9730/cffi-2.0.0-cp314-cp314-macosx_11_0_arm64.whl", hash = "sha256:c654de545946e0db659b3400168c9ad31b5d29593291482c43e3564effbcee13", size = 181487, upload-time = "2025-09-08T23:23:19.622Z" },
    { url = "https://files.pythonhosted.org/packages/d6/43/0e822876f87ea8a4ef95442c3d766a06a51fc5298823f884ef87aaad168c/cffi-2.0.0-cp314-cp314-manylinux2014_aarch64.manylinux_2_17_aarch64.whl", hash = "sha256:24b6f81f1983e6df8db3adc38562c83f7d4a0c36162885ec7f7b77c7dcbec97b", size = 220049, upload-time = "2025-09-08T23:23:20.853Z" },
    { url = "https://files.pythonhosted.org/packages/b4/89/76799151d9c2d2d1ead63c2429da9ea9d7aac304603de0c6e8764e6e8e70/cffi-2.0.0-cp314-cp314-manylinux2014_ppc64le.manylinux_2_17_ppc64le.whl", hash = "sha256:12873ca6cb9b0f0d3a0da705d6086fe911591737a59f28b7936bdfed27c0d47c", size = 207793, upload-time = "2025-09-08T23:23:22.08Z" },
    { url = "https://files.pythonhosted.org/packages/bb/dd/3465b14bb9e24ee24cb88c9e3730f6de63111fffe513492bf8c808a3547e/cffi-2.0.0-cp314-cp314-manylinux2014_s390x.manylinux_2_17_s390x.whl", hash = "sha256:d9b97165e8aed9272a6bb17c01e3cc5871a594a446ebedc996e2397a1c1ea8ef", size = 206300, upload-time = "2025-09-08T23:23:23.314Z" },
    { url = "https://files.pythonhosted.org/packages/47/d9/d83e293854571c877a92da46fdec39158f8d7e68da75bf73581225d28e90/cffi-2.0.0-cp314-cp314-manylinux2014_x86_64.manylinux_2_17_x86_64.whl", hash = "sha256:afb8db5439b81cf9c9d0c80404b60c3cc9c3add93e114dcae767f1477cb53775", size = 219244, upload-time = "2025-09-08T23:23:24.541Z" },
    { url = "https://files.pythonhosted.org/packages/2b/0f/1f177e3683aead2bb00f7679a16451d302c436b5cbf2505f0ea8146ef59e/cffi-2.0.0-cp314-cp314-musllinux_1_2_aarch64.whl", hash = "sha256:737fe7d37e1a1bffe70bd5754ea763a62a066dc5913ca57e957824b72a85e205", size = 222828, upload-time = "2025-09-08T23:23:26.143Z" },
    { url = "https://files.pythonhosted.org/packages/c6/0f/cafacebd4b040e3119dcb32fed8bdef8dfe94da653155f9d0b9dc660166e/cffi-2.0.0-cp314-cp314-musllinux_1_2_x86_64.whl", hash = "sha256:38100abb9d1b1435bc4cc340bb4489635dc2f0da7456590877030c9b3d40b0c1", size = 220926, upload-time = "2025-09-08T23:23:27.873Z" },
    { url = "https://files.pythonhosted.org/packages/3e/aa/df335faa45b395396fcbc03de2dfcab242cd61a9900e914fe682a59170b1/cffi-2.0.0-cp314-cp314-win32.whl", hash = "sha256:087067fa8953339c723661eda6b54bc98c5625757ea62e95eb4898ad5e776e9f", size = 175328, upload-time = "2025-09-08T23:23:44.61Z" },
    { url = "https://files.pythonhosted.org/packages/bb/92/882c2d30831744296ce713f0feb4c1cd30f346ef747b530b5318715cc367/cffi-2.0.0-cp314-cp314-win_amd64.whl", hash = "sha256:203a48d1fb583fc7d78a4c6655692963b860a417c0528492a6bc21f1aaefab25", size = 185650, upload-time = "2025-09-08T23:23:45.848Z" },
    { url = "https://files.pythonhosted.org/packages/9f/2c/98ece204b9d35a7366b5b2c6539c350313ca13932143e79dc133ba757104/cffi-2.0.0-cp314-cp314-win_arm64.whl", hash = "sha256:dbd5c7a25a7cb98f5ca55d258b103a2054f859a46ae11aaf23134f9cc0d356ad", size = 180687, upload-time = "2025-09-08T23:23:47.105Z" },
    { url = "https://files.pythonhosted.org/packages/3e/61/c768e4d548bfa607abcda77423448df8c471f25dbe64fb2ef6d555eae006/cffi-2.0.0-cp314-cp314t-macosx_10_13_x86_64.whl", hash = "sha256:9a67fc9e8eb39039280526379fb3a70023d77caec1852002b4da7e8b270c4dd9", size = 188773, upload-time = "2025-09-08T23:23:29.347Z" },
    { url = "https://files.pythonhosted.org/packages/2c/ea/5f76bce7cf6fcd0ab1a1058b5af899bfbef198bea4d5686da88471ea0336/cffi-2.0.0-cp314-cp314t-macosx_11_0_arm64.whl", hash = "sha256:7a66c7204d8869299919db4d5069a82f1561581af12b11b3c9f48c584eb8743d", size = 185013, upload-time = "2025-09-08T23:23:30.63Z" },
    { url = "https://files.pythonhosted.org/packages/be/b4/c56878d0d1755cf9caa54ba71e5d049479c52f9e4afc230f06822162ab2f/cffi-2.0.0-cp314-cp314t-manylinux2014_aarch64.manylinux_2_17_aarch64.whl", hash = "sha256:7cc09976e8b56f8cebd752f7113ad07752461f48a58cbba644139015ac24954c", size = 221593, upload-time = "2025-09-08T23:23:31.91Z" },
    { url = "https://files.pythonhosted.org/packages/e0/0d/eb704606dfe8033e7128df5e90fee946bbcb64a04fcdaa97321309004000/cffi-2.0.0-cp314-cp314t-manylinux2014_ppc64le.manylinux_2_17_ppc64le.whl", hash = "sha256:92b68146a71df78564e4ef48af17551a5ddd142e5190cdf2c5624d0c3ff5b2e8", size = 209354, upload-time = "2025-09-08T23:23:33.214Z" },
    { url = "https://files.pythonhosted.org/packages/d8/19/3c435d727b368ca475fb8742ab97c9cb13a0de600ce86f62eab7fa3eea60/cffi-2.0.0-cp314-cp314t-manylinux2014_s390x.manylinux_2_17_s390x.whl", hash = "sha256:b1e74d11748e7e98e2f426ab176d4ed720a64412b6a15054378afdb71e0f37dc", size = 208480, upload-time = "2025-09-08T23:23:34.495Z" },
    { url = "https://files.pythonhosted.org/packages/d0/44/681604464ed9541673e486521497406fadcc15b5217c3e326b061696899a/cffi-2.0.0-cp314-cp314t-manylinux2014_x86_64.manylinux_2_17_x86_64.whl", hash = "sha256:28a3a209b96630bca57cce802da70c266eb08c6e97e5afd61a75611ee6c64592", size = 221584, upload-time = "2025-09-08T23:23:36.096Z" },
    { url = "https://files.pythonhosted.org/packages/25/8e/342a504ff018a2825d395d44d63a767dd8ebc927ebda557fecdaca3ac33a/cffi-2.0.0-cp314-cp314t-musllinux_1_2_aarch64.whl", hash = "sha256:7553fb2090d71822f02c629afe6042c299edf91ba1bf94951165613553984512", size = 224443, upload-time = "2025-09-08T23:23:37.328Z" },
    { url = "https://files.pythonhosted.org/packages/e1/5e/b666bacbbc60fbf415ba9988324a132c9a7a0448a9a8f125074671c0f2c3/cffi-2.0.0-cp314-cp314t-musllinux_1_2_x86_64.whl", hash = "sha256:6c6c373cfc5c83a975506110d17457138c8c63016b563cc9ed6e056a82f13ce4", size = 223437, upload-time = "2025-09-08T23:23:38.945Z" },
    { url = "https://files.pythonhosted.org/packages/a0/1d/ec1a60bd1a10daa292d3cd6bb0b359a81607154fb8165f3ec95fe003b85c/cffi-2.0.0-cp314-cp314t-win32.whl", hash = "sha256:1fc9ea04857caf665289b7a75923f2c6ed559b8298a1b8c49e59f7dd95c8481e", size = 180487, upload-time = "2025-09-08T23:23:40.423Z" },
    { url = "https://files.pythonhosted.org/packages/bf/41/4c1168c74fac325c0c8156f04b6749c8b6a8f405bbf91413ba088359f60d/cffi-2.0.0-cp314-cp314t-win_amd64.whl", hash = "sha256:d68b6cef7827e8641e8ef16f4494edda8b36104d79773a334beaa1e3521430f6", size = 191726, upload-time = "2025-09-08T23:23:41.742Z" },
    { url = "https://files.pythonhosted.org/packages/ae/3a/dbeec9d1ee0844c679f6bb5d6ad4e9f198b1224f4e7a32825f47f6192b0c/cffi-2.0.0-cp314-cp314t-win_arm64.whl", hash = "sha256:0a1527a803f0a659de1af2e1fd700213caba79377e27e4693648c2923da066f9", size = 184195, upload-time = "2025-09-08T23:23:43.004Z" },
    { url = "https://files.pythonhosted.org/packages/c0/cc/08ed5a43f2996a16b462f64a7055c6e962803534924b9b2f1371d8c00b7b/cffi-2.0.0-cp39-cp39-macosx_10_13_x86_64.whl", hash = "sha256:fe562eb1a64e67dd297ccc4f5addea2501664954f2692b69a76449ec7913ecbf", size = 184288, upload-time = "2025-09-08T23:23:48.404Z" },
    { url = "https://files.pythonhosted.org/packages/3d/de/38d9726324e127f727b4ecc376bc85e505bfe61ef130eaf3f290c6847dd4/cffi-2.0.0-cp39-cp39-macosx_11_0_arm64.whl", hash = "sha256:de8dad4425a6ca6e4e5e297b27b5c824ecc7581910bf9aee86cb6835e6812aa7", size = 180509, upload-time = "2025-09-08T23:23:49.73Z" },
    { url = "https://files.pythonhosted.org/packages/9b/13/c92e36358fbcc39cf0962e83223c9522154ee8630e1df7c0b3a39a8124e2/cffi-2.0.0-cp39-cp39-manylinux1_i686.manylinux2014_i686.manylinux_2_17_i686.manylinux_2_5_i686.whl", hash = "sha256:4647afc2f90d1ddd33441e5b0e85b16b12ddec4fca55f0d9671fef036ecca27c", size = 208813, upload-time = "2025-09-08T23:23:51.263Z" },
    { url = "https://files.pythonhosted.org/packages/15/12/a7a79bd0df4c3bff744b2d7e52cc1b68d5e7e427b384252c42366dc1ecbc/cffi-2.0.0-cp39-cp39-manylinux2014_aarch64.manylinux_2_17_aarch64.whl", hash = "sha256:3f4d46d8b35698056ec29bca21546e1551a205058ae1a181d871e278b0b28165", size = 216498, upload-time = "2025-09-08T23:23:52.494Z" },
    { url = "https://files.pythonhosted.org/packages/a3/ad/5c51c1c7600bdd7ed9a24a203ec255dccdd0ebf4527f7b922a0bde2fb6ed/cffi-2.0.0-cp39-cp39-manylinux2014_ppc64le.manylinux_2_17_ppc64le.whl", hash = "sha256:e6e73b9e02893c764e7e8d5bb5ce277f1a009cd5243f8228f75f842bf937c534", size = 203243, upload-time = "2025-09-08T23:23:53.836Z" },
    { url = "https://files.pythonhosted.org/packages/32/f2/81b63e288295928739d715d00952c8c6034cb6c6a516b17d37e0c8be5600/cffi-2.0.0-cp39-cp39-manylinux2014_s390x.manylinux_2_17_s390x.whl", hash = "sha256:cb527a79772e5ef98fb1d700678fe031e353e765d1ca2d409c92263c6d43e09f", size = 203158, upload-time = "2025-09-08T23:23:55.169Z" },
    { url = "https://files.pythonhosted.org/packages/1f/74/cc4096ce66f5939042ae094e2e96f53426a979864aa1f96a621ad128be27/cffi-2.0.0-cp39-cp39-manylinux2014_x86_64.manylinux_2_17_x86_64.whl", hash = "sha256:61d028e90346df14fedc3d1e5441df818d095f3b87d286825dfcbd6459b7ef63", size = 216548, upload-time = "2025-09-08T23:23:56.506Z" },
    { url = "https://files.pythonhosted.org/packages/e8/be/f6424d1dc46b1091ffcc8964fa7c0ab0cd36839dd2761b49c90481a6ba1b/cffi-2.0.0-cp39-cp39-musllinux_1_2_aarch64.whl", hash = "sha256:0f6084a0ea23d05d20c3edcda20c3d006f9b6f3fefeac38f59262e10cef47ee2", size = 218897, upload-time = "2025-09-08T23:23:57.825Z" },
    { url = "https://files.pythonhosted.org/packages/f7/e0/dda537c2309817edf60109e39265f24f24aa7f050767e22c98c53fe7f48b/cffi-2.0.0-cp39-cp39-musllinux_1_2_i686.whl", hash = "sha256:1cd13c99ce269b3ed80b417dcd591415d3372bcac067009b6e0f59c7d4015e65", size = 211249, upload-time = "2025-09-08T23:23:59.139Z" },
    { url = "https://files.pythonhosted.org/packages/2b/e7/7c769804eb75e4c4b35e658dba01de1640a351a9653c3d49ca89d16ccc91/cffi-2.0.0-cp39-cp39-musllinux_1_2_x86_64.whl", hash = "sha256:89472c9762729b5ae1ad974b777416bfda4ac5642423fa93bd57a09204712322", size = 218041, upload-time = "2025-09-08T23:24:00.496Z" },
    { url = "https://files.pythonhosted.org/packages/aa/d9/6218d78f920dcd7507fc16a766b5ef8f3b913cc7aa938e7fc80b9978d089/cffi-2.0.0-cp39-cp39-win32.whl", hash = "sha256:2081580ebb843f759b9f617314a24ed5738c51d2aee65d31e02f6f7a2b97707a", size = 172138, upload-time = "2025-09-08T23:24:01.7Z" },
    { url = "https://files.pythonhosted.org/packages/54/8f/a1e836f82d8e32a97e6b29cc8f641779181ac7363734f12df27db803ebda/cffi-2.0.0-cp39-cp39-win_amd64.whl", hash = "sha256:b882b3df248017dba09d6b16defe9b5c407fe32fc7c65a9c69798e6175601be9", size = 182794, upload-time = "2025-09-08T23:24:02.943Z" },
]

[[package]]
name = "charset-normalizer"
version = "3.4.2"
source = { registry = "https://pypi.org/simple" }
sdist = { url = "https://files.pythonhosted.org/packages/e4/33/89c2ced2b67d1c2a61c19c6751aa8902d46ce3dacb23600a283619f5a12d/charset_normalizer-3.4.2.tar.gz", hash = "sha256:5baececa9ecba31eff645232d59845c07aa030f0c81ee70184a90d35099a0e63", size = 126367, upload-time = "2025-05-02T08:34:42.01Z" }
wheels = [
    { url = "https://files.pythonhosted.org/packages/95/28/9901804da60055b406e1a1c5ba7aac1276fb77f1dde635aabfc7fd84b8ab/charset_normalizer-3.4.2-cp310-cp310-macosx_10_9_universal2.whl", hash = "sha256:7c48ed483eb946e6c04ccbe02c6b4d1d48e51944b6db70f697e089c193404941", size = 201818, upload-time = "2025-05-02T08:31:46.725Z" },
    { url = "https://files.pythonhosted.org/packages/d9/9b/892a8c8af9110935e5adcbb06d9c6fe741b6bb02608c6513983048ba1a18/charset_normalizer-3.4.2-cp310-cp310-manylinux_2_17_aarch64.manylinux2014_aarch64.whl", hash = "sha256:b2d318c11350e10662026ad0eb71bb51c7812fc8590825304ae0bdd4ac283acd", size = 144649, upload-time = "2025-05-02T08:31:48.889Z" },
    { url = "https://files.pythonhosted.org/packages/7b/a5/4179abd063ff6414223575e008593861d62abfc22455b5d1a44995b7c101/charset_normalizer-3.4.2-cp310-cp310-manylinux_2_17_ppc64le.manylinux2014_ppc64le.whl", hash = "sha256:9cbfacf36cb0ec2897ce0ebc5d08ca44213af24265bd56eca54bee7923c48fd6", size = 155045, upload-time = "2025-05-02T08:31:50.757Z" },
    { url = "https://files.pythonhosted.org/packages/3b/95/bc08c7dfeddd26b4be8c8287b9bb055716f31077c8b0ea1cd09553794665/charset_normalizer-3.4.2-cp310-cp310-manylinux_2_17_s390x.manylinux2014_s390x.whl", hash = "sha256:18dd2e350387c87dabe711b86f83c9c78af772c748904d372ade190b5c7c9d4d", size = 147356, upload-time = "2025-05-02T08:31:52.634Z" },
    { url = "https://files.pythonhosted.org/packages/a8/2d/7a5b635aa65284bf3eab7653e8b4151ab420ecbae918d3e359d1947b4d61/charset_normalizer-3.4.2-cp310-cp310-manylinux_2_17_x86_64.manylinux2014_x86_64.whl", hash = "sha256:8075c35cd58273fee266c58c0c9b670947c19df5fb98e7b66710e04ad4e9ff86", size = 149471, upload-time = "2025-05-02T08:31:56.207Z" },
    { url = "https://files.pythonhosted.org/packages/ae/38/51fc6ac74251fd331a8cfdb7ec57beba8c23fd5493f1050f71c87ef77ed0/charset_normalizer-3.4.2-cp310-cp310-manylinux_2_5_i686.manylinux1_i686.manylinux_2_17_i686.manylinux2014_i686.whl", hash = "sha256:5bf4545e3b962767e5c06fe1738f951f77d27967cb2caa64c28be7c4563e162c", size = 151317, upload-time = "2025-05-02T08:31:57.613Z" },
    { url = "https://files.pythonhosted.org/packages/b7/17/edee1e32215ee6e9e46c3e482645b46575a44a2d72c7dfd49e49f60ce6bf/charset_normalizer-3.4.2-cp310-cp310-musllinux_1_2_aarch64.whl", hash = "sha256:7a6ab32f7210554a96cd9e33abe3ddd86732beeafc7a28e9955cdf22ffadbab0", size = 146368, upload-time = "2025-05-02T08:31:59.468Z" },
    { url = "https://files.pythonhosted.org/packages/26/2c/ea3e66f2b5f21fd00b2825c94cafb8c326ea6240cd80a91eb09e4a285830/charset_normalizer-3.4.2-cp310-cp310-musllinux_1_2_i686.whl", hash = "sha256:b33de11b92e9f75a2b545d6e9b6f37e398d86c3e9e9653c4864eb7e89c5773ef", size = 154491, upload-time = "2025-05-02T08:32:01.219Z" },
    { url = "https://files.pythonhosted.org/packages/52/47/7be7fa972422ad062e909fd62460d45c3ef4c141805b7078dbab15904ff7/charset_normalizer-3.4.2-cp310-cp310-musllinux_1_2_ppc64le.whl", hash = "sha256:8755483f3c00d6c9a77f490c17e6ab0c8729e39e6390328e42521ef175380ae6", size = 157695, upload-time = "2025-05-02T08:32:03.045Z" },
    { url = "https://files.pythonhosted.org/packages/2f/42/9f02c194da282b2b340f28e5fb60762de1151387a36842a92b533685c61e/charset_normalizer-3.4.2-cp310-cp310-musllinux_1_2_s390x.whl", hash = "sha256:68a328e5f55ec37c57f19ebb1fdc56a248db2e3e9ad769919a58672958e8f366", size = 154849, upload-time = "2025-05-02T08:32:04.651Z" },
    { url = "https://files.pythonhosted.org/packages/67/44/89cacd6628f31fb0b63201a618049be4be2a7435a31b55b5eb1c3674547a/charset_normalizer-3.4.2-cp310-cp310-musllinux_1_2_x86_64.whl", hash = "sha256:21b2899062867b0e1fde9b724f8aecb1af14f2778d69aacd1a5a1853a597a5db", size = 150091, upload-time = "2025-05-02T08:32:06.719Z" },
    { url = "https://files.pythonhosted.org/packages/1f/79/4b8da9f712bc079c0f16b6d67b099b0b8d808c2292c937f267d816ec5ecc/charset_normalizer-3.4.2-cp310-cp310-win32.whl", hash = "sha256:e8082b26888e2f8b36a042a58307d5b917ef2b1cacab921ad3323ef91901c71a", size = 98445, upload-time = "2025-05-02T08:32:08.66Z" },
    { url = "https://files.pythonhosted.org/packages/7d/d7/96970afb4fb66497a40761cdf7bd4f6fca0fc7bafde3a84f836c1f57a926/charset_normalizer-3.4.2-cp310-cp310-win_amd64.whl", hash = "sha256:f69a27e45c43520f5487f27627059b64aaf160415589230992cec34c5e18a509", size = 105782, upload-time = "2025-05-02T08:32:10.46Z" },
    { url = "https://files.pythonhosted.org/packages/05/85/4c40d00dcc6284a1c1ad5de5e0996b06f39d8232f1031cd23c2f5c07ee86/charset_normalizer-3.4.2-cp311-cp311-macosx_10_9_universal2.whl", hash = "sha256:be1e352acbe3c78727a16a455126d9ff83ea2dfdcbc83148d2982305a04714c2", size = 198794, upload-time = "2025-05-02T08:32:11.945Z" },
    { url = "https://files.pythonhosted.org/packages/41/d9/7a6c0b9db952598e97e93cbdfcb91bacd89b9b88c7c983250a77c008703c/charset_normalizer-3.4.2-cp311-cp311-manylinux_2_17_aarch64.manylinux2014_aarch64.whl", hash = "sha256:aa88ca0b1932e93f2d961bf3addbb2db902198dca337d88c89e1559e066e7645", size = 142846, upload-time = "2025-05-02T08:32:13.946Z" },
    { url = "https://files.pythonhosted.org/packages/66/82/a37989cda2ace7e37f36c1a8ed16c58cf48965a79c2142713244bf945c89/charset_normalizer-3.4.2-cp311-cp311-manylinux_2_17_ppc64le.manylinux2014_ppc64le.whl", hash = "sha256:d524ba3f1581b35c03cb42beebab4a13e6cdad7b36246bd22541fa585a56cccd", size = 153350, upload-time = "2025-05-02T08:32:15.873Z" },
    { url = "https://files.pythonhosted.org/packages/df/68/a576b31b694d07b53807269d05ec3f6f1093e9545e8607121995ba7a8313/charset_normalizer-3.4.2-cp311-cp311-manylinux_2_17_s390x.manylinux2014_s390x.whl", hash = "sha256:28a1005facc94196e1fb3e82a3d442a9d9110b8434fc1ded7a24a2983c9888d8", size = 145657, upload-time = "2025-05-02T08:32:17.283Z" },
    { url = "https://files.pythonhosted.org/packages/92/9b/ad67f03d74554bed3aefd56fe836e1623a50780f7c998d00ca128924a499/charset_normalizer-3.4.2-cp311-cp311-manylinux_2_17_x86_64.manylinux2014_x86_64.whl", hash = "sha256:fdb20a30fe1175ecabed17cbf7812f7b804b8a315a25f24678bcdf120a90077f", size = 147260, upload-time = "2025-05-02T08:32:18.807Z" },
    { url = "https://files.pythonhosted.org/packages/a6/e6/8aebae25e328160b20e31a7e9929b1578bbdc7f42e66f46595a432f8539e/charset_normalizer-3.4.2-cp311-cp311-manylinux_2_5_i686.manylinux1_i686.manylinux_2_17_i686.manylinux2014_i686.whl", hash = "sha256:0f5d9ed7f254402c9e7d35d2f5972c9bbea9040e99cd2861bd77dc68263277c7", size = 149164, upload-time = "2025-05-02T08:32:20.333Z" },
    { url = "https://files.pythonhosted.org/packages/8b/f2/b3c2f07dbcc248805f10e67a0262c93308cfa149a4cd3d1fe01f593e5fd2/charset_normalizer-3.4.2-cp311-cp311-musllinux_1_2_aarch64.whl", hash = "sha256:efd387a49825780ff861998cd959767800d54f8308936b21025326de4b5a42b9", size = 144571, upload-time = "2025-05-02T08:32:21.86Z" },
    { url = "https://files.pythonhosted.org/packages/60/5b/c3f3a94bc345bc211622ea59b4bed9ae63c00920e2e8f11824aa5708e8b7/charset_normalizer-3.4.2-cp311-cp311-musllinux_1_2_i686.whl", hash = "sha256:f0aa37f3c979cf2546b73e8222bbfa3dc07a641585340179d768068e3455e544", size = 151952, upload-time = "2025-05-02T08:32:23.434Z" },
    { url = "https://files.pythonhosted.org/packages/e2/4d/ff460c8b474122334c2fa394a3f99a04cf11c646da895f81402ae54f5c42/charset_normalizer-3.4.2-cp311-cp311-musllinux_1_2_ppc64le.whl", hash = "sha256:e70e990b2137b29dc5564715de1e12701815dacc1d056308e2b17e9095372a82", size = 155959, upload-time = "2025-05-02T08:32:24.993Z" },
    { url = "https://files.pythonhosted.org/packages/a2/2b/b964c6a2fda88611a1fe3d4c400d39c66a42d6c169c924818c848f922415/charset_normalizer-3.4.2-cp311-cp311-musllinux_1_2_s390x.whl", hash = "sha256:0c8c57f84ccfc871a48a47321cfa49ae1df56cd1d965a09abe84066f6853b9c0", size = 153030, upload-time = "2025-05-02T08:32:26.435Z" },
    { url = "https://files.pythonhosted.org/packages/59/2e/d3b9811db26a5ebf444bc0fa4f4be5aa6d76fc6e1c0fd537b16c14e849b6/charset_normalizer-3.4.2-cp311-cp311-musllinux_1_2_x86_64.whl", hash = "sha256:6b66f92b17849b85cad91259efc341dce9c1af48e2173bf38a85c6329f1033e5", size = 148015, upload-time = "2025-05-02T08:32:28.376Z" },
    { url = "https://files.pythonhosted.org/packages/90/07/c5fd7c11eafd561bb51220d600a788f1c8d77c5eef37ee49454cc5c35575/charset_normalizer-3.4.2-cp311-cp311-win32.whl", hash = "sha256:daac4765328a919a805fa5e2720f3e94767abd632ae410a9062dff5412bae65a", size = 98106, upload-time = "2025-05-02T08:32:30.281Z" },
    { url = "https://files.pythonhosted.org/packages/a8/05/5e33dbef7e2f773d672b6d79f10ec633d4a71cd96db6673625838a4fd532/charset_normalizer-3.4.2-cp311-cp311-win_amd64.whl", hash = "sha256:e53efc7c7cee4c1e70661e2e112ca46a575f90ed9ae3fef200f2a25e954f4b28", size = 105402, upload-time = "2025-05-02T08:32:32.191Z" },
    { url = "https://files.pythonhosted.org/packages/d7/a4/37f4d6035c89cac7930395a35cc0f1b872e652eaafb76a6075943754f095/charset_normalizer-3.4.2-cp312-cp312-macosx_10_13_universal2.whl", hash = "sha256:0c29de6a1a95f24b9a1aa7aefd27d2487263f00dfd55a77719b530788f75cff7", size = 199936, upload-time = "2025-05-02T08:32:33.712Z" },
    { url = "https://files.pythonhosted.org/packages/ee/8a/1a5e33b73e0d9287274f899d967907cd0bf9c343e651755d9307e0dbf2b3/charset_normalizer-3.4.2-cp312-cp312-manylinux_2_17_aarch64.manylinux2014_aarch64.whl", hash = "sha256:cddf7bd982eaa998934a91f69d182aec997c6c468898efe6679af88283b498d3", size = 143790, upload-time = "2025-05-02T08:32:35.768Z" },
    { url = "https://files.pythonhosted.org/packages/66/52/59521f1d8e6ab1482164fa21409c5ef44da3e9f653c13ba71becdd98dec3/charset_normalizer-3.4.2-cp312-cp312-manylinux_2_17_ppc64le.manylinux2014_ppc64le.whl", hash = "sha256:fcbe676a55d7445b22c10967bceaaf0ee69407fbe0ece4d032b6eb8d4565982a", size = 153924, upload-time = "2025-05-02T08:32:37.284Z" },
    { url = "https://files.pythonhosted.org/packages/86/2d/fb55fdf41964ec782febbf33cb64be480a6b8f16ded2dbe8db27a405c09f/charset_normalizer-3.4.2-cp312-cp312-manylinux_2_17_s390x.manylinux2014_s390x.whl", hash = "sha256:d41c4d287cfc69060fa91cae9683eacffad989f1a10811995fa309df656ec214", size = 146626, upload-time = "2025-05-02T08:32:38.803Z" },
    { url = "https://files.pythonhosted.org/packages/8c/73/6ede2ec59bce19b3edf4209d70004253ec5f4e319f9a2e3f2f15601ed5f7/charset_normalizer-3.4.2-cp312-cp312-manylinux_2_17_x86_64.manylinux2014_x86_64.whl", hash = "sha256:4e594135de17ab3866138f496755f302b72157d115086d100c3f19370839dd3a", size = 148567, upload-time = "2025-05-02T08:32:40.251Z" },
    { url = "https://files.pythonhosted.org/packages/09/14/957d03c6dc343c04904530b6bef4e5efae5ec7d7990a7cbb868e4595ee30/charset_normalizer-3.4.2-cp312-cp312-manylinux_2_5_i686.manylinux1_i686.manylinux_2_17_i686.manylinux2014_i686.whl", hash = "sha256:cf713fe9a71ef6fd5adf7a79670135081cd4431c2943864757f0fa3a65b1fafd", size = 150957, upload-time = "2025-05-02T08:32:41.705Z" },
    { url = "https://files.pythonhosted.org/packages/0d/c8/8174d0e5c10ccebdcb1b53cc959591c4c722a3ad92461a273e86b9f5a302/charset_normalizer-3.4.2-cp312-cp312-musllinux_1_2_aarch64.whl", hash = "sha256:a370b3e078e418187da8c3674eddb9d983ec09445c99a3a263c2011993522981", size = 145408, upload-time = "2025-05-02T08:32:43.709Z" },
    { url = "https://files.pythonhosted.org/packages/58/aa/8904b84bc8084ac19dc52feb4f5952c6df03ffb460a887b42615ee1382e8/charset_normalizer-3.4.2-cp312-cp312-musllinux_1_2_i686.whl", hash = "sha256:a955b438e62efdf7e0b7b52a64dc5c3396e2634baa62471768a64bc2adb73d5c", size = 153399, upload-time = "2025-05-02T08:32:46.197Z" },
    { url = "https://files.pythonhosted.org/packages/c2/26/89ee1f0e264d201cb65cf054aca6038c03b1a0c6b4ae998070392a3ce605/charset_normalizer-3.4.2-cp312-cp312-musllinux_1_2_ppc64le.whl", hash = "sha256:7222ffd5e4de8e57e03ce2cef95a4c43c98fcb72ad86909abdfc2c17d227fc1b", size = 156815, upload-time = "2025-05-02T08:32:48.105Z" },
    { url = "https://files.pythonhosted.org/packages/fd/07/68e95b4b345bad3dbbd3a8681737b4338ff2c9df29856a6d6d23ac4c73cb/charset_normalizer-3.4.2-cp312-cp312-musllinux_1_2_s390x.whl", hash = "sha256:bee093bf902e1d8fc0ac143c88902c3dfc8941f7ea1d6a8dd2bcb786d33db03d", size = 154537, upload-time = "2025-05-02T08:32:49.719Z" },
    { url = "https://files.pythonhosted.org/packages/77/1a/5eefc0ce04affb98af07bc05f3bac9094513c0e23b0562d64af46a06aae4/charset_normalizer-3.4.2-cp312-cp312-musllinux_1_2_x86_64.whl", hash = "sha256:dedb8adb91d11846ee08bec4c8236c8549ac721c245678282dcb06b221aab59f", size = 149565, upload-time = "2025-05-02T08:32:51.404Z" },
    { url = "https://files.pythonhosted.org/packages/37/a0/2410e5e6032a174c95e0806b1a6585eb21e12f445ebe239fac441995226a/charset_normalizer-3.4.2-cp312-cp312-win32.whl", hash = "sha256:db4c7bf0e07fc3b7d89ac2a5880a6a8062056801b83ff56d8464b70f65482b6c", size = 98357, upload-time = "2025-05-02T08:32:53.079Z" },
    { url = "https://files.pythonhosted.org/packages/6c/4f/c02d5c493967af3eda9c771ad4d2bbc8df6f99ddbeb37ceea6e8716a32bc/charset_normalizer-3.4.2-cp312-cp312-win_amd64.whl", hash = "sha256:5a9979887252a82fefd3d3ed2a8e3b937a7a809f65dcb1e068b090e165bbe99e", size = 105776, upload-time = "2025-05-02T08:32:54.573Z" },
    { url = "https://files.pythonhosted.org/packages/ea/12/a93df3366ed32db1d907d7593a94f1fe6293903e3e92967bebd6950ed12c/charset_normalizer-3.4.2-cp313-cp313-macosx_10_13_universal2.whl", hash = "sha256:926ca93accd5d36ccdabd803392ddc3e03e6d4cd1cf17deff3b989ab8e9dbcf0", size = 199622, upload-time = "2025-05-02T08:32:56.363Z" },
    { url = "https://files.pythonhosted.org/packages/04/93/bf204e6f344c39d9937d3c13c8cd5bbfc266472e51fc8c07cb7f64fcd2de/charset_normalizer-3.4.2-cp313-cp313-manylinux_2_17_aarch64.manylinux2014_aarch64.whl", hash = "sha256:eba9904b0f38a143592d9fc0e19e2df0fa2e41c3c3745554761c5f6447eedabf", size = 143435, upload-time = "2025-05-02T08:32:58.551Z" },
    { url = "https://files.pythonhosted.org/packages/22/2a/ea8a2095b0bafa6c5b5a55ffdc2f924455233ee7b91c69b7edfcc9e02284/charset_normalizer-3.4.2-cp313-cp313-manylinux_2_17_ppc64le.manylinux2014_ppc64le.whl", hash = "sha256:3fddb7e2c84ac87ac3a947cb4e66d143ca5863ef48e4a5ecb83bd48619e4634e", size = 153653, upload-time = "2025-05-02T08:33:00.342Z" },
    { url = "https://files.pythonhosted.org/packages/b6/57/1b090ff183d13cef485dfbe272e2fe57622a76694061353c59da52c9a659/charset_normalizer-3.4.2-cp313-cp313-manylinux_2_17_s390x.manylinux2014_s390x.whl", hash = "sha256:98f862da73774290f251b9df8d11161b6cf25b599a66baf087c1ffe340e9bfd1", size = 146231, upload-time = "2025-05-02T08:33:02.081Z" },
    { url = "https://files.pythonhosted.org/packages/e2/28/ffc026b26f441fc67bd21ab7f03b313ab3fe46714a14b516f931abe1a2d8/charset_normalizer-3.4.2-cp313-cp313-manylinux_2_17_x86_64.manylinux2014_x86_64.whl", hash = "sha256:6c9379d65defcab82d07b2a9dfbfc2e95bc8fe0ebb1b176a3190230a3ef0e07c", size = 148243, upload-time = "2025-05-02T08:33:04.063Z" },
    { url = "https://files.pythonhosted.org/packages/c0/0f/9abe9bd191629c33e69e47c6ef45ef99773320e9ad8e9cb08b8ab4a8d4cb/charset_normalizer-3.4.2-cp313-cp313-manylinux_2_5_i686.manylinux1_i686.manylinux_2_17_i686.manylinux2014_i686.whl", hash = "sha256:e635b87f01ebc977342e2697d05b56632f5f879a4f15955dfe8cef2448b51691", size = 150442, upload-time = "2025-05-02T08:33:06.418Z" },
    { url = "https://files.pythonhosted.org/packages/67/7c/a123bbcedca91d5916c056407f89a7f5e8fdfce12ba825d7d6b9954a1a3c/charset_normalizer-3.4.2-cp313-cp313-musllinux_1_2_aarch64.whl", hash = "sha256:1c95a1e2902a8b722868587c0e1184ad5c55631de5afc0eb96bc4b0d738092c0", size = 145147, upload-time = "2025-05-02T08:33:08.183Z" },
    { url = "https://files.pythonhosted.org/packages/ec/fe/1ac556fa4899d967b83e9893788e86b6af4d83e4726511eaaad035e36595/charset_normalizer-3.4.2-cp313-cp313-musllinux_1_2_i686.whl", hash = "sha256:ef8de666d6179b009dce7bcb2ad4c4a779f113f12caf8dc77f0162c29d20490b", size = 153057, upload-time = "2025-05-02T08:33:09.986Z" },
    { url = "https://files.pythonhosted.org/packages/2b/ff/acfc0b0a70b19e3e54febdd5301a98b72fa07635e56f24f60502e954c461/charset_normalizer-3.4.2-cp313-cp313-musllinux_1_2_ppc64le.whl", hash = "sha256:32fc0341d72e0f73f80acb0a2c94216bd704f4f0bce10aedea38f30502b271ff", size = 156454, upload-time = "2025-05-02T08:33:11.814Z" },
    { url = "https://files.pythonhosted.org/packages/92/08/95b458ce9c740d0645feb0e96cea1f5ec946ea9c580a94adfe0b617f3573/charset_normalizer-3.4.2-cp313-cp313-musllinux_1_2_s390x.whl", hash = "sha256:289200a18fa698949d2b39c671c2cc7a24d44096784e76614899a7ccf2574b7b", size = 154174, upload-time = "2025-05-02T08:33:13.707Z" },
    { url = "https://files.pythonhosted.org/packages/78/be/8392efc43487ac051eee6c36d5fbd63032d78f7728cb37aebcc98191f1ff/charset_normalizer-3.4.2-cp313-cp313-musllinux_1_2_x86_64.whl", hash = "sha256:4a476b06fbcf359ad25d34a057b7219281286ae2477cc5ff5e3f70a246971148", size = 149166, upload-time = "2025-05-02T08:33:15.458Z" },
    { url = "https://files.pythonhosted.org/packages/44/96/392abd49b094d30b91d9fbda6a69519e95802250b777841cf3bda8fe136c/charset_normalizer-3.4.2-cp313-cp313-win32.whl", hash = "sha256:aaeeb6a479c7667fbe1099af9617c83aaca22182d6cf8c53966491a0f1b7ffb7", size = 98064, upload-time = "2025-05-02T08:33:17.06Z" },
    { url = "https://files.pythonhosted.org/packages/e9/b0/0200da600134e001d91851ddc797809e2fe0ea72de90e09bec5a2fbdaccb/charset_normalizer-3.4.2-cp313-cp313-win_amd64.whl", hash = "sha256:aa6af9e7d59f9c12b33ae4e9450619cf2488e2bbe9b44030905877f0b2324980", size = 105641, upload-time = "2025-05-02T08:33:18.753Z" },
    { url = "https://files.pythonhosted.org/packages/28/f8/dfb01ff6cc9af38552c69c9027501ff5a5117c4cc18dcd27cb5259fa1888/charset_normalizer-3.4.2-cp39-cp39-macosx_10_9_universal2.whl", hash = "sha256:005fa3432484527f9732ebd315da8da8001593e2cf46a3d817669f062c3d9ed4", size = 201671, upload-time = "2025-05-02T08:34:12.696Z" },
    { url = "https://files.pythonhosted.org/packages/32/fb/74e26ee556a9dbfe3bd264289b67be1e6d616329403036f6507bb9f3f29c/charset_normalizer-3.4.2-cp39-cp39-manylinux_2_17_aarch64.manylinux2014_aarch64.whl", hash = "sha256:e92fca20c46e9f5e1bb485887d074918b13543b1c2a1185e69bb8d17ab6236a7", size = 144744, upload-time = "2025-05-02T08:34:14.665Z" },
    { url = "https://files.pythonhosted.org/packages/ad/06/8499ee5aa7addc6f6d72e068691826ff093329fe59891e83b092ae4c851c/charset_normalizer-3.4.2-cp39-cp39-manylinux_2_17_ppc64le.manylinux2014_ppc64le.whl", hash = "sha256:50bf98d5e563b83cc29471fa114366e6806bc06bc7a25fd59641e41445327836", size = 154993, upload-time = "2025-05-02T08:34:17.134Z" },
    { url = "https://files.pythonhosted.org/packages/f1/a2/5e4c187680728219254ef107a6949c60ee0e9a916a5dadb148c7ae82459c/charset_normalizer-3.4.2-cp39-cp39-manylinux_2_17_s390x.manylinux2014_s390x.whl", hash = "sha256:721c76e84fe669be19c5791da68232ca2e05ba5185575086e384352e2c309597", size = 147382, upload-time = "2025-05-02T08:34:19.081Z" },
    { url = "https://files.pythonhosted.org/packages/4c/fe/56aca740dda674f0cc1ba1418c4d84534be51f639b5f98f538b332dc9a95/charset_normalizer-3.4.2-cp39-cp39-manylinux_2_17_x86_64.manylinux2014_x86_64.whl", hash = "sha256:82d8fd25b7f4675d0c47cf95b594d4e7b158aca33b76aa63d07186e13c0e0ab7", size = 149536, upload-time = "2025-05-02T08:34:21.073Z" },
    { url = "https://files.pythonhosted.org/packages/53/13/db2e7779f892386b589173dd689c1b1e304621c5792046edd8a978cbf9e0/charset_normalizer-3.4.2-cp39-cp39-manylinux_2_5_i686.manylinux1_i686.manylinux_2_17_i686.manylinux2014_i686.whl", hash = "sha256:b3daeac64d5b371dea99714f08ffc2c208522ec6b06fbc7866a450dd446f5c0f", size = 151349, upload-time = "2025-05-02T08:34:23.193Z" },
    { url = "https://files.pythonhosted.org/packages/69/35/e52ab9a276186f729bce7a0638585d2982f50402046e4b0faa5d2c3ef2da/charset_normalizer-3.4.2-cp39-cp39-musllinux_1_2_aarch64.whl", hash = "sha256:dccab8d5fa1ef9bfba0590ecf4d46df048d18ffe3eec01eeb73a42e0d9e7a8ba", size = 146365, upload-time = "2025-05-02T08:34:25.187Z" },
    { url = "https://files.pythonhosted.org/packages/a6/d8/af7333f732fc2e7635867d56cb7c349c28c7094910c72267586947561b4b/charset_normalizer-3.4.2-cp39-cp39-musllinux_1_2_i686.whl", hash = "sha256:aaf27faa992bfee0264dc1f03f4c75e9fcdda66a519db6b957a3f826e285cf12", size = 154499, upload-time = "2025-05-02T08:34:27.359Z" },
    { url = "https://files.pythonhosted.org/packages/7a/3d/a5b2e48acef264d71e036ff30bcc49e51bde80219bb628ba3e00cf59baac/charset_normalizer-3.4.2-cp39-cp39-musllinux_1_2_ppc64le.whl", hash = "sha256:eb30abc20df9ab0814b5a2524f23d75dcf83cde762c161917a2b4b7b55b1e518", size = 157735, upload-time = "2025-05-02T08:34:29.798Z" },
    { url = "https://files.pythonhosted.org/packages/85/d8/23e2c112532a29f3eef374375a8684a4f3b8e784f62b01da931186f43494/charset_normalizer-3.4.2-cp39-cp39-musllinux_1_2_s390x.whl", hash = "sha256:c72fbbe68c6f32f251bdc08b8611c7b3060612236e960ef848e0a517ddbe76c5", size = 154786, upload-time = "2025-05-02T08:34:31.858Z" },
    { url = "https://files.pythonhosted.org/packages/c7/57/93e0169f08ecc20fe82d12254a200dfaceddc1c12a4077bf454ecc597e33/charset_normalizer-3.4.2-cp39-cp39-musllinux_1_2_x86_64.whl", hash = "sha256:982bb1e8b4ffda883b3d0a521e23abcd6fd17418f6d2c4118d257a10199c0ce3", size = 150203, upload-time = "2025-05-02T08:34:33.88Z" },
    { url = "https://files.pythonhosted.org/packages/2c/9d/9bf2b005138e7e060d7ebdec7503d0ef3240141587651f4b445bdf7286c2/charset_normalizer-3.4.2-cp39-cp39-win32.whl", hash = "sha256:43e0933a0eff183ee85833f341ec567c0980dae57c464d8a508e1b2ceb336471", size = 98436, upload-time = "2025-05-02T08:34:35.907Z" },
    { url = "https://files.pythonhosted.org/packages/6d/24/5849d46cf4311bbf21b424c443b09b459f5b436b1558c04e45dbb7cc478b/charset_normalizer-3.4.2-cp39-cp39-win_amd64.whl", hash = "sha256:d11b54acf878eef558599658b0ffca78138c8c3655cf4f3a4a673c437e67732e", size = 105772, upload-time = "2025-05-02T08:34:37.935Z" },
    { url = "https://files.pythonhosted.org/packages/20/94/c5790835a017658cbfabd07f3bfb549140c3ac458cfc196323996b10095a/charset_normalizer-3.4.2-py3-none-any.whl", hash = "sha256:7f56930ab0abd1c45cd15be65cc741c28b1c9a34876ce8c17a2fa107810c0af0", size = 52626, upload-time = "2025-05-02T08:34:40.053Z" },
]

[[package]]
name = "click"
version = "8.1.8"
source = { registry = "https://pypi.org/simple" }
resolution-markers = [
    "python_full_version < '3.10'",
]
dependencies = [
    { name = "colorama", marker = "python_full_version < '3.10' and sys_platform == 'win32'" },
]
sdist = { url = "https://files.pythonhosted.org/packages/b9/2e/0090cbf739cee7d23781ad4b89a9894a41538e4fcf4c31dcdd705b78eb8b/click-8.1.8.tar.gz", hash = "sha256:ed53c9d8990d83c2a27deae68e4ee337473f6330c040a31d4225c9574d16096a", size = 226593, upload-time = "2024-12-21T18:38:44.339Z" }
wheels = [
    { url = "https://files.pythonhosted.org/packages/7e/d4/7ebdbd03970677812aac39c869717059dbb71a4cfc033ca6e5221787892c/click-8.1.8-py3-none-any.whl", hash = "sha256:63c132bbbed01578a06712a2d1f497bb62d9c1c0d329b7903a866228027263b2", size = 98188, upload-time = "2024-12-21T18:38:41.666Z" },
]

[[package]]
name = "click"
version = "8.2.1"
source = { registry = "https://pypi.org/simple" }
resolution-markers = [
    "python_full_version == '3.14.*'",
    "python_full_version >= '3.15' or (python_full_version >= '3.11' and python_full_version < '3.14')",
    "python_full_version == '3.10.*'",
]
dependencies = [
    { name = "colorama", marker = "python_full_version >= '3.10' and sys_platform == 'win32'" },
]
sdist = { url = "https://files.pythonhosted.org/packages/60/6c/8ca2efa64cf75a977a0d7fac081354553ebe483345c734fb6b6515d96bbc/click-8.2.1.tar.gz", hash = "sha256:27c491cc05d968d271d5a1db13e3b5a184636d9d930f148c50b038f0d0646202", size = 286342, upload-time = "2025-05-20T23:19:49.832Z" }
wheels = [
    { url = "https://files.pythonhosted.org/packages/85/32/10bb5764d90a8eee674e9dc6f4db6a0ab47c8c4d0d83c27f7c39ac415a4d/click-8.2.1-py3-none-any.whl", hash = "sha256:61a3265b914e850b85317d0b3109c7f8cd35a670f963866005d6ef1d5175a12b", size = 102215, upload-time = "2025-05-20T23:19:47.796Z" },
]

[[package]]
name = "colorama"
version = "0.4.6"
source = { registry = "https://pypi.org/simple" }
sdist = { url = "https://files.pythonhosted.org/packages/d8/53/6f443c9a4a8358a93a6792e2acffb9d9d5cb0a5cfd8802644b7b1c9a02e4/colorama-0.4.6.tar.gz", hash = "sha256:08695f5cb7ed6e0531a20572697297273c47b8cae5a63ffc6d6ed5c201be6e44", size = 27697, upload-time = "2022-10-25T02:36:22.414Z" }
wheels = [
    { url = "https://files.pythonhosted.org/packages/d1/d6/3965ed04c63042e047cb6a3e6ed1a63a35087b6a609aa3a15ed8ac56c221/colorama-0.4.6-py2.py3-none-any.whl", hash = "sha256:4f1d9991f5acc0ca119f9d443620b77f9d6b33703e51011c16baf57afb285fc6", size = 25335, upload-time = "2022-10-25T02:36:20.889Z" },
]

[[package]]
name = "coverage"
version = "7.5.0"
source = { registry = "https://pypi.org/simple" }
sdist = { url = "https://files.pythonhosted.org/packages/52/d3/3ec80acdd57a0d6a1111b978ade388824f37126446fd6750d38bfaca949c/coverage-7.5.0.tar.gz", hash = "sha256:cf62d17310f34084c59c01e027259076479128d11e4661bb6c9acb38c5e19bb8", size = 798314, upload-time = "2024-04-23T17:42:35.508Z" }
wheels = [
    { url = "https://files.pythonhosted.org/packages/31/db/08d54dbc12fdfe5857b06105fd1235bdebb7da7c11cd1a0fae936556162a/coverage-7.5.0-cp310-cp310-macosx_10_9_x86_64.whl", hash = "sha256:432949a32c3e3f820af808db1833d6d1631664d53dd3ce487aa25d574e18ad1c", size = 210025, upload-time = "2024-04-23T17:40:22.328Z" },
    { url = "https://files.pythonhosted.org/packages/a8/ff/02c4bcff1025b4a788aa3933e1cd1474d79de43e0d859273b3319ef43cd3/coverage-7.5.0-cp310-cp310-macosx_11_0_arm64.whl", hash = "sha256:2bd7065249703cbeb6d4ce679c734bef0ee69baa7bff9724361ada04a15b7e3b", size = 210499, upload-time = "2024-04-23T17:40:25.747Z" },
    { url = "https://files.pythonhosted.org/packages/ab/b1/7820a8ef62adeebd37612af9d2369f4467a3bc2641dea1243450def5489e/coverage-7.5.0-cp310-cp310-manylinux_2_17_aarch64.manylinux2014_aarch64.whl", hash = "sha256:bbfe6389c5522b99768a93d89aca52ef92310a96b99782973b9d11e80511f932", size = 238399, upload-time = "2024-04-23T17:40:27.591Z" },
    { url = "https://files.pythonhosted.org/packages/2c/0e/23a388f3ce16c5ea01a454fef6a9039115abd40b748027d4fef18b3628a7/coverage-7.5.0-cp310-cp310-manylinux_2_5_i686.manylinux1_i686.manylinux_2_17_i686.manylinux2014_i686.whl", hash = "sha256:39793731182c4be939b4be0cdecde074b833f6171313cf53481f869937129ed3", size = 236676, upload-time = "2024-04-23T17:40:30.455Z" },
    { url = "https://files.pythonhosted.org/packages/f8/81/e871b0d58ca5d6cc27d00b2f668ce09c4643ef00512341f3a592a81fb6cd/coverage-7.5.0-cp310-cp310-manylinux_2_5_x86_64.manylinux1_x86_64.manylinux_2_17_x86_64.manylinux2014_x86_64.whl", hash = "sha256:85a5dbe1ba1bf38d6c63b6d2c42132d45cbee6d9f0c51b52c59aa4afba057517", size = 237467, upload-time = "2024-04-23T17:40:32.704Z" },
    { url = "https://files.pythonhosted.org/packages/95/cb/42a6d34d5840635394f1e172aaa0e7cbd9346155e5004a8ee75d8e434c6b/coverage-7.5.0-cp310-cp310-musllinux_1_1_aarch64.whl", hash = "sha256:357754dcdfd811462a725e7501a9b4556388e8ecf66e79df6f4b988fa3d0b39a", size = 243539, upload-time = "2024-04-23T17:40:35.068Z" },
    { url = "https://files.pythonhosted.org/packages/6a/6a/18b3819919fdfd3e2062a75219b363f895f24ae5b80e72ffe5dfb1a7e9c8/coverage-7.5.0-cp310-cp310-musllinux_1_1_i686.whl", hash = "sha256:a81eb64feded34f40c8986869a2f764f0fe2db58c0530d3a4afbcde50f314880", size = 241725, upload-time = "2024-04-23T17:40:37.251Z" },
    { url = "https://files.pythonhosted.org/packages/b5/3d/a0650978e8b8f78d269358421b7401acaf7cb89e957b2e1be5205ea5940e/coverage-7.5.0-cp310-cp310-musllinux_1_1_x86_64.whl", hash = "sha256:51431d0abbed3a868e967f8257c5faf283d41ec882f58413cf295a389bb22e58", size = 242913, upload-time = "2024-04-23T17:40:39.992Z" },
    { url = "https://files.pythonhosted.org/packages/8a/fe/95a74158fa0eda56d39783e918edc6fbb3dd3336be390557fc0a2815ecd4/coverage-7.5.0-cp310-cp310-win32.whl", hash = "sha256:f609ebcb0242d84b7adeee2b06c11a2ddaec5464d21888b2c8255f5fd6a98ae4", size = 212381, upload-time = "2024-04-23T17:40:42.632Z" },
    { url = "https://files.pythonhosted.org/packages/4c/26/b276e0c70cba5059becce2594a268a2731d5b4f2386e9a6afdf37ffa3d44/coverage-7.5.0-cp310-cp310-win_amd64.whl", hash = "sha256:6782cd6216fab5a83216cc39f13ebe30adfac2fa72688c5a4d8d180cd52e8f6a", size = 213225, upload-time = "2024-04-23T17:40:45.175Z" },
    { url = "https://files.pythonhosted.org/packages/71/cf/964bb667ea37d64b25f04d4cfaf6232cdb7a6472e1f4a4faf0459ddcec40/coverage-7.5.0-cp311-cp311-macosx_10_9_x86_64.whl", hash = "sha256:e768d870801f68c74c2b669fc909839660180c366501d4cc4b87efd6b0eee375", size = 210130, upload-time = "2024-04-23T17:40:47.325Z" },
    { url = "https://files.pythonhosted.org/packages/aa/56/31edd4baa132fe2b991437e0acf3e36c50418370044a89b65518e5581f4c/coverage-7.5.0-cp311-cp311-macosx_11_0_arm64.whl", hash = "sha256:84921b10aeb2dd453247fd10de22907984eaf80901b578a5cf0bb1e279a587cb", size = 210617, upload-time = "2024-04-23T17:40:49.82Z" },
    { url = "https://files.pythonhosted.org/packages/26/6d/4cd14bd0221180c307fae4f8ef00dbd86a13507c25081858c620aa6fafd8/coverage-7.5.0-cp311-cp311-manylinux_2_17_aarch64.manylinux2014_aarch64.whl", hash = "sha256:710c62b6e35a9a766b99b15cdc56d5aeda0914edae8bb467e9c355f75d14ee95", size = 242048, upload-time = "2024-04-23T17:40:52.779Z" },
    { url = "https://files.pythonhosted.org/packages/84/60/7eb84255bd9947b140e0382721b0a1b25fd670b4f0f176f11f90b5632d02/coverage-7.5.0-cp311-cp311-manylinux_2_5_i686.manylinux1_i686.manylinux_2_17_i686.manylinux2014_i686.whl", hash = "sha256:c379cdd3efc0658e652a14112d51a7668f6bfca7445c5a10dee7eabecabba19d", size = 239619, upload-time = "2024-04-23T17:40:54.847Z" },
    { url = "https://files.pythonhosted.org/packages/76/6b/e8f4696194fdf3c19422f2a80ac10e03a9322f93e6c9ef57a89e03a8c8f7/coverage-7.5.0-cp311-cp311-manylinux_2_5_x86_64.manylinux1_x86_64.manylinux_2_17_x86_64.manylinux2014_x86_64.whl", hash = "sha256:fea9d3ca80bcf17edb2c08a4704259dadac196fe5e9274067e7a20511fad1743", size = 241321, upload-time = "2024-04-23T17:40:57.092Z" },
    { url = "https://files.pythonhosted.org/packages/3f/1c/6a6990fd2e6890807775852882b1ed0a8e50519a525252490b0c219aa8a5/coverage-7.5.0-cp311-cp311-musllinux_1_1_aarch64.whl", hash = "sha256:41327143c5b1d715f5f98a397608f90ab9ebba606ae4e6f3389c2145410c52b1", size = 250419, upload-time = "2024-04-23T17:40:59.051Z" },
    { url = "https://files.pythonhosted.org/packages/1a/be/b6422a1422381704dd015cc23e503acd1a44a6bdc4e59c75f8c6a2b24151/coverage-7.5.0-cp311-cp311-musllinux_1_1_i686.whl", hash = "sha256:565b2e82d0968c977e0b0f7cbf25fd06d78d4856289abc79694c8edcce6eb2de", size = 248794, upload-time = "2024-04-23T17:41:01.803Z" },
    { url = "https://files.pythonhosted.org/packages/9b/93/e8231000754d4a31fe9a6c550f6a436eacd2e50763ba2b418f10b2308e45/coverage-7.5.0-cp311-cp311-musllinux_1_1_x86_64.whl", hash = "sha256:cf3539007202ebfe03923128fedfdd245db5860a36810136ad95a564a2fdffff", size = 249873, upload-time = "2024-04-23T17:41:04.719Z" },
    { url = "https://files.pythonhosted.org/packages/d3/6f/eb5aae80bf9d01d0f293121d4caa660ac968da2cb967f82547a7b5e8d65b/coverage-7.5.0-cp311-cp311-win32.whl", hash = "sha256:bf0b4b8d9caa8d64df838e0f8dcf68fb570c5733b726d1494b87f3da85db3a2d", size = 212380, upload-time = "2024-04-23T17:41:06.879Z" },
    { url = "https://files.pythonhosted.org/packages/30/73/b70ab57f11b62f5ca9a83f43cae752fbbb4417bea651875235c32eb2fc2e/coverage-7.5.0-cp311-cp311-win_amd64.whl", hash = "sha256:9c6384cc90e37cfb60435bbbe0488444e54b98700f727f16f64d8bfda0b84656", size = 213316, upload-time = "2024-04-23T17:41:09.233Z" },
    { url = "https://files.pythonhosted.org/packages/36/db/f4e17ffb5ac2d125c72ee3b235c2e04f85a4296a6a9e17730e218af113d8/coverage-7.5.0-cp312-cp312-macosx_10_9_x86_64.whl", hash = "sha256:fed7a72d54bd52f4aeb6c6e951f363903bd7d70bc1cad64dd1f087980d309ab9", size = 210340, upload-time = "2024-04-23T17:41:11.811Z" },
    { url = "https://files.pythonhosted.org/packages/c3/bc/d7e832280f269be9e8d46cff5c4031b4840f1844674dc53ad93c5a9c1da6/coverage-7.5.0-cp312-cp312-macosx_11_0_arm64.whl", hash = "sha256:cbe6581fcff7c8e262eb574244f81f5faaea539e712a058e6707a9d272fe5b64", size = 210612, upload-time = "2024-04-23T17:41:14.256Z" },
    { url = "https://files.pythonhosted.org/packages/54/84/543e2cd6c1de30c7522a0afcb040677957bac756dd8677bade8bdd9274ba/coverage-7.5.0-cp312-cp312-manylinux_2_17_aarch64.manylinux2014_aarch64.whl", hash = "sha256:ad97ec0da94b378e593ef532b980c15e377df9b9608c7c6da3506953182398af", size = 242926, upload-time = "2024-04-23T17:41:16.284Z" },
    { url = "https://files.pythonhosted.org/packages/ad/06/570533f747141b4fd727a193317e16c6e677ed7945e23a195b8f64e685a2/coverage-7.5.0-cp312-cp312-manylinux_2_5_i686.manylinux1_i686.manylinux_2_17_i686.manylinux2014_i686.whl", hash = "sha256:bd4bacd62aa2f1a1627352fe68885d6ee694bdaebb16038b6e680f2924a9b2cc", size = 240294, upload-time = "2024-04-23T17:41:19.099Z" },
    { url = "https://files.pythonhosted.org/packages/fa/d9/ec4ba0913195d240d026670d41b91f3e5b9a8a143a385f93a09e97c90f5c/coverage-7.5.0-cp312-cp312-manylinux_2_5_x86_64.manylinux1_x86_64.manylinux_2_17_x86_64.manylinux2014_x86_64.whl", hash = "sha256:adf032b6c105881f9d77fa17d9eebe0ad1f9bfb2ad25777811f97c5362aa07f2", size = 242232, upload-time = "2024-04-23T17:41:21.05Z" },
    { url = "https://files.pythonhosted.org/packages/d9/3f/1a613c32aa1980d20d6ca2f54faf800df04aafad6016d7132b3276d8715d/coverage-7.5.0-cp312-cp312-musllinux_1_1_aarch64.whl", hash = "sha256:4ba01d9ba112b55bfa4b24808ec431197bb34f09f66f7cb4fd0258ff9d3711b1", size = 249171, upload-time = "2024-04-23T17:41:23.723Z" },
    { url = "https://files.pythonhosted.org/packages/b9/3b/e16b12693572fd69148453abc6ddcd20cbeae6f0a040b5ed6af2f75b646f/coverage-7.5.0-cp312-cp312-musllinux_1_1_i686.whl", hash = "sha256:f0bfe42523893c188e9616d853c47685e1c575fe25f737adf473d0405dcfa7eb", size = 247073, upload-time = "2024-04-23T17:41:25.719Z" },
    { url = "https://files.pythonhosted.org/packages/e7/3e/04a05d40bb09f90a312296a32fb2c5ade2dfcf803edf777ad18b97547503/coverage-7.5.0-cp312-cp312-musllinux_1_1_x86_64.whl", hash = "sha256:a9a7ef30a1b02547c1b23fa9a5564f03c9982fc71eb2ecb7f98c96d7a0db5cf2", size = 248812, upload-time = "2024-04-23T17:41:27.951Z" },
    { url = "https://files.pythonhosted.org/packages/ba/f7/3a8b7b0affe548227f3d45e248c0f22c5b55bff0ee062b49afc165b3ff25/coverage-7.5.0-cp312-cp312-win32.whl", hash = "sha256:3c2b77f295edb9fcdb6a250f83e6481c679335ca7e6e4a955e4290350f2d22a4", size = 212634, upload-time = "2024-04-23T17:41:30.114Z" },
    { url = "https://files.pythonhosted.org/packages/7c/31/5f5286d2a5e21e1fe5670629bb24c79bf46383a092e74e00077e7a178e5c/coverage-7.5.0-cp312-cp312-win_amd64.whl", hash = "sha256:427e1e627b0963ac02d7c8730ca6d935df10280d230508c0ba059505e9233475", size = 213460, upload-time = "2024-04-23T17:41:32.683Z" },
    { url = "https://files.pythonhosted.org/packages/62/18/5573216d5b8db7d9f29189350dcd81830a03a624966c35f8201ae10df09c/coverage-7.5.0-cp39-cp39-macosx_10_9_x86_64.whl", hash = "sha256:d0194d654e360b3e6cc9b774e83235bae6b9b2cac3be09040880bb0e8a88f4a1", size = 210014, upload-time = "2024-04-23T17:41:56.535Z" },
    { url = "https://files.pythonhosted.org/packages/7c/0e/e98d6c6d569d65ff3195f095e6b006b3d7780fd6182322a25e7dfe0d53d3/coverage-7.5.0-cp39-cp39-macosx_11_0_arm64.whl", hash = "sha256:33c020d3322662e74bc507fb11488773a96894aa82a622c35a5a28673c0c26f5", size = 210494, upload-time = "2024-04-23T17:41:58.584Z" },
    { url = "https://files.pythonhosted.org/packages/d3/63/98e5a6b7ed1bfca874729ee309cc49a6d6658ab9e479a2b6d223ccc96e03/coverage-7.5.0-cp39-cp39-manylinux_2_17_aarch64.manylinux2014_aarch64.whl", hash = "sha256:0cbdf2cae14a06827bec50bd58e49249452d211d9caddd8bd80e35b53cb04631", size = 237996, upload-time = "2024-04-23T17:42:01.514Z" },
    { url = "https://files.pythonhosted.org/packages/76/e4/d3c67a0a092127b8a3dffa2f75334a8cdb2cefc99e3d75a7f42cf1ff98a9/coverage-7.5.0-cp39-cp39-manylinux_2_5_i686.manylinux1_i686.manylinux_2_17_i686.manylinux2014_i686.whl", hash = "sha256:3235d7c781232e525b0761730e052388a01548bd7f67d0067a253887c6e8df46", size = 236287, upload-time = "2024-04-23T17:42:03.838Z" },
    { url = "https://files.pythonhosted.org/packages/12/7f/9b787ffc31bc39aa9e98c7005b698e7c6539bd222043e4a9c83b83c782a2/coverage-7.5.0-cp39-cp39-manylinux_2_5_x86_64.manylinux1_x86_64.manylinux_2_17_x86_64.manylinux2014_x86_64.whl", hash = "sha256:db2de4e546f0ec4b2787d625e0b16b78e99c3e21bc1722b4977c0dddf11ca84e", size = 237070, upload-time = "2024-04-23T17:42:06.993Z" },
    { url = "https://files.pythonhosted.org/packages/31/ee/9998a0d855cad5f8e04062f7428b83c34aa643e5df468409593a480d5585/coverage-7.5.0-cp39-cp39-musllinux_1_1_aarch64.whl", hash = "sha256:4d0e206259b73af35c4ec1319fd04003776e11e859936658cb6ceffdeba0f5be", size = 243115, upload-time = "2024-04-23T17:42:09.281Z" },
    { url = "https://files.pythonhosted.org/packages/16/94/1e348cd4445404c588ec8199adde0b45727b1d7989d8fb097d39c93e3da5/coverage-7.5.0-cp39-cp39-musllinux_1_1_i686.whl", hash = "sha256:2055c4fb9a6ff624253d432aa471a37202cd8f458c033d6d989be4499aed037b", size = 241315, upload-time = "2024-04-23T17:42:11.836Z" },
    { url = "https://files.pythonhosted.org/packages/28/17/6fe1695d2a706e586b87a407598f4ed82dd218b2b43cdc790f695f259849/coverage-7.5.0-cp39-cp39-musllinux_1_1_x86_64.whl", hash = "sha256:075299460948cd12722a970c7eae43d25d37989da682997687b34ae6b87c0ef0", size = 242467, upload-time = "2024-04-23T17:42:14.019Z" },
    { url = "https://files.pythonhosted.org/packages/81/a2/1e550272c8b1f89b980504230b1a929de83d8f3d5ecb268477b32e5996a6/coverage-7.5.0-cp39-cp39-win32.whl", hash = "sha256:280132aada3bc2f0fac939a5771db4fbb84f245cb35b94fae4994d4c1f80dae7", size = 212394, upload-time = "2024-04-23T17:42:17.655Z" },
    { url = "https://files.pythonhosted.org/packages/c9/48/7d3c31064c5adcc743fe5370cf7e198cee06cc0e2d37b5cbe930691a3f54/coverage-7.5.0-cp39-cp39-win_amd64.whl", hash = "sha256:c58536f6892559e030e6924896a44098bc1290663ea12532c78cef71d0df8493", size = 213246, upload-time = "2024-04-23T17:42:19.777Z" },
    { url = "https://files.pythonhosted.org/packages/34/81/f00ce7ef95479085feb01fa9e352b2b5b2b9d24767acf2266d6267a6dba9/coverage-7.5.0-pp38.pp39.pp310-none-any.whl", hash = "sha256:2b57780b51084d5223eee7b59f0d4911c31c16ee5aa12737c7a02455829ff067", size = 202381, upload-time = "2024-04-23T17:42:22.127Z" },
]

[package.optional-dependencies]
toml = [
    { name = "tomli", marker = "python_full_version <= '3.11'" },
]

[[package]]
name = "cramjam"
version = "2.11.0"
source = { registry = "https://pypi.org/simple" }
sdist = { url = "https://files.pythonhosted.org/packages/14/12/34bf6e840a79130dfd0da7badfb6f7810b8fcfd60e75b0539372667b41b6/cramjam-2.11.0.tar.gz", hash = "sha256:5c82500ed91605c2d9781380b378397012e25127e89d64f460fea6aeac4389b4", size = 99100, upload-time = "2025-07-27T21:25:07.559Z" }
wheels = [
    { url = "https://files.pythonhosted.org/packages/53/d3/20d0402e4e983b66603117ad3dd3b864a05d7997a830206d3ff9cacef9a2/cramjam-2.11.0-cp310-cp310-macosx_10_12_x86_64.macosx_11_0_arm64.macosx_10_12_universal2.whl", hash = "sha256:d0859c65775e8ebf2cbc084bfd51bd0ffda10266da6f9306451123b89f8e5a63", size = 3558999, upload-time = "2025-07-27T21:21:34.105Z" },
    { url = "https://files.pythonhosted.org/packages/f5/a8/a6e2744288938ccd320a5c6f6f3653faa790f933f5edd088c6e5782a2354/cramjam-2.11.0-cp310-cp310-macosx_10_12_x86_64.whl", hash = "sha256:1d77b9b0aca02a3f6eeeff27fcd315ca5972616c0919ee38e522cce257bcd349", size = 1861558, upload-time = "2025-07-27T21:21:36.624Z" },
    { url = "https://files.pythonhosted.org/packages/96/29/7961e09a849eea7d8302e7baa6f829dd3ef3faf199cb25ed29b318ae799b/cramjam-2.11.0-cp310-cp310-macosx_11_0_arm64.whl", hash = "sha256:66425bc25b5481359b12a6719b6e7c90ffe76d85d0691f1da7df304bfb8ce45c", size = 1699431, upload-time = "2025-07-27T21:21:38.396Z" },
    { url = "https://files.pythonhosted.org/packages/7a/60/6665e52f01a8919bf37c43dcf0e03b6dd3866f5c4e95440b357d508ee14e/cramjam-2.11.0-cp310-cp310-manylinux_2_12_i686.manylinux2010_i686.whl", hash = "sha256:bd748d3407ec63e049b3aea1595e218814fccab329b7fb10bb51120a30e9fb7e", size = 2025262, upload-time = "2025-07-27T21:21:40.417Z" },
    { url = "https://files.pythonhosted.org/packages/d7/80/79bd84dbeb109e2c6efb74e661b7bd4c3ba393208ebcf69e2ae9454ae80c/cramjam-2.11.0-cp310-cp310-manylinux_2_17_aarch64.manylinux2014_aarch64.whl", hash = "sha256:a6d9a23a35b3a105c42a8de60fc2e80281ae6e758f05a3baea0b68eb1ddcb679", size = 1766177, upload-time = "2025-07-27T21:21:42.224Z" },
    { url = "https://files.pythonhosted.org/packages/28/ef/b43280767ebcde022ba31f1e9902137655a956ae30e920d75630fa67e36e/cramjam-2.11.0-cp310-cp310-manylinux_2_17_armv7l.manylinux2014_armv7l.whl", hash = "sha256:40a75b95e05e38a2a055b2446f09994ce1139151721659315151d4ad6289bbff", size = 1854031, upload-time = "2025-07-27T21:21:43.651Z" },
    { url = "https://files.pythonhosted.org/packages/60/1c/79d522757c494dfd9e9b208b0604cc7e97b481483cc477144f5705a06ab7/cramjam-2.11.0-cp310-cp310-manylinux_2_17_ppc64le.manylinux2014_ppc64le.whl", hash = "sha256:e5d042c376d2025300da37d65192d06a457918b63b31140f697f85fd8e310b29", size = 2035812, upload-time = "2025-07-27T21:21:45.473Z" },
    { url = "https://files.pythonhosted.org/packages/c8/70/3bf0670380069b3abd4c6b53f61d3148f4e08935569c08efbeaf7550e87d/cramjam-2.11.0-cp310-cp310-manylinux_2_17_s390x.manylinux2014_s390x.whl", hash = "sha256:cb148b35ab20c75b19a06c27f05732e2a321adbd86fadc93f9466dbd7b1154a7", size = 2067661, upload-time = "2025-07-27T21:21:47.901Z" },
    { url = "https://files.pythonhosted.org/packages/db/7e/4f6ca98a4b474348e965a529b359184785d1119ab7c4c9ec1280b8bea50a/cramjam-2.11.0-cp310-cp310-manylinux_2_17_x86_64.manylinux2014_x86_64.whl", hash = "sha256:0ee47c220f0f5179ddc923ab91fc9e282c27b29fabc60c433dfe06f08084f798", size = 1981523, upload-time = "2025-07-27T21:21:49.704Z" },
    { url = "https://files.pythonhosted.org/packages/8a/6c/b241511c7ffd5f1da29641429bb0e19b5fbcffafde5ba1bbcbf9394ea456/cramjam-2.11.0-cp310-cp310-musllinux_1_1_aarch64.whl", hash = "sha256:0cf1b5a81b21ea175c976c3ab09e00494258f4b49b7995efc86060cced3f0b2e", size = 2034251, upload-time = "2025-07-27T21:21:51.252Z" },
    { url = "https://files.pythonhosted.org/packages/14/5c/4ef926c8c3c1bf6da96f9c53450ff334cdb6d0fc1efced0aea97e2090803/cramjam-2.11.0-cp310-cp310-musllinux_1_1_armv7l.whl", hash = "sha256:360c00338ecf48921492455007f904be607fc7818de3d681acbcc542aae2fb36", size = 2155322, upload-time = "2025-07-27T21:21:53.348Z" },
    { url = "https://files.pythonhosted.org/packages/be/fb/eb2aef7fb2730e56c5a2c9000817ee8fb4a95c92f19cc6e441afed42ec29/cramjam-2.11.0-cp310-cp310-musllinux_1_1_i686.whl", hash = "sha256:f31fcc0d30dc3f3e94ea6b4d8e1a855071757c6abf6a7b1e284050ab7d4c299c", size = 2169094, upload-time = "2025-07-27T21:21:55.187Z" },
    { url = "https://files.pythonhosted.org/packages/3b/80/925a5c668dcee1c6f61775067185c5dc9a63c766d5393e5c60d2af4217a7/cramjam-2.11.0-cp310-cp310-musllinux_1_1_x86_64.whl", hash = "sha256:033be66fdceb3d63b2c99b257a98380c4ec22c9e4dca54a2bfec3718cd24e184", size = 2159089, upload-time = "2025-07-27T21:21:57.118Z" },
    { url = "https://files.pythonhosted.org/packages/1f/ac/b2819640eef0592a6de7ca832c0d23c69bd1620f765ce88b60dbc8da9ba2/cramjam-2.11.0-cp310-cp310-win32.whl", hash = "sha256:1c6cea67f6000b81f6bd27d14c8a6f62d00336ca7252fd03ee16f6b70eb5c0d2", size = 1605046, upload-time = "2025-07-27T21:21:58.617Z" },
    { url = "https://files.pythonhosted.org/packages/5a/f4/06af04727b9556721049e2127656d727306d275c518e3d97f9ed4cffd0d8/cramjam-2.11.0-cp310-cp310-win_amd64.whl", hash = "sha256:98aa4a351b047b0f7f9e971585982065028adc2c162c5c23c5d5734c5ccc1077", size = 1710647, upload-time = "2025-07-27T21:22:00.279Z" },
    { url = "https://files.pythonhosted.org/packages/d0/89/8001f6a9b6b6e9fa69bec5319789083475d6f26d52aaea209d3ebf939284/cramjam-2.11.0-cp311-cp311-macosx_10_12_x86_64.macosx_11_0_arm64.macosx_10_12_universal2.whl", hash = "sha256:04cfa39118570e70e920a9b75c733299784b6d269733dbc791d9aaed6edd2615", size = 3559272, upload-time = "2025-07-27T21:22:01.988Z" },
    { url = "https://files.pythonhosted.org/packages/0b/f3/001d00070ca92e5fbe6aacc768e455568b0cde46b0eb944561a4ea132300/cramjam-2.11.0-cp311-cp311-macosx_10_12_x86_64.whl", hash = "sha256:66a18f68506290349a256375d7aa2f645b9f7993c10fc4cc211db214e4e61d2b", size = 1861743, upload-time = "2025-07-27T21:22:03.754Z" },
    { url = "https://files.pythonhosted.org/packages/c9/35/041a3af01bf3f6158f120070f798546d4383b962b63c35cd91dcbf193e17/cramjam-2.11.0-cp311-cp311-macosx_11_0_arm64.whl", hash = "sha256:50e7d65533857736cd56f6509cf2c4866f28ad84dd15b5bdbf2f8a81e77fa28a", size = 1699631, upload-time = "2025-07-27T21:22:05.192Z" },
    { url = "https://files.pythonhosted.org/packages/17/eb/5358b238808abebd0c949c42635c3751204ca7cf82b29b984abe9f5e33c8/cramjam-2.11.0-cp311-cp311-manylinux_2_12_i686.manylinux2010_i686.whl", hash = "sha256:1f71989668458fc327ac15396db28d92df22f8024bb12963929798b2729d2df5", size = 2025603, upload-time = "2025-07-27T21:22:06.726Z" },
    { url = "https://files.pythonhosted.org/packages/0e/79/19dba7c03a27408d8d11b5a7a4a7908459cfd4e6f375b73264dc66517bf6/cramjam-2.11.0-cp311-cp311-manylinux_2_17_aarch64.manylinux2014_aarch64.whl", hash = "sha256:ee77ac543f1e2b22af1e8be3ae589f729491b6090582340aacd77d1d757d9569", size = 1766283, upload-time = "2025-07-27T21:22:08.568Z" },
    { url = "https://files.pythonhosted.org/packages/a4/ad/40e4b3408501d886d082db465c33971655fe82573c535428e52ab905f4d0/cramjam-2.11.0-cp311-cp311-manylinux_2_17_armv7l.manylinux2014_armv7l.whl", hash = "sha256:ad52784120e7e4d8a0b5b0517d185b8bf7f74f5e17272857ddc8951a628d9be1", size = 1854407, upload-time = "2025-07-27T21:22:10.518Z" },
    { url = "https://files.pythonhosted.org/packages/36/6e/c1b60ceb6d7ea6ff8b0bf197520aefe23f878bf2bfb0de65f2b0c2f82cd1/cramjam-2.11.0-cp311-cp311-manylinux_2_17_ppc64le.manylinux2014_ppc64le.whl", hash = "sha256:4b86f8e6d9c1b3f9a75b2af870c93ceee0f1b827cd2507387540e053b35d7459", size = 2035793, upload-time = "2025-07-27T21:22:12.504Z" },
    { url = "https://files.pythonhosted.org/packages/9c/ad/32a8d5f4b1e3717787945ec6d71bd1c6e6bccba4b7e903fc0d9d4e4b08c3/cramjam-2.11.0-cp311-cp311-manylinux_2_17_s390x.manylinux2014_s390x.whl", hash = "sha256:320d61938950d95da2371b46c406ec433e7955fae9f396c8e1bf148ffc187d11", size = 2067499, upload-time = "2025-07-27T21:22:14.067Z" },
    { url = "https://files.pythonhosted.org/packages/ff/cd/3b5a662736ea62ff7fa4c4a10a85e050bfdaad375cc53dc80427e8afe41c/cramjam-2.11.0-cp311-cp311-manylinux_2_17_x86_64.manylinux2014_x86_64.whl", hash = "sha256:41eafc8c1653a35a5c7e75ad48138f9f60085cc05cd99d592e5298552d944e9f", size = 1981853, upload-time = "2025-07-27T21:22:15.908Z" },
    { url = "https://files.pythonhosted.org/packages/26/8e/1dbcfaaa7a702ee82ee683ec3a81656934dd7e04a7bc4ee854033686f98a/cramjam-2.11.0-cp311-cp311-musllinux_1_1_aarch64.whl", hash = "sha256:03a7316c6bf763dfa34279335b27702321da44c455a64de58112968c0818ec4a", size = 2034514, upload-time = "2025-07-27T21:22:17.352Z" },
    { url = "https://files.pythonhosted.org/packages/50/62/f11709bfdce74af79a88b410dcb76dedc97612166e759136931bf63cfd7b/cramjam-2.11.0-cp311-cp311-musllinux_1_1_armv7l.whl", hash = "sha256:244c2ed8bd7ccbb294a2abe7ca6498db7e89d7eb5e744691dc511a7dc82e65ca", size = 2155343, upload-time = "2025-07-27T21:22:18.854Z" },
    { url = "https://files.pythonhosted.org/packages/8a/6d/3b98b61841a5376d9a9b8468ae58753a8e6cf22be9534a0fa5af4d8621cc/cramjam-2.11.0-cp311-cp311-musllinux_1_1_i686.whl", hash = "sha256:405f8790bad36ce0b4bbdb964ad51507bfc7942c78447f25cb828b870a1d86a0", size = 2169367, upload-time = "2025-07-27T21:22:20.389Z" },
    { url = "https://files.pythonhosted.org/packages/11/72/bd5db5c49dbebc8b002f1c4983101b28d2e7fc9419753db1c31ec22b03ef/cramjam-2.11.0-cp311-cp311-musllinux_1_1_x86_64.whl", hash = "sha256:6b1b751a5411032b08fb3ac556160229ca01c6bbe4757bb3a9a40b951ebaac23", size = 2159334, upload-time = "2025-07-27T21:22:22.254Z" },
    { url = "https://files.pythonhosted.org/packages/34/32/203c57acdb6eea727e7078b2219984e64ed4ad043c996ed56321301ba167/cramjam-2.11.0-cp311-cp311-win32.whl", hash = "sha256:5251585608778b9ac8effed544933df7ad85b4ba21ee9738b551f17798b215ac", size = 1605313, upload-time = "2025-07-27T21:22:24.126Z" },
    { url = "https://files.pythonhosted.org/packages/a9/bd/102d6deb87a8524ac11cddcd31a7612b8f20bf9b473c3c645045e3b957c7/cramjam-2.11.0-cp311-cp311-win_amd64.whl", hash = "sha256:dca88bc8b68ce6d35dafd8c4d5d59a238a56c43fa02b74c2ce5f9dfb0d1ccb46", size = 1710991, upload-time = "2025-07-27T21:22:25.661Z" },
    { url = "https://files.pythonhosted.org/packages/0b/0d/7c84c913a5fae85b773a9dcf8874390f9d68ba0fcc6630efa7ff1541b950/cramjam-2.11.0-cp312-cp312-macosx_10_12_x86_64.macosx_11_0_arm64.macosx_10_12_universal2.whl", hash = "sha256:dba5c14b8b4f73ea1e65720f5a3fe4280c1d27761238378be8274135c60bbc6e", size = 3553368, upload-time = "2025-07-27T21:22:27.162Z" },
    { url = "https://files.pythonhosted.org/packages/2b/cc/4f6d185d8a744776f53035e72831ff8eefc2354f46ab836f4bd3c4f6c138/cramjam-2.11.0-cp312-cp312-macosx_10_12_x86_64.whl", hash = "sha256:11eb40722b3fcf3e6890fba46c711bf60f8dc26360a24876c85e52d76c33b25b", size = 1860014, upload-time = "2025-07-27T21:22:28.738Z" },
    { url = "https://files.pythonhosted.org/packages/1c/a8/626c76263085c6d5ded0e71823b411e9522bfc93ba6cc59855a5869296e7/cramjam-2.11.0-cp312-cp312-macosx_11_0_arm64.whl", hash = "sha256:aeb26e2898994b6e8319f19a4d37c481512acdcc6d30e1b5ecc9d8ec57e835cb", size = 1693512, upload-time = "2025-07-27T21:22:30.999Z" },
    { url = "https://files.pythonhosted.org/packages/e9/52/0851a16a62447532e30ba95a80e638926fdea869a34b4b5b9d0a020083ba/cramjam-2.11.0-cp312-cp312-manylinux_2_12_i686.manylinux2010_i686.whl", hash = "sha256:4f8d82081ed7d8fe52c982bd1f06e4c7631a73fe1fb6d4b3b3f2404f87dc40fe", size = 2025285, upload-time = "2025-07-27T21:22:32.954Z" },
    { url = "https://files.pythonhosted.org/packages/98/76/122e444f59dbc216451d8e3d8282c9665dc79eaf822f5f1470066be1b695/cramjam-2.11.0-cp312-cp312-manylinux_2_17_aarch64.manylinux2014_aarch64.whl", hash = "sha256:092a3ec26e0a679305018380e4f652eae1b6dfe3fc3b154ee76aa6b92221a17c", size = 1761327, upload-time = "2025-07-27T21:22:34.484Z" },
    { url = "https://files.pythonhosted.org/packages/a3/bc/3a0189aef1af2b29632c039c19a7a1b752bc21a4053582a5464183a0ad3d/cramjam-2.11.0-cp312-cp312-manylinux_2_17_armv7l.manylinux2014_armv7l.whl", hash = "sha256:529d6d667c65fd105d10bd83d1cd3f9869f8fd6c66efac9415c1812281196a92", size = 1854075, upload-time = "2025-07-27T21:22:36.157Z" },
    { url = "https://files.pythonhosted.org/packages/2e/80/8a6343b13778ce52d94bb8d5365a30c3aa951276b1857201fe79d7e2ad25/cramjam-2.11.0-cp312-cp312-manylinux_2_17_ppc64le.manylinux2014_ppc64le.whl", hash = "sha256:555eb9c90c450e0f76e27d9ff064e64a8b8c6478ab1a5594c91b7bc5c82fd9f0", size = 2032710, upload-time = "2025-07-27T21:22:38.17Z" },
    { url = "https://files.pythonhosted.org/packages/df/6b/cd1778a207c29eda10791e3dfa018b588001928086e179fc71254793c625/cramjam-2.11.0-cp312-cp312-manylinux_2_17_s390x.manylinux2014_s390x.whl", hash = "sha256:5edf4c9e32493035b514cf2ba0c969d81ccb31de63bd05490cc8bfe3b431674e", size = 2068353, upload-time = "2025-07-27T21:22:39.615Z" },
    { url = "https://files.pythonhosted.org/packages/dc/f0/5c2a5cd5711032f3b191ca50cb786c17689b4a9255f9f768866e6c9f04d9/cramjam-2.11.0-cp312-cp312-manylinux_2_17_x86_64.manylinux2014_x86_64.whl", hash = "sha256:2fa2fe41f48c4d58d923803383b0737f048918b5a0d10390de9628bb6272b107", size = 1978104, upload-time = "2025-07-27T21:22:41.106Z" },
    { url = "https://files.pythonhosted.org/packages/f9/8b/b363a5fb2c3347504fe9a64f8d0f1e276844f0e532aa7162c061cd1ffee4/cramjam-2.11.0-cp312-cp312-musllinux_1_1_aarch64.whl", hash = "sha256:9ca14cf1cabdb0b77d606db1bb9e9ca593b1dbd421fcaf251ec9a5431ec449f3", size = 2030779, upload-time = "2025-07-27T21:22:42.969Z" },
    { url = "https://files.pythonhosted.org/packages/78/7b/d83dad46adb6c988a74361f81ad9c5c22642be53ad88616a19baedd06243/cramjam-2.11.0-cp312-cp312-musllinux_1_1_armv7l.whl", hash = "sha256:309e95bf898829476bccf4fd2c358ec00e7ff73a12f95a3cdeeba4bb1d3683d5", size = 2155297, upload-time = "2025-07-27T21:22:44.6Z" },
    { url = "https://files.pythonhosted.org/packages/1a/be/60d9be4cb33d8740a4aa94c7513f2ef3c4eba4fd13536f086facbafade71/cramjam-2.11.0-cp312-cp312-musllinux_1_1_i686.whl", hash = "sha256:86dca35d2f15ef22922411496c220f3c9e315d5512f316fe417461971cc1648d", size = 2169255, upload-time = "2025-07-27T21:22:46.534Z" },
    { url = "https://files.pythonhosted.org/packages/11/b0/4a595f01a243aec8ad272b160b161c44351190c35d98d7787919d962e9e5/cramjam-2.11.0-cp312-cp312-musllinux_1_1_x86_64.whl", hash = "sha256:193c6488bd2f514cbc0bef5c18fad61a5f9c8d059dd56edf773b3b37f0e85496", size = 2155651, upload-time = "2025-07-27T21:22:48.46Z" },
    { url = "https://files.pythonhosted.org/packages/38/47/7776659aaa677046b77f527106e53ddd47373416d8fcdb1e1a881ec5dc06/cramjam-2.11.0-cp312-cp312-win32.whl", hash = "sha256:514e2c008a8b4fa823122ca3ecab896eac41d9aa0f5fc881bd6264486c204e32", size = 1603568, upload-time = "2025-07-27T21:22:50.084Z" },
    { url = "https://files.pythonhosted.org/packages/75/b1/d53002729cfd94c5844ddfaf1233c86d29f2dbfc1b764a6562c41c044199/cramjam-2.11.0-cp312-cp312-win_amd64.whl", hash = "sha256:53fed080476d5f6ad7505883ec5d1ec28ba36c2273db3b3e92d7224fe5e463db", size = 1709287, upload-time = "2025-07-27T21:22:51.534Z" },
    { url = "https://files.pythonhosted.org/packages/0a/8b/406c5dc0f8e82385519d8c299c40fd6a56d97eca3fcd6f5da8dad48de75b/cramjam-2.11.0-cp313-cp313-macosx_10_12_x86_64.macosx_11_0_arm64.macosx_10_12_universal2.whl", hash = "sha256:2c289729cc1c04e88bafa48b51082fb462b0a57dbc96494eab2be9b14dca62af", size = 3553330, upload-time = "2025-07-27T21:22:53.124Z" },
    { url = "https://files.pythonhosted.org/packages/00/ad/4186884083d6e4125b285903e17841827ab0d6d0cffc86216d27ed91e91d/cramjam-2.11.0-cp313-cp313-macosx_10_12_x86_64.whl", hash = "sha256:045201ee17147e36cf43d8ae2fa4b4836944ac672df5874579b81cf6d40f1a1f", size = 1859756, upload-time = "2025-07-27T21:22:54.821Z" },
    { url = "https://files.pythonhosted.org/packages/54/01/91b485cf76a7efef638151e8a7d35784dae2c4ff221b1aec2c083e4b106d/cramjam-2.11.0-cp313-cp313-macosx_11_0_arm64.whl", hash = "sha256:619cd195d74c9e1d2a3ad78d63451d35379c84bd851aec552811e30842e1c67a", size = 1693609, upload-time = "2025-07-27T21:22:56.331Z" },
    { url = "https://files.pythonhosted.org/packages/cd/84/d0c80d279b2976870fc7d10f15dcb90a3c10c06566c6964b37c152694974/cramjam-2.11.0-cp313-cp313-manylinux_2_12_i686.manylinux2010_i686.whl", hash = "sha256:6eb3ae5ab72edb2ed68bdc0f5710f0a6cad7fd778a610ec2c31ee15e32d3921e", size = 2024912, upload-time = "2025-07-27T21:22:57.915Z" },
    { url = "https://files.pythonhosted.org/packages/d6/70/88f2a5cb904281ed5d3c111b8f7d5366639817a5470f059bcd26833fc870/cramjam-2.11.0-cp313-cp313-manylinux_2_17_aarch64.manylinux2014_aarch64.whl", hash = "sha256:df7da3f4b19e3078f9635f132d31b0a8196accb2576e3213ddd7a77f93317c20", size = 1760715, upload-time = "2025-07-27T21:22:59.528Z" },
    { url = "https://files.pythonhosted.org/packages/b2/06/cf5b02081132537d28964fb385fcef9ed9f8a017dd7d8c59d317e53ba50d/cramjam-2.11.0-cp313-cp313-manylinux_2_17_armv7l.manylinux2014_armv7l.whl", hash = "sha256:57286b289cd557ac76c24479d8ecfb6c3d5b854cce54ccc7671f9a2f5e2a2708", size = 1853782, upload-time = "2025-07-27T21:23:01.07Z" },
    { url = "https://files.pythonhosted.org/packages/57/27/63525087ed40a53d1867021b9c4858b80cc86274ffe7225deed067d88d92/cramjam-2.11.0-cp313-cp313-manylinux_2_17_ppc64le.manylinux2014_ppc64le.whl", hash = "sha256:28952fbbf8b32c0cb7fa4be9bcccfca734bf0d0989f4b509dc7f2f70ba79ae06", size = 2032354, upload-time = "2025-07-27T21:23:03.021Z" },
    { url = "https://files.pythonhosted.org/packages/c3/ef/dbba082c6ebfb6410da4dd39a64e654d7194fcfd4567f85991a83fa4ec32/cramjam-2.11.0-cp313-cp313-manylinux_2_17_s390x.manylinux2014_s390x.whl", hash = "sha256:78ed2e4099812a438b545dfbca1928ec825e743cd253bc820372d6ef8c3adff4", size = 2068007, upload-time = "2025-07-27T21:23:04.526Z" },
    { url = "https://files.pythonhosted.org/packages/35/ce/d902b9358a46a086938feae83b2251720e030f06e46006f4c1fc0ac9da20/cramjam-2.11.0-cp313-cp313-manylinux_2_17_x86_64.manylinux2014_x86_64.whl", hash = "sha256:7d9aecd5c3845d415bd6c9957c93de8d93097e269137c2ecb0e5a5256374bdc8", size = 1977485, upload-time = "2025-07-27T21:23:06.058Z" },
    { url = "https://files.pythonhosted.org/packages/e8/03/982f54553244b0afcbdb2ad2065d460f0ab05a72a96896a969a1ca136a1e/cramjam-2.11.0-cp313-cp313-musllinux_1_1_aarch64.whl", hash = "sha256:362fcf4d6f5e1242a4540812455f5a594949190f6fbc04f2ffbfd7ae0266d788", size = 2030447, upload-time = "2025-07-27T21:23:07.679Z" },
    { url = "https://files.pythonhosted.org/packages/74/5f/748e54cdb665ec098ec519e23caacc65fc5ae58718183b071e33fc1c45b4/cramjam-2.11.0-cp313-cp313-musllinux_1_1_armv7l.whl", hash = "sha256:13240b3dea41b1174456cb9426843b085dc1a2bdcecd9ee2d8f65ac5703374b0", size = 2154949, upload-time = "2025-07-27T21:23:09.366Z" },
    { url = "https://files.pythonhosted.org/packages/69/81/c4e6cb06ed69db0dc81f9a8b1dc74995ebd4351e7a1877143f7031ff2700/cramjam-2.11.0-cp313-cp313-musllinux_1_1_i686.whl", hash = "sha256:c54eed83726269594b9086d827decc7d2015696e31b99bf9b69b12d9063584fe", size = 2168925, upload-time = "2025-07-27T21:23:10.976Z" },
    { url = "https://files.pythonhosted.org/packages/13/5b/966365523ce8290a08e163e3b489626c5adacdff2b3da9da1b0823dfb14e/cramjam-2.11.0-cp313-cp313-musllinux_1_1_x86_64.whl", hash = "sha256:f8195006fdd0fc0a85b19df3d64a3ef8a240e483ae1dfc7ac6a4316019eb5df2", size = 2154950, upload-time = "2025-07-27T21:23:12.514Z" },
    { url = "https://files.pythonhosted.org/packages/3a/7d/7f8eb5c534b72b32c6eb79d74585bfee44a9a5647a14040bb65c31c2572d/cramjam-2.11.0-cp313-cp313-win32.whl", hash = "sha256:ccf30e3fe6d770a803dcdf3bb863fa44ba5dc2664d4610ba2746a3c73599f2e4", size = 1603199, upload-time = "2025-07-27T21:23:14.38Z" },
    { url = "https://files.pythonhosted.org/packages/37/05/47b5e0bf7c41a3b1cdd3b7c2147f880c93226a6bef1f5d85183040cbdece/cramjam-2.11.0-cp313-cp313-win_amd64.whl", hash = "sha256:ee36348a204f0a68b03400f4736224e9f61d1c6a1582d7f875c1ca56f0254268", size = 1708924, upload-time = "2025-07-27T21:23:16.332Z" },
    { url = "https://files.pythonhosted.org/packages/de/07/a1051cdbbe6d723df16d756b97f09da7c1adb69e29695c58f0392bc12515/cramjam-2.11.0-cp314-cp314-macosx_10_12_x86_64.macosx_11_0_arm64.macosx_10_12_universal2.whl", hash = "sha256:7ba5e38c9fbd06f086f4a5a64a1a5b7b417cd3f8fc07a20e5c03651f72f36100", size = 3554141, upload-time = "2025-07-27T21:23:17.938Z" },
    { url = "https://files.pythonhosted.org/packages/74/66/58487d2e16ef3d04f51a7c7f0e69823e806744b4c21101e89da4873074bc/cramjam-2.11.0-cp314-cp314-macosx_10_12_x86_64.whl", hash = "sha256:b8adeee57b41fe08e4520698a4b0bd3cc76dbd81f99424b806d70a5256a391d3", size = 1860353, upload-time = "2025-07-27T21:23:19.593Z" },
    { url = "https://files.pythonhosted.org/packages/67/b4/67f6254d166ffbcc9d5fa1b56876eaa920c32ebc8e9d3d525b27296b693b/cramjam-2.11.0-cp314-cp314-macosx_11_0_arm64.whl", hash = "sha256:b96a74fa03a636c8a7d76f700d50e9a8bc17a516d6a72d28711225d641e30968", size = 1693832, upload-time = "2025-07-27T21:23:21.185Z" },
    { url = "https://files.pythonhosted.org/packages/55/a3/4e0b31c0d454ae70c04684ed7c13d3c67b4c31790c278c1e788cb804fa4a/cramjam-2.11.0-cp314-cp314-manylinux_2_12_i686.manylinux2010_i686.whl", hash = "sha256:c3811a56fa32e00b377ef79121c0193311fd7501f0fb378f254c7f083cc1fbe0", size = 2027080, upload-time = "2025-07-27T21:23:23.303Z" },
    { url = "https://files.pythonhosted.org/packages/d9/c7/5e8eed361d1d3b8be14f38a54852c5370cc0ceb2c2d543b8ba590c34f080/cramjam-2.11.0-cp314-cp314-manylinux_2_17_aarch64.manylinux2014_aarch64.whl", hash = "sha256:c5d927e87461f8a0d448e4ab5eb2bca9f31ca5d8ea86d70c6f470bb5bc666d7e", size = 1761543, upload-time = "2025-07-27T21:23:24.991Z" },
    { url = "https://files.pythonhosted.org/packages/09/0c/06b7f8b0ce9fde89470505116a01fc0b6cb92d406c4fb1e46f168b5d3fa5/cramjam-2.11.0-cp314-cp314-manylinux_2_17_armv7l.manylinux2014_armv7l.whl", hash = "sha256:f1f5c450121430fd89cb5767e0a9728ecc65997768fd4027d069cb0368af62f9", size = 1854636, upload-time = "2025-07-27T21:23:26.987Z" },
    { url = "https://files.pythonhosted.org/packages/6f/c6/6ebc02c9d5acdf4e5f2b1ec6e1252bd5feee25762246798ae823b3347457/cramjam-2.11.0-cp314-cp314-manylinux_2_17_ppc64le.manylinux2014_ppc64le.whl", hash = "sha256:724aa7490be50235d97f07e2ca10067927c5d7f336b786ddbc868470e822aa25", size = 2032715, upload-time = "2025-07-27T21:23:28.603Z" },
    { url = "https://files.pythonhosted.org/packages/a2/77/a122971c23f5ca4b53e4322c647ac7554626c95978f92d19419315dddd05/cramjam-2.11.0-cp314-cp314-manylinux_2_17_s390x.manylinux2014_s390x.whl", hash = "sha256:54c4637122e7cfd7aac5c1d3d4c02364f446d6923ea34cf9d0e8816d6e7a4936", size = 2069039, upload-time = "2025-07-27T21:23:30.319Z" },
    { url = "https://files.pythonhosted.org/packages/19/0f/f6121b90b86b9093c066889274d26a1de3f29969d45c2ed1ecbe2033cb78/cramjam-2.11.0-cp314-cp314-manylinux_2_17_x86_64.manylinux2014_x86_64.whl", hash = "sha256:17eb39b1696179fb471eea2de958fa21f40a2cd8bf6b40d428312d5541e19dc4", size = 1979566, upload-time = "2025-07-27T21:23:32.002Z" },
    { url = "https://files.pythonhosted.org/packages/e0/a3/f95bc57fd7f4166ce6da816cfa917fb7df4bb80e669eb459d85586498414/cramjam-2.11.0-cp314-cp314-musllinux_1_1_aarch64.whl", hash = "sha256:36aa5a798aa34e11813a80425a30d8e052d8de4a28f27bfc0368cfc454d1b403", size = 2030905, upload-time = "2025-07-27T21:23:33.696Z" },
    { url = "https://files.pythonhosted.org/packages/fc/52/e429de4e8bc86ee65e090dae0f87f45abd271742c63fb2d03c522ffde28a/cramjam-2.11.0-cp314-cp314-musllinux_1_1_armv7l.whl", hash = "sha256:449fca52774dc0199545fbf11f5128933e5a6833946707885cf7be8018017839", size = 2155592, upload-time = "2025-07-27T21:23:35.375Z" },
    { url = "https://files.pythonhosted.org/packages/6c/6c/65a7a0207787ad39ad804af4da7f06a60149de19481d73d270b540657234/cramjam-2.11.0-cp314-cp314-musllinux_1_1_i686.whl", hash = "sha256:d87d37b3d476f4f7623c56a232045d25bd9b988314702ea01bd9b4a94948a778", size = 2170839, upload-time = "2025-07-27T21:23:37.197Z" },
    { url = "https://files.pythonhosted.org/packages/b2/c5/5c5db505ba692bc844246b066e23901d5905a32baf2f33719c620e65887f/cramjam-2.11.0-cp314-cp314-musllinux_1_1_x86_64.whl", hash = "sha256:26cb45c47d71982d76282e303931c6dd4baee1753e5d48f9a89b3a63e690b3a3", size = 2157236, upload-time = "2025-07-27T21:23:38.854Z" },
    { url = "https://files.pythonhosted.org/packages/b0/22/88e6693e60afe98901e5bbe91b8dea193e3aa7f42e2770f9c3339f5c1065/cramjam-2.11.0-cp314-cp314-win32.whl", hash = "sha256:4efe919d443c2fd112fe25fe636a52f9628250c9a50d9bddb0488d8a6c09acc6", size = 1604136, upload-time = "2025-07-27T21:23:40.56Z" },
    { url = "https://files.pythonhosted.org/packages/cc/f8/01618801cd59ccedcc99f0f96d20be67d8cfc3497da9ccaaad6b481781dd/cramjam-2.11.0-cp314-cp314-win_amd64.whl", hash = "sha256:ccec3524ea41b9abd5600e3e27001fd774199dbb4f7b9cb248fcee37d4bda84c", size = 1710272, upload-time = "2025-07-27T21:23:42.236Z" },
    { url = "https://files.pythonhosted.org/packages/40/81/6cdb3ed222d13ae86bda77aafe8d50566e81a1169d49ed195b6263610704/cramjam-2.11.0-cp314-cp314t-macosx_10_12_x86_64.macosx_11_0_arm64.macosx_10_12_universal2.whl", hash = "sha256:966ac9358b23d21ecd895c418c048e806fd254e46d09b1ff0cdad2eba195ea3e", size = 3559671, upload-time = "2025-07-27T21:23:44.504Z" },
    { url = "https://files.pythonhosted.org/packages/cb/43/52b7e54fe5ba1ef0270d9fdc43dabd7971f70ea2d7179be918c997820247/cramjam-2.11.0-cp314-cp314t-macosx_10_12_x86_64.whl", hash = "sha256:387f09d647a0d38dcb4539f8a14281f8eb6bb1d3e023471eb18a5974b2121c86", size = 1867876, upload-time = "2025-07-27T21:23:46.987Z" },
    { url = "https://files.pythonhosted.org/packages/9d/28/30d5b8d10acd30db3193bc562a313bff722888eaa45cfe32aa09389f2b24/cramjam-2.11.0-cp314-cp314t-macosx_11_0_arm64.whl", hash = "sha256:665b0d8fbbb1a7f300265b43926457ec78385200133e41fef19d85790fc1e800", size = 1695562, upload-time = "2025-07-27T21:23:48.644Z" },
    { url = "https://files.pythonhosted.org/packages/d9/86/ec806f986e01b896a650655024ea52a13e25c3ac8a3a382f493089483cdc/cramjam-2.11.0-cp314-cp314t-manylinux_2_12_i686.manylinux2010_i686.whl", hash = "sha256:ca905387c7a371531b9622d93471be4d745ef715f2890c3702479cd4fc85aa51", size = 2025056, upload-time = "2025-07-27T21:23:50.404Z" },
    { url = "https://files.pythonhosted.org/packages/09/43/c2c17586b90848d29d63181f7d14b8bd3a7d00975ad46e3edf2af8af7e1f/cramjam-2.11.0-cp314-cp314t-manylinux_2_17_aarch64.manylinux2014_aarch64.whl", hash = "sha256:3c1aa56aef2c8af55a21ed39040a94a12b53fb23beea290f94d19a76027e2ffb", size = 1764084, upload-time = "2025-07-27T21:23:52.265Z" },
    { url = "https://files.pythonhosted.org/packages/2b/a9/68bc334fadb434a61df10071dc8606702aa4f5b6cdb2df62474fc21d2845/cramjam-2.11.0-cp314-cp314t-manylinux_2_17_armv7l.manylinux2014_armv7l.whl", hash = "sha256:e5db59c1cdfaa2ab85cc988e602d6919495f735ca8a5fd7603608eb1e23c26d5", size = 1854859, upload-time = "2025-07-27T21:23:54.085Z" },
    { url = "https://files.pythonhosted.org/packages/5b/4e/b48e67835b5811ec5e9cb2e2bcba9c3fd76dab3e732569fe801b542c6ca9/cramjam-2.11.0-cp314-cp314t-manylinux_2_17_ppc64le.manylinux2014_ppc64le.whl", hash = "sha256:b1f893014f00fe5e89a660a032e813bf9f6d91de74cd1490cdb13b2b59d0c9a3", size = 2035970, upload-time = "2025-07-27T21:23:55.758Z" },
    { url = "https://files.pythonhosted.org/packages/c4/70/d2ac33d572b4d90f7f0f2c8a1d60fb48f06b128fdc2c05f9b49891bb0279/cramjam-2.11.0-cp314-cp314t-manylinux_2_17_s390x.manylinux2014_s390x.whl", hash = "sha256:c26a1eb487947010f5de24943bd7c422dad955b2b0f8650762539778c380ca89", size = 2069320, upload-time = "2025-07-27T21:23:57.494Z" },
    { url = "https://files.pythonhosted.org/packages/1d/4c/85cec77af4a74308ba5fca8e296c4e2f80ec465c537afc7ab1e0ca2f9a00/cramjam-2.11.0-cp314-cp314t-manylinux_2_17_x86_64.manylinux2014_x86_64.whl", hash = "sha256:7d5c8bfb438d94e7b892d1426da5fc4b4a5370cc360df9b8d9d77c33b896c37e", size = 1982668, upload-time = "2025-07-27T21:23:59.126Z" },
    { url = "https://files.pythonhosted.org/packages/55/45/938546d1629e008cc3138df7c424ef892719b1796ff408a2ab8550032e5e/cramjam-2.11.0-cp314-cp314t-musllinux_1_1_aarch64.whl", hash = "sha256:cb1fb8c9337ab0da25a01c05d69a0463209c347f16512ac43be5986f3d1ebaf4", size = 2034028, upload-time = "2025-07-27T21:24:00.865Z" },
    { url = "https://files.pythonhosted.org/packages/01/76/b5a53e20505555f1640e66dcf70394bcf51a1a3a072aa18ea35135a0f9ed/cramjam-2.11.0-cp314-cp314t-musllinux_1_1_armv7l.whl", hash = "sha256:1f6449f6de52dde3e2f1038284910c8765a397a25e2d05083870f3f5e7fc682c", size = 2155513, upload-time = "2025-07-27T21:24:02.92Z" },
    { url = "https://files.pythonhosted.org/packages/84/12/8d3f6ceefae81bbe45a347fdfa2219d9f3ac75ebc304f92cd5fcb4fbddc5/cramjam-2.11.0-cp314-cp314t-musllinux_1_1_i686.whl", hash = "sha256:382dec4f996be48ed9c6958d4e30c2b89435d7c2c4dbf32480b3b8886293dd65", size = 2170035, upload-time = "2025-07-27T21:24:04.558Z" },
    { url = "https://files.pythonhosted.org/packages/4b/85/3be6f0a1398f976070672be64f61895f8839857618a2d8cc0d3ab529d3dc/cramjam-2.11.0-cp314-cp314t-musllinux_1_1_x86_64.whl", hash = "sha256:d388bd5723732c3afe1dd1d181e4213cc4e1be210b080572e7d5749f6e955656", size = 2160229, upload-time = "2025-07-27T21:24:06.729Z" },
    { url = "https://files.pythonhosted.org/packages/57/5e/66cfc3635511b20014bbb3f2ecf0095efb3049e9e96a4a9e478e4f3d7b78/cramjam-2.11.0-cp314-cp314t-win32.whl", hash = "sha256:0a70ff17f8e1d13f322df616505550f0f4c39eda62290acb56f069d4857037c8", size = 1610267, upload-time = "2025-07-27T21:24:08.428Z" },
    { url = "https://files.pythonhosted.org/packages/ce/c6/c71e82e041c95ffe6a92ac707785500aa2a515a4339c2c7dd67e3c449249/cramjam-2.11.0-cp314-cp314t-win_amd64.whl", hash = "sha256:028400d699442d40dbda02f74158c73d05cb76587a12490d0bfedd958fd49188", size = 1713108, upload-time = "2025-07-27T21:24:10.147Z" },
    { url = "https://files.pythonhosted.org/packages/8c/33/3d7a7fbfb313614d59ae2e512b9dacfc22efb07c20e4af7deb73d3409f7b/cramjam-2.11.0-cp39-cp39-macosx_10_12_x86_64.macosx_11_0_arm64.macosx_10_12_universal2.whl", hash = "sha256:2581e82dca742b55d8b1d7f33892394c06b057a74f2853ffcb0802dcddcbf694", size = 3559843, upload-time = "2025-07-27T21:24:11.928Z" },
    { url = "https://files.pythonhosted.org/packages/d4/b0/ccf09697df7fcc750c4913dc4bf3fb91e5b778dda65fb9fa55dde61c03dc/cramjam-2.11.0-cp39-cp39-macosx_10_12_x86_64.whl", hash = "sha256:a9994a42cd12f07ece04eff94dbf6e127b3986f7af9b26db1eb4545c477a6604", size = 1862081, upload-time = "2025-07-27T21:24:13.8Z" },
    { url = "https://files.pythonhosted.org/packages/41/55/d36255f1a9004a3352469143d2b8a5b769e0eb4e484a8192da41ad67e893/cramjam-2.11.0-cp39-cp39-macosx_11_0_arm64.whl", hash = "sha256:a4963dac24213690183110d6b41125fdc4af871a5a213589d6c6606d49e1b949", size = 1699970, upload-time = "2025-07-27T21:24:15.547Z" },
    { url = "https://files.pythonhosted.org/packages/35/52/722a2efbe104903648185411f9c634e5678035476bc556001d6ef811e191/cramjam-2.11.0-cp39-cp39-manylinux_2_12_i686.manylinux2010_i686.whl", hash = "sha256:c9af16f0b07d851b968c54e52d19430d820bb47c26d10a09cfb5c7127de26773", size = 2025715, upload-time = "2025-07-27T21:24:17.327Z" },
    { url = "https://files.pythonhosted.org/packages/0a/60/75084f30277d5f2481d20a544654894a32528f98f4415c1bd467823ab5b2/cramjam-2.11.0-cp39-cp39-manylinux_2_17_aarch64.manylinux2014_aarch64.whl", hash = "sha256:1e2400c09ba620e2ca91a903dbe907d75f6a1994d8337e9f3026778daa92b08d", size = 1766999, upload-time = "2025-07-27T21:24:19.163Z" },
    { url = "https://files.pythonhosted.org/packages/89/5c/2663bdfcea6ab06fcac97883b5b574a12236c5d9f70691cc05dd49cb10fb/cramjam-2.11.0-cp39-cp39-manylinux_2_17_armv7l.manylinux2014_armv7l.whl", hash = "sha256:b820004db8b22715cee2ef154d4b47b3d76c4677ff217c587dd46f694a3052f9", size = 1854352, upload-time = "2025-07-27T21:24:20.953Z" },
    { url = "https://files.pythonhosted.org/packages/b4/df/1db5b57ccf77e923687b2061766e69c2cbdaf41641204207dbf55ef7ebe9/cramjam-2.11.0-cp39-cp39-manylinux_2_17_ppc64le.manylinux2014_ppc64le.whl", hash = "sha256:261e9200942189d8201a005ffa1e29339479364b5b0013ab0758b03229d9ac67", size = 2036219, upload-time = "2025-07-27T21:24:23.029Z" },
    { url = "https://files.pythonhosted.org/packages/f7/28/fa3b017668a3264068c893e57a6b923dfd8fa851a1c821c4cc1c95cd47a6/cramjam-2.11.0-cp39-cp39-manylinux_2_17_s390x.manylinux2014_s390x.whl", hash = "sha256:a24c61f1fad56ca68aee53bf67b6a84cd762a2c71ee4b71064378547c2411ae6", size = 2077245, upload-time = "2025-07-27T21:24:25.127Z" },
    { url = "https://files.pythonhosted.org/packages/d1/1d/6f6018ee81acec6c4ef6cda6bd0770959992caf2f1c41e7944a135a53eca/cramjam-2.11.0-cp39-cp39-manylinux_2_17_x86_64.manylinux2014_x86_64.whl", hash = "sha256:ab86d22f69a21961f35d1a1b02278b5bb9a95c5f5b4722c6904bca343c8d219f", size = 1982235, upload-time = "2025-07-27T21:24:26.851Z" },
    { url = "https://files.pythonhosted.org/packages/31/b4/c38f6077d8ec7c9208d23d4f7f19a618f5b4940170c9deba5d3bdc722eb6/cramjam-2.11.0-cp39-cp39-musllinux_1_1_aarch64.whl", hash = "sha256:a88bc9b191422cd5b22a1521b28607008590628b6b2a8a7db5c54ec04dc82fa1", size = 2034629, upload-time = "2025-07-27T21:24:28.694Z" },
    { url = "https://files.pythonhosted.org/packages/66/3b/3f46a349b1a7a67e2bda10e99403e9163c87c95e34399cc69f4f86a2461a/cramjam-2.11.0-cp39-cp39-musllinux_1_1_armv7l.whl", hash = "sha256:7855bc4df5ed5f7fb1c98ea3fd98292e9acd3c097b1b21d596a69e1e60455400", size = 2155552, upload-time = "2025-07-27T21:24:30.572Z" },
    { url = "https://files.pythonhosted.org/packages/ed/86/b431a51162d4c8f33b28bdcca047382e1038757d43625e65c8d29ed6c31f/cramjam-2.11.0-cp39-cp39-musllinux_1_1_i686.whl", hash = "sha256:19eb43e21db9dc42613599703c1a8e40b0170514a313f11f4c8be380425a1019", size = 2169651, upload-time = "2025-07-27T21:24:32.331Z" },
    { url = "https://files.pythonhosted.org/packages/6e/d5/9aa69784da58b6bd3f5abcaad2eb76ad2a89efde7929821bad17355fd8da/cramjam-2.11.0-cp39-cp39-musllinux_1_1_x86_64.whl", hash = "sha256:cec977d673ad596bae6bdfc0091ee386cef05b515b23f2ce52f9fadd0156186a", size = 2159740, upload-time = "2025-07-27T21:24:34.108Z" },
    { url = "https://files.pythonhosted.org/packages/9c/e1/75706936eb81605a939e15b8b7a1241b35e805ce76a64838b4586c440f61/cramjam-2.11.0-cp39-cp39-win32.whl", hash = "sha256:dcc3b15b97f3054964b47e2a5fcfb4f5ff569e9af0a7af19f1d4c5f4231bbf3b", size = 1605449, upload-time = "2025-07-27T21:24:36.538Z" },
    { url = "https://files.pythonhosted.org/packages/37/6b/ae7626994c7285bfc0ffa0d9929c3c16f2d0aea5b9e151dad82fd0616762/cramjam-2.11.0-cp39-cp39-win_amd64.whl", hash = "sha256:5eb0603d8f8019451fc00e1daf4022dfc9df59c16d2e68f925c77ac94555493b", size = 1710860, upload-time = "2025-07-27T21:24:38.243Z" },
    { url = "https://files.pythonhosted.org/packages/bf/8f/82e35ec3c5387f1864f46b3c24bce89a07af8bb3ef242ae47281db2c1848/cramjam-2.11.0-pp310-pypy310_pp73-macosx_10_12_x86_64.macosx_11_0_arm64.macosx_10_12_universal2.whl", hash = "sha256:37bed927abc4a7ae2d2669baa3675e21904d8a038ed8e4313326ea7b3be62b2b", size = 3573104, upload-time = "2025-07-27T21:24:40.069Z" },
    { url = "https://files.pythonhosted.org/packages/f0/4e/0c821918080a32ba1e52c040e12dd02dada67728f07305c5f778b808a807/cramjam-2.11.0-pp310-pypy310_pp73-macosx_10_12_x86_64.whl", hash = "sha256:50e4a58635fa8c6897d84847d6e065eb69f92811670fc5e9f2d9e3b6279a02b6", size = 1873441, upload-time = "2025-07-27T21:24:42.333Z" },
    { url = "https://files.pythonhosted.org/packages/a8/fd/848d077bf6abc4ce84273d8e3f3a70d61a2240519a339462f699d8acf829/cramjam-2.11.0-pp310-pypy310_pp73-macosx_11_0_arm64.whl", hash = "sha256:3d1ba626dd5f81f7f09bbf59f70b534e2b75e0d6582b056b7bd31b397f1c13e9", size = 1702589, upload-time = "2025-07-27T21:24:44.305Z" },
    { url = "https://files.pythonhosted.org/packages/9d/1c/899818999bbdb59c601756b413e87d37fd65875d1315346c10e367bb3505/cramjam-2.11.0-pp310-pypy310_pp73-manylinux_2_17_aarch64.manylinux2014_aarch64.whl", hash = "sha256:c71e140d5eb3145d61d59d0be0bf72f07cc4cf4b32cb136b09f712a3b1040f5f", size = 1773646, upload-time = "2025-07-27T21:24:46.495Z" },
    { url = "https://files.pythonhosted.org/packages/5f/26/c2813c5422c43b3dcd8b6645bc359f08870737c44325ee4accc18f24eee0/cramjam-2.11.0-pp310-pypy310_pp73-manylinux_2_17_x86_64.manylinux2014_x86_64.whl", hash = "sha256:7a6ed7926a5cca28edebad7d0fedd2ad492710ae3524d25fc59a2b20546d9ce1", size = 1994179, upload-time = "2025-07-27T21:24:49.131Z" },
    { url = "https://files.pythonhosted.org/packages/2e/4f/af984f8d7f963f0301812cdd620ddcfd8276461ed7a786c0f89e82b14739/cramjam-2.11.0-pp310-pypy310_pp73-win_amd64.whl", hash = "sha256:5eb4ed3cea945b164b0513fd491884993acac2153a27b93a84019c522e8eda82", size = 1714790, upload-time = "2025-07-27T21:24:51.045Z" },
    { url = "https://files.pythonhosted.org/packages/81/da/b3301962ccd6fce9fefa1ecd8ea479edaeaa38fadb1f34d5391d2587216a/cramjam-2.11.0-pp311-pypy311_pp73-macosx_10_12_x86_64.macosx_11_0_arm64.macosx_10_12_universal2.whl", hash = "sha256:52d5db3369f95b27b9f3c14d067acb0b183333613363ed34268c9e04560f997f", size = 3573546, upload-time = "2025-07-27T21:24:52.944Z" },
    { url = "https://files.pythonhosted.org/packages/b6/c2/410ddb8ad4b9dfb129284666293cb6559479645da560f7077dc19d6bee9e/cramjam-2.11.0-pp311-pypy311_pp73-macosx_10_12_x86_64.whl", hash = "sha256:4820516366d455b549a44d0e2210ee7c4575882dda677564ce79092588321d54", size = 1873654, upload-time = "2025-07-27T21:24:54.958Z" },
    { url = "https://files.pythonhosted.org/packages/d5/99/f68a443c64f7ce7aff5bed369b0aa5b2fac668fa3dfd441837e316e97a1f/cramjam-2.11.0-pp311-pypy311_pp73-macosx_11_0_arm64.whl", hash = "sha256:d9e5db525dc0a950a825202f84ee68d89a072479e07da98795a3469df942d301", size = 1702846, upload-time = "2025-07-27T21:24:57.124Z" },
    { url = "https://files.pythonhosted.org/packages/6c/02/0ff358ab773def1ee3383587906c453d289953171e9c92db84fdd01bf172/cramjam-2.11.0-pp311-pypy311_pp73-manylinux_2_17_aarch64.manylinux2014_aarch64.whl", hash = "sha256:62ab4971199b2270005359cdc379bc5736071dc7c9a228581c5122d9ffaac50c", size = 1773683, upload-time = "2025-07-27T21:24:59.28Z" },
    { url = "https://files.pythonhosted.org/packages/e9/31/3298e15f87c9cf2aabdbdd90b153d8644cf989cb42a45d68a1b71e1f7aaf/cramjam-2.11.0-pp311-pypy311_pp73-manylinux_2_17_x86_64.manylinux2014_x86_64.whl", hash = "sha256:24758375cc5414d3035ca967ebb800e8f24604ececcba3c67d6f0218201ebf2d", size = 1994136, upload-time = "2025-07-27T21:25:01.565Z" },
    { url = "https://files.pythonhosted.org/packages/c7/90/20d1747255f1ee69a412e319da51ea594c18cca195e7a4d4c713f045eff5/cramjam-2.11.0-pp311-pypy311_pp73-win_amd64.whl", hash = "sha256:6c2eea545fef1065c7dd4eda991666fd9c783fbc1d226592ccca8d8891c02f23", size = 1714982, upload-time = "2025-07-27T21:25:05.79Z" },
]

[[package]]
name = "cryptography"
version = "46.0.1"
source = { registry = "https://pypi.org/simple" }
dependencies = [
    { name = "cffi", marker = "platform_python_implementation != 'PyPy'" },
    { name = "typing-extensions", marker = "python_full_version < '3.11'" },
]
sdist = { url = "https://files.pythonhosted.org/packages/a9/62/e3664e6ffd7743e1694b244dde70b43a394f6f7fbcacf7014a8ff5197c73/cryptography-46.0.1.tar.gz", hash = "sha256:ed570874e88f213437f5cf758f9ef26cbfc3f336d889b1e592ee11283bb8d1c7", size = 749198, upload-time = "2025-09-17T00:10:35.797Z" }
wheels = [
    { url = "https://files.pythonhosted.org/packages/4c/8c/44ee01267ec01e26e43ebfdae3f120ec2312aa72fa4c0507ebe41a26739f/cryptography-46.0.1-cp311-abi3-macosx_10_9_universal2.whl", hash = "sha256:1cd6d50c1a8b79af1a6f703709d8973845f677c8e97b1268f5ff323d38ce8475", size = 7285044, upload-time = "2025-09-17T00:08:36.807Z" },
    { url = "https://files.pythonhosted.org/packages/22/59/9ae689a25047e0601adfcb159ec4f83c0b4149fdb5c3030cc94cd218141d/cryptography-46.0.1-cp311-abi3-manylinux2014_aarch64.manylinux_2_17_aarch64.whl", hash = "sha256:0ff483716be32690c14636e54a1f6e2e1b7bf8e22ca50b989f88fa1b2d287080", size = 4308182, upload-time = "2025-09-17T00:08:39.388Z" },
    { url = "https://files.pythonhosted.org/packages/c4/ee/ca6cc9df7118f2fcd142c76b1da0f14340d77518c05b1ebfbbabca6b9e7d/cryptography-46.0.1-cp311-abi3-manylinux2014_x86_64.manylinux_2_17_x86_64.whl", hash = "sha256:9873bf7c1f2a6330bdfe8621e7ce64b725784f9f0c3a6a55c3047af5849f920e", size = 4572393, upload-time = "2025-09-17T00:08:41.663Z" },
    { url = "https://files.pythonhosted.org/packages/7f/a3/0f5296f63815d8e985922b05c31f77ce44787b3127a67c0b7f70f115c45f/cryptography-46.0.1-cp311-abi3-manylinux_2_28_aarch64.whl", hash = "sha256:0dfb7c88d4462a0cfdd0d87a3c245a7bc3feb59de101f6ff88194f740f72eda6", size = 4308400, upload-time = "2025-09-17T00:08:43.559Z" },
    { url = "https://files.pythonhosted.org/packages/5d/8c/74fcda3e4e01be1d32775d5b4dd841acaac3c1b8fa4d0774c7ac8d52463d/cryptography-46.0.1-cp311-abi3-manylinux_2_28_armv7l.manylinux_2_31_armv7l.whl", hash = "sha256:e22801b61613ebdebf7deb18b507919e107547a1d39a3b57f5f855032dd7cfb8", size = 4015786, upload-time = "2025-09-17T00:08:45.758Z" },
    { url = "https://files.pythonhosted.org/packages/dc/b8/85d23287baeef273b0834481a3dd55bbed3a53587e3b8d9f0898235b8f91/cryptography-46.0.1-cp311-abi3-manylinux_2_28_ppc64le.whl", hash = "sha256:757af4f6341ce7a1e47c326ca2a81f41d236070217e5fbbad61bbfe299d55d28", size = 4982606, upload-time = "2025-09-17T00:08:47.602Z" },
    { url = "https://files.pythonhosted.org/packages/e5/d3/de61ad5b52433b389afca0bc70f02a7a1f074651221f599ce368da0fe437/cryptography-46.0.1-cp311-abi3-manylinux_2_28_x86_64.whl", hash = "sha256:f7a24ea78de345cfa7f6a8d3bde8b242c7fac27f2bd78fa23474ca38dfaeeab9", size = 4604234, upload-time = "2025-09-17T00:08:49.879Z" },
    { url = "https://files.pythonhosted.org/packages/dc/1f/dbd4d6570d84748439237a7478d124ee0134bf166ad129267b7ed8ea6d22/cryptography-46.0.1-cp311-abi3-manylinux_2_34_aarch64.whl", hash = "sha256:9e8776dac9e660c22241b6587fae51a67b4b0147daa4d176b172c3ff768ad736", size = 4307669, upload-time = "2025-09-17T00:08:52.321Z" },
    { url = "https://files.pythonhosted.org/packages/ec/fd/ca0a14ce7f0bfe92fa727aacaf2217eb25eb7e4ed513b14d8e03b26e63ed/cryptography-46.0.1-cp311-abi3-manylinux_2_34_ppc64le.whl", hash = "sha256:9f40642a140c0c8649987027867242b801486865277cbabc8c6059ddef16dc8b", size = 4947579, upload-time = "2025-09-17T00:08:54.697Z" },
    { url = "https://files.pythonhosted.org/packages/89/6b/09c30543bb93401f6f88fce556b3bdbb21e55ae14912c04b7bf355f5f96c/cryptography-46.0.1-cp311-abi3-manylinux_2_34_x86_64.whl", hash = "sha256:449ef2b321bec7d97ef2c944173275ebdab78f3abdd005400cc409e27cd159ab", size = 4603669, upload-time = "2025-09-17T00:08:57.16Z" },
    { url = "https://files.pythonhosted.org/packages/23/9a/38cb01cb09ce0adceda9fc627c9cf98eb890fc8d50cacbe79b011df20f8a/cryptography-46.0.1-cp311-abi3-musllinux_1_2_aarch64.whl", hash = "sha256:2dd339ba3345b908fa3141ddba4025568fa6fd398eabce3ef72a29ac2d73ad75", size = 4435828, upload-time = "2025-09-17T00:08:59.606Z" },
    { url = "https://files.pythonhosted.org/packages/0f/53/435b5c36a78d06ae0bef96d666209b0ecd8f8181bfe4dda46536705df59e/cryptography-46.0.1-cp311-abi3-musllinux_1_2_x86_64.whl", hash = "sha256:7411c910fb2a412053cf33cfad0153ee20d27e256c6c3f14d7d7d1d9fec59fd5", size = 4709553, upload-time = "2025-09-17T00:09:01.832Z" },
    { url = "https://files.pythonhosted.org/packages/f5/c4/0da6e55595d9b9cd3b6eb5dc22f3a07ded7f116a3ea72629cab595abb804/cryptography-46.0.1-cp311-abi3-win32.whl", hash = "sha256:cbb8e769d4cac884bb28e3ff620ef1001b75588a5c83c9c9f1fdc9afbe7f29b0", size = 3058327, upload-time = "2025-09-17T00:09:03.726Z" },
    { url = "https://files.pythonhosted.org/packages/95/0f/cd29a35e0d6e78a0ee61793564c8cff0929c38391cb0de27627bdc7525aa/cryptography-46.0.1-cp311-abi3-win_amd64.whl", hash = "sha256:92e8cfe8bd7dd86eac0a677499894862cd5cc2fd74de917daa881d00871ac8e7", size = 3523893, upload-time = "2025-09-17T00:09:06.272Z" },
    { url = "https://files.pythonhosted.org/packages/f2/dd/eea390f3e78432bc3d2f53952375f8b37cb4d37783e626faa6a51e751719/cryptography-46.0.1-cp311-abi3-win_arm64.whl", hash = "sha256:db5597a4c7353b2e5fb05a8e6cb74b56a4658a2b7bf3cb6b1821ae7e7fd6eaa0", size = 2932145, upload-time = "2025-09-17T00:09:08.568Z" },
    { url = "https://files.pythonhosted.org/packages/0a/fb/c73588561afcd5e24b089952bd210b14676c0c5bf1213376350ae111945c/cryptography-46.0.1-cp314-cp314t-macosx_10_9_universal2.whl", hash = "sha256:4c49eda9a23019e11d32a0eb51a27b3e7ddedde91e099c0ac6373e3aacc0d2ee", size = 7193928, upload-time = "2025-09-17T00:09:10.595Z" },
    { url = "https://files.pythonhosted.org/packages/26/34/0ff0bb2d2c79f25a2a63109f3b76b9108a906dd2a2eb5c1d460b9938adbb/cryptography-46.0.1-cp314-cp314t-manylinux2014_aarch64.manylinux_2_17_aarch64.whl", hash = "sha256:9babb7818fdd71394e576cf26c5452df77a355eac1a27ddfa24096665a27f8fd", size = 4293515, upload-time = "2025-09-17T00:09:12.861Z" },
    { url = "https://files.pythonhosted.org/packages/df/b7/d4f848aee24ecd1be01db6c42c4a270069a4f02a105d9c57e143daf6cf0f/cryptography-46.0.1-cp314-cp314t-manylinux2014_x86_64.manylinux_2_17_x86_64.whl", hash = "sha256:9f2c4cc63be3ef43c0221861177cee5d14b505cd4d4599a89e2cd273c4d3542a", size = 4545619, upload-time = "2025-09-17T00:09:15.397Z" },
    { url = "https://files.pythonhosted.org/packages/44/a5/42fedefc754fd1901e2d95a69815ea4ec8a9eed31f4c4361fcab80288661/cryptography-46.0.1-cp314-cp314t-manylinux_2_28_aarch64.whl", hash = "sha256:41c281a74df173876da1dc9a9b6953d387f06e3d3ed9284e3baae3ab3f40883a", size = 4299160, upload-time = "2025-09-17T00:09:17.155Z" },
    { url = "https://files.pythonhosted.org/packages/86/a1/cd21174f56e769c831fbbd6399a1b7519b0ff6280acec1b826d7b072640c/cryptography-46.0.1-cp314-cp314t-manylinux_2_28_armv7l.manylinux_2_31_armv7l.whl", hash = "sha256:0a17377fa52563d730248ba1f68185461fff36e8bc75d8787a7dd2e20a802b7a", size = 3994491, upload-time = "2025-09-17T00:09:18.971Z" },
    { url = "https://files.pythonhosted.org/packages/8d/2f/a8cbfa1c029987ddc746fd966711d4fa71efc891d37fbe9f030fe5ab4eec/cryptography-46.0.1-cp314-cp314t-manylinux_2_28_ppc64le.whl", hash = "sha256:0d1922d9280e08cde90b518a10cd66831f632960a8d08cb3418922d83fce6f12", size = 4960157, upload-time = "2025-09-17T00:09:20.923Z" },
    { url = "https://files.pythonhosted.org/packages/67/ae/63a84e6789e0d5a2502edf06b552bcb0fa9ff16147265d5c44a211942abe/cryptography-46.0.1-cp314-cp314t-manylinux_2_28_x86_64.whl", hash = "sha256:af84e8e99f1a82cea149e253014ea9dc89f75b82c87bb6c7242203186f465129", size = 4577263, upload-time = "2025-09-17T00:09:23.356Z" },
    { url = "https://files.pythonhosted.org/packages/ef/8f/1b9fa8e92bd9cbcb3b7e1e593a5232f2c1e6f9bd72b919c1a6b37d315f92/cryptography-46.0.1-cp314-cp314t-manylinux_2_34_aarch64.whl", hash = "sha256:ef648d2c690703501714588b2ba640facd50fd16548133b11b2859e8655a69da", size = 4298703, upload-time = "2025-09-17T00:09:25.566Z" },
    { url = "https://files.pythonhosted.org/packages/c3/af/bb95db070e73fea3fae31d8a69ac1463d89d1c084220f549b00dd01094a8/cryptography-46.0.1-cp314-cp314t-manylinux_2_34_ppc64le.whl", hash = "sha256:e94eb5fa32a8a9f9bf991f424f002913e3dd7c699ef552db9b14ba6a76a6313b", size = 4926363, upload-time = "2025-09-17T00:09:27.451Z" },
    { url = "https://files.pythonhosted.org/packages/f5/3b/d8fb17ffeb3a83157a1cc0aa5c60691d062aceecba09c2e5e77ebfc1870c/cryptography-46.0.1-cp314-cp314t-manylinux_2_34_x86_64.whl", hash = "sha256:534b96c0831855e29fc3b069b085fd185aa5353033631a585d5cd4dd5d40d657", size = 4576958, upload-time = "2025-09-17T00:09:29.924Z" },
    { url = "https://files.pythonhosted.org/packages/d9/46/86bc3a05c10c8aa88c8ae7e953a8b4e407c57823ed201dbcba55c4d655f4/cryptography-46.0.1-cp314-cp314t-musllinux_1_2_aarch64.whl", hash = "sha256:f9b55038b5c6c47559aa33626d8ecd092f354e23de3c6975e4bb205df128a2a0", size = 4422507, upload-time = "2025-09-17T00:09:32.222Z" },
    { url = "https://files.pythonhosted.org/packages/a8/4e/387e5a21dfd2b4198e74968a541cfd6128f66f8ec94ed971776e15091ac3/cryptography-46.0.1-cp314-cp314t-musllinux_1_2_x86_64.whl", hash = "sha256:ec13b7105117dbc9afd023300fb9954d72ca855c274fe563e72428ece10191c0", size = 4683964, upload-time = "2025-09-17T00:09:34.118Z" },
    { url = "https://files.pythonhosted.org/packages/25/a3/f9f5907b166adb8f26762071474b38bbfcf89858a5282f032899075a38a1/cryptography-46.0.1-cp314-cp314t-win32.whl", hash = "sha256:504e464944f2c003a0785b81668fe23c06f3b037e9cb9f68a7c672246319f277", size = 3029705, upload-time = "2025-09-17T00:09:36.381Z" },
    { url = "https://files.pythonhosted.org/packages/12/66/4d3a4f1850db2e71c2b1628d14b70b5e4c1684a1bd462f7fffb93c041c38/cryptography-46.0.1-cp314-cp314t-win_amd64.whl", hash = "sha256:c52fded6383f7e20eaf70a60aeddd796b3677c3ad2922c801be330db62778e05", size = 3502175, upload-time = "2025-09-17T00:09:38.261Z" },
    { url = "https://files.pythonhosted.org/packages/52/c7/9f10ad91435ef7d0d99a0b93c4360bea3df18050ff5b9038c489c31ac2f5/cryptography-46.0.1-cp314-cp314t-win_arm64.whl", hash = "sha256:9495d78f52c804b5ec8878b5b8c7873aa8e63db9cd9ee387ff2db3fffe4df784", size = 2912354, upload-time = "2025-09-17T00:09:40.078Z" },
    { url = "https://files.pythonhosted.org/packages/98/e5/fbd632385542a3311915976f88e0dfcf09e62a3fc0aff86fb6762162a24d/cryptography-46.0.1-cp38-abi3-macosx_10_9_universal2.whl", hash = "sha256:d84c40bdb8674c29fa192373498b6cb1e84f882889d21a471b45d1f868d8d44b", size = 7255677, upload-time = "2025-09-17T00:09:42.407Z" },
    { url = "https://files.pythonhosted.org/packages/56/3e/13ce6eab9ad6eba1b15a7bd476f005a4c1b3f299f4c2f32b22408b0edccf/cryptography-46.0.1-cp38-abi3-manylinux2014_aarch64.manylinux_2_17_aarch64.whl", hash = "sha256:9ed64e5083fa806709e74fc5ea067dfef9090e5b7a2320a49be3c9df3583a2d8", size = 4301110, upload-time = "2025-09-17T00:09:45.614Z" },
    { url = "https://files.pythonhosted.org/packages/a2/67/65dc233c1ddd688073cf7b136b06ff4b84bf517ba5529607c9d79720fc67/cryptography-46.0.1-cp38-abi3-manylinux2014_x86_64.manylinux_2_17_x86_64.whl", hash = "sha256:341fb7a26bc9d6093c1b124b9f13acc283d2d51da440b98b55ab3f79f2522ead", size = 4562369, upload-time = "2025-09-17T00:09:47.601Z" },
    { url = "https://files.pythonhosted.org/packages/17/db/d64ae4c6f4e98c3dac5bf35dd4d103f4c7c345703e43560113e5e8e31b2b/cryptography-46.0.1-cp38-abi3-manylinux_2_28_aarch64.whl", hash = "sha256:6ef1488967e729948d424d09c94753d0167ce59afba8d0f6c07a22b629c557b2", size = 4302126, upload-time = "2025-09-17T00:09:49.335Z" },
    { url = "https://files.pythonhosted.org/packages/3d/19/5f1eea17d4805ebdc2e685b7b02800c4f63f3dd46cfa8d4c18373fea46c8/cryptography-46.0.1-cp38-abi3-manylinux_2_28_armv7l.manylinux_2_31_armv7l.whl", hash = "sha256:7823bc7cdf0b747ecfb096d004cc41573c2f5c7e3a29861603a2871b43d3ef32", size = 4009431, upload-time = "2025-09-17T00:09:51.239Z" },
    { url = "https://files.pythonhosted.org/packages/81/b5/229ba6088fe7abccbfe4c5edb96c7a5ad547fac5fdd0d40aa6ea540b2985/cryptography-46.0.1-cp38-abi3-manylinux_2_28_ppc64le.whl", hash = "sha256:f736ab8036796f5a119ff8211deda416f8c15ce03776db704a7a4e17381cb2ef", size = 4980739, upload-time = "2025-09-17T00:09:54.181Z" },
    { url = "https://files.pythonhosted.org/packages/3a/9c/50aa38907b201e74bc43c572f9603fa82b58e831bd13c245613a23cff736/cryptography-46.0.1-cp38-abi3-manylinux_2_28_x86_64.whl", hash = "sha256:e46710a240a41d594953012213ea8ca398cd2448fbc5d0f1be8160b5511104a0", size = 4592289, upload-time = "2025-09-17T00:09:56.731Z" },
    { url = "https://files.pythonhosted.org/packages/5a/33/229858f8a5bb22f82468bb285e9f4c44a31978d5f5830bb4ea1cf8a4e454/cryptography-46.0.1-cp38-abi3-manylinux_2_34_aarch64.whl", hash = "sha256:84ef1f145de5aee82ea2447224dc23f065ff4cc5791bb3b506615957a6ba8128", size = 4301815, upload-time = "2025-09-17T00:09:58.548Z" },
    { url = "https://files.pythonhosted.org/packages/52/cb/b76b2c87fbd6ed4a231884bea3ce073406ba8e2dae9defad910d33cbf408/cryptography-46.0.1-cp38-abi3-manylinux_2_34_ppc64le.whl", hash = "sha256:9394c7d5a7565ac5f7d9ba38b2617448eba384d7b107b262d63890079fad77ca", size = 4943251, upload-time = "2025-09-17T00:10:00.475Z" },
    { url = "https://files.pythonhosted.org/packages/94/0f/f66125ecf88e4cb5b8017ff43f3a87ede2d064cb54a1c5893f9da9d65093/cryptography-46.0.1-cp38-abi3-manylinux_2_34_x86_64.whl", hash = "sha256:ed957044e368ed295257ae3d212b95456bd9756df490e1ac4538857f67531fcc", size = 4591247, upload-time = "2025-09-17T00:10:02.874Z" },
    { url = "https://files.pythonhosted.org/packages/f6/22/9f3134ae436b63b463cfdf0ff506a0570da6873adb4bf8c19b8a5b4bac64/cryptography-46.0.1-cp38-abi3-musllinux_1_2_aarch64.whl", hash = "sha256:f7de12fa0eee6234de9a9ce0ffcfa6ce97361db7a50b09b65c63ac58e5f22fc7", size = 4428534, upload-time = "2025-09-17T00:10:04.994Z" },
    { url = "https://files.pythonhosted.org/packages/89/39/e6042bcb2638650b0005c752c38ea830cbfbcbb1830e4d64d530000aa8dc/cryptography-46.0.1-cp38-abi3-musllinux_1_2_x86_64.whl", hash = "sha256:7fab1187b6c6b2f11a326f33b036f7168f5b996aedd0c059f9738915e4e8f53a", size = 4699541, upload-time = "2025-09-17T00:10:06.925Z" },
    { url = "https://files.pythonhosted.org/packages/68/46/753d457492d15458c7b5a653fc9a84a1c9c7a83af6ebdc94c3fc373ca6e8/cryptography-46.0.1-cp38-abi3-win32.whl", hash = "sha256:45f790934ac1018adeba46a0f7289b2b8fe76ba774a88c7f1922213a56c98bc1", size = 3043779, upload-time = "2025-09-17T00:10:08.951Z" },
    { url = "https://files.pythonhosted.org/packages/2f/50/b6f3b540c2f6ee712feeb5fa780bb11fad76634e71334718568e7695cb55/cryptography-46.0.1-cp38-abi3-win_amd64.whl", hash = "sha256:7176a5ab56fac98d706921f6416a05e5aff7df0e4b91516f450f8627cda22af3", size = 3517226, upload-time = "2025-09-17T00:10:10.769Z" },
    { url = "https://files.pythonhosted.org/packages/ff/e8/77d17d00981cdd27cc493e81e1749a0b8bbfb843780dbd841e30d7f50743/cryptography-46.0.1-cp38-abi3-win_arm64.whl", hash = "sha256:efc9e51c3e595267ff84adf56e9b357db89ab2279d7e375ffcaf8f678606f3d9", size = 2923149, upload-time = "2025-09-17T00:10:13.236Z" },
    { url = "https://files.pythonhosted.org/packages/14/b9/b260180b31a66859648cfed5c980544ee22b15f8bd20ef82a23f58c0b83e/cryptography-46.0.1-pp310-pypy310_pp73-macosx_10_9_x86_64.whl", hash = "sha256:fd4b5e2ee4e60425711ec65c33add4e7a626adef79d66f62ba0acfd493af282d", size = 3714683, upload-time = "2025-09-17T00:10:15.601Z" },
    { url = "https://files.pythonhosted.org/packages/c5/5a/1cd3ef86e5884edcbf8b27c3aa8f9544e9b9fcce5d3ed8b86959741f4f8e/cryptography-46.0.1-pp310-pypy310_pp73-win_amd64.whl", hash = "sha256:48948940d0ae00483e85e9154bb42997d0b77c21e43a77b7773c8c80de532ac5", size = 3443784, upload-time = "2025-09-17T00:10:18.014Z" },
    { url = "https://files.pythonhosted.org/packages/27/27/077e09fd92075dd1338ea0ffaf5cfee641535545925768350ad90d8c36ca/cryptography-46.0.1-pp311-pypy311_pp73-macosx_10_9_x86_64.whl", hash = "sha256:b9c79af2c3058430d911ff1a5b2b96bbfe8da47d5ed961639ce4681886614e70", size = 3722319, upload-time = "2025-09-17T00:10:20.273Z" },
    { url = "https://files.pythonhosted.org/packages/db/32/6fc7250280920418651640d76cee34d91c1e0601d73acd44364570cf041f/cryptography-46.0.1-pp311-pypy311_pp73-manylinux_2_28_aarch64.whl", hash = "sha256:0ca4be2af48c24df689a150d9cd37404f689e2968e247b6b8ff09bff5bcd786f", size = 4249030, upload-time = "2025-09-17T00:10:22.396Z" },
    { url = "https://files.pythonhosted.org/packages/32/33/8d5398b2da15a15110b2478480ab512609f95b45ead3a105c9a9c76f9980/cryptography-46.0.1-pp311-pypy311_pp73-manylinux_2_28_x86_64.whl", hash = "sha256:13e67c4d3fb8b6bc4ef778a7ccdd8df4cd15b4bcc18f4239c8440891a11245cc", size = 4528009, upload-time = "2025-09-17T00:10:24.418Z" },
    { url = "https://files.pythonhosted.org/packages/fd/1c/4012edad2a8977ab386c36b6e21f5065974d37afa3eade83a9968cba4855/cryptography-46.0.1-pp311-pypy311_pp73-manylinux_2_34_aarch64.whl", hash = "sha256:15b5fd9358803b0d1cc42505a18d8bca81dabb35b5cfbfea1505092e13a9d96d", size = 4248902, upload-time = "2025-09-17T00:10:26.255Z" },
    { url = "https://files.pythonhosted.org/packages/58/a3/257cd5ae677302de8fa066fca9de37128f6729d1e63c04dd6a15555dd450/cryptography-46.0.1-pp311-pypy311_pp73-manylinux_2_34_x86_64.whl", hash = "sha256:e34da95e29daf8a71cb2841fd55df0511539a6cdf33e6f77c1e95e44006b9b46", size = 4527150, upload-time = "2025-09-17T00:10:28.28Z" },
    { url = "https://files.pythonhosted.org/packages/6a/cd/fe6b65e1117ec7631f6be8951d3db076bac3e1b096e3e12710ed071ffc3c/cryptography-46.0.1-pp311-pypy311_pp73-win_amd64.whl", hash = "sha256:34f04b7311174469ab3ac2647469743720f8b6c8b046f238e5cb27905695eb2a", size = 3448210, upload-time = "2025-09-17T00:10:30.145Z" },
]

[[package]]
name = "decorator"
version = "5.2.1"
source = { registry = "https://pypi.org/simple" }
sdist = { url = "https://files.pythonhosted.org/packages/43/fa/6d96a0978d19e17b68d634497769987b16c8f4cd0a7a05048bec693caa6b/decorator-5.2.1.tar.gz", hash = "sha256:65f266143752f734b0a7cc83c46f4618af75b8c5911b00ccb61d0ac9b6da0360", size = 56711, upload-time = "2025-02-24T04:41:34.073Z" }
wheels = [
    { url = "https://files.pythonhosted.org/packages/4e/8c/f3147f5c4b73e7550fe5f9352eaa956ae838d5c51eb58e7a25b9f3e2643b/decorator-5.2.1-py3-none-any.whl", hash = "sha256:d316bb415a2d9e2d2b3abcc4084c6502fc09240e292cd76a76afc106a1c8e04a", size = 9190, upload-time = "2025-02-24T04:41:32.565Z" },
]

[[package]]
name = "dnspython"
version = "2.7.0"
source = { registry = "https://pypi.org/simple" }
sdist = { url = "https://files.pythonhosted.org/packages/b5/4a/263763cb2ba3816dd94b08ad3a33d5fdae34ecb856678773cc40a3605829/dnspython-2.7.0.tar.gz", hash = "sha256:ce9c432eda0dc91cf618a5cedf1a4e142651196bbcd2c80e89ed5a907e5cfaf1", size = 345197, upload-time = "2024-10-05T20:14:59.362Z" }
wheels = [
    { url = "https://files.pythonhosted.org/packages/68/1b/e0a87d256e40e8c888847551b20a017a6b98139178505dc7ffb96f04e954/dnspython-2.7.0-py3-none-any.whl", hash = "sha256:b4c34b7d10b51bcc3a5071e7b8dee77939f1e878477eeecc965e9835f63c6c86", size = 313632, upload-time = "2024-10-05T20:14:57.687Z" },
]

[[package]]
name = "docutils"
version = "0.21.2"
source = { registry = "https://pypi.org/simple" }
sdist = { url = "https://files.pythonhosted.org/packages/ae/ed/aefcc8cd0ba62a0560c3c18c33925362d46c6075480bfa4df87b28e169a9/docutils-0.21.2.tar.gz", hash = "sha256:3a6b18732edf182daa3cd12775bbb338cf5691468f91eeeb109deff6ebfa986f", size = 2204444, upload-time = "2024-04-23T18:57:18.24Z" }
wheels = [
    { url = "https://files.pythonhosted.org/packages/8f/d7/9322c609343d929e75e7e5e6255e614fcc67572cfd083959cdef3b7aad79/docutils-0.21.2-py3-none-any.whl", hash = "sha256:dafca5b9e384f0e419294eb4d2ff9fa826435bf15f15b7bd45723e8ad76811b2", size = 587408, upload-time = "2024-04-23T18:57:14.835Z" },
]

[[package]]
name = "exceptiongroup"
version = "1.3.0"
source = { registry = "https://pypi.org/simple" }
dependencies = [
    { name = "typing-extensions", marker = "python_full_version < '3.11'" },
]
sdist = { url = "https://files.pythonhosted.org/packages/0b/9f/a65090624ecf468cdca03533906e7c69ed7588582240cfe7cc9e770b50eb/exceptiongroup-1.3.0.tar.gz", hash = "sha256:b241f5885f560bc56a59ee63ca4c6a8bfa46ae4ad651af316d4e81817bb9fd88", size = 29749, upload-time = "2025-05-10T17:42:51.123Z" }
wheels = [
    { url = "https://files.pythonhosted.org/packages/36/f4/c6e662dade71f56cd2f3735141b265c3c79293c109549c1e6933b0651ffc/exceptiongroup-1.3.0-py3-none-any.whl", hash = "sha256:4d111e6e0c13d0644cad6ddaa7ed0261a0b36971f6d23e7ec9b4b9097da78a10", size = 16674, upload-time = "2025-05-10T17:42:49.33Z" },
]

[[package]]
name = "furo"
version = "2025.7.19"
source = { registry = "https://pypi.org/simple" }
dependencies = [
    { name = "accessible-pygments" },
    { name = "beautifulsoup4" },
    { name = "pygments" },
    { name = "sphinx", version = "7.4.7", source = { registry = "https://pypi.org/simple" }, marker = "python_full_version < '3.10'" },
    { name = "sphinx", version = "8.1.3", source = { registry = "https://pypi.org/simple" }, marker = "python_full_version == '3.10.*'" },
    { name = "sphinx", version = "8.2.3", source = { registry = "https://pypi.org/simple" }, marker = "python_full_version >= '3.11'" },
    { name = "sphinx-basic-ng" },
]
sdist = { url = "https://files.pythonhosted.org/packages/d0/69/312cd100fa45ddaea5a588334d2defa331ff427bcb61f5fe2ae61bdc3762/furo-2025.7.19.tar.gz", hash = "sha256:4164b2cafcf4023a59bb3c594e935e2516f6b9d35e9a5ea83d8f6b43808fe91f", size = 1662054, upload-time = "2025-07-19T10:52:09.754Z" }
wheels = [
    { url = "https://files.pythonhosted.org/packages/3a/34/2b07b72bee02a63241d654f5d8af87a2de977c59638eec41ca356ab915cd/furo-2025.7.19-py3-none-any.whl", hash = "sha256:bdea869822dfd2b494ea84c0973937e35d1575af088b6721a29c7f7878adc9e3", size = 342175, upload-time = "2025-07-19T10:52:02.399Z" },
]

[[package]]
name = "gevent"
version = "25.5.1"
source = { registry = "https://pypi.org/simple" }
dependencies = [
    { name = "cffi", marker = "platform_python_implementation == 'CPython' and sys_platform == 'win32'" },
    { name = "greenlet", marker = "platform_python_implementation == 'CPython'" },
    { name = "zope-event" },
    { name = "zope-interface" },
]
sdist = { url = "https://files.pythonhosted.org/packages/f1/58/267e8160aea00ab00acd2de97197eecfe307064a376fb5c892870a8a6159/gevent-25.5.1.tar.gz", hash = "sha256:582c948fa9a23188b890d0bc130734a506d039a2e5ad87dae276a456cc683e61", size = 6388207, upload-time = "2025-05-12T12:57:59.833Z" }
wheels = [
    { url = "https://files.pythonhosted.org/packages/44/a7/438568c37fb255f80e710318bfcad04731b92ce764bc16adee278fdc6b4d/gevent-25.5.1-cp310-cp310-macosx_11_0_universal2.whl", hash = "sha256:8e5a0fab5e245b15ec1005b3666b0a2e867c26f411c8fe66ae1afe07174a30e9", size = 2922800, upload-time = "2025-05-12T11:11:46.728Z" },
    { url = "https://files.pythonhosted.org/packages/5d/b3/b44d8b1c4a4d01097a7f82ffbc582d054007365c27b28867f0b2d4241d73/gevent-25.5.1-cp310-cp310-manylinux_2_17_aarch64.manylinux2014_aarch64.whl", hash = "sha256:c7b80a37f2fb45ee4a8f7e64b77dd8a842d364384046e394227b974a4e9c9a52", size = 1812954, upload-time = "2025-05-12T11:52:27.059Z" },
    { url = "https://files.pythonhosted.org/packages/1e/c6/935b4c973ad827c9ec49c354d68d047da1d23e3018bda63d3723cce43178/gevent-25.5.1-cp310-cp310-manylinux_2_17_ppc64le.manylinux2014_ppc64le.whl", hash = "sha256:29ab729d50ae85077a68e0385f129f5b01052d01a0ae6d7fdc1824f5337905e4", size = 1900169, upload-time = "2025-05-12T11:54:17.797Z" },
    { url = "https://files.pythonhosted.org/packages/38/8a/b745bddfec35fb723cafb036f191e5e0a0013f1698bf0ba4fa2cb8e01879/gevent-25.5.1-cp310-cp310-manylinux_2_17_s390x.manylinux2014_s390x.whl", hash = "sha256:80d20592aeabcc4e294fd441fd43d45cb537437fd642c374ea9d964622fad229", size = 1849786, upload-time = "2025-05-12T12:00:01.962Z" },
    { url = "https://files.pythonhosted.org/packages/7c/b3/7aa7b09d91207bebe7608699558bbadd34f63e32904351867c29f8be25de/gevent-25.5.1-cp310-cp310-manylinux_2_17_x86_64.manylinux2014_x86_64.whl", hash = "sha256:a8ba0257542ccbb72a8229dc34d00844ccdfba110417e4b7b34599548d0e20e9", size = 2139021, upload-time = "2025-05-12T11:32:58.961Z" },
    { url = "https://files.pythonhosted.org/packages/74/da/cf52ae0c84361f4164a04f3338508b1234331ce79719db103e50dbc5598c/gevent-25.5.1-cp310-cp310-musllinux_1_2_aarch64.whl", hash = "sha256:cad0821dff998c7c60dd238f92cd61380342c47fb9e92e1a8705d9b5ac7c16e8", size = 1830758, upload-time = "2025-05-12T11:59:55.666Z" },
    { url = "https://files.pythonhosted.org/packages/93/93/73a49b896d78eec27f0895ce3008f9825db748a5aacbca47404d1014da4b/gevent-25.5.1-cp310-cp310-musllinux_1_2_x86_64.whl", hash = "sha256:017a7384c0cd1a5907751c991535a0699596e89725468a7fc39228312e10efa1", size = 2199993, upload-time = "2025-05-12T11:40:50.845Z" },
    { url = "https://files.pythonhosted.org/packages/df/c7/34680b7d2a75492fa032fa8ecaacc03c1940767a35125f6740954a0132a3/gevent-25.5.1-cp310-cp310-win_amd64.whl", hash = "sha256:469c86d02fccad7e2a3d82fe22237e47ecb376fbf4710bc18747b49c50716817", size = 1652665, upload-time = "2025-05-12T12:35:58.105Z" },
    { url = "https://files.pythonhosted.org/packages/c6/eb/015e93f16a718e2f836ecebecae9bcd7b4d2a5695d1c8bd5bba2d5d91548/gevent-25.5.1-cp311-cp311-macosx_11_0_universal2.whl", hash = "sha256:12380aba5c316e9ff53cc21d8ab80f4a91c0df3ada58f65d4f5eb2cf693db00e", size = 2877441, upload-time = "2025-05-12T11:14:57.735Z" },
    { url = "https://files.pythonhosted.org/packages/7b/86/42d191a6f6672ca59d6d79b4cd9b89d4a15f59c843fbbad42f2b749f8ea9/gevent-25.5.1-cp311-cp311-manylinux_2_17_aarch64.manylinux2014_aarch64.whl", hash = "sha256:7f0694daab1a041b69a53f53c2141c12994892b2503870515cabe6a5dbd2a928", size = 1774873, upload-time = "2025-05-12T11:52:29.015Z" },
    { url = "https://files.pythonhosted.org/packages/f5/9f/42dd255849c9ca2e814f5cbe180980594007ba19044a132cf674069e38bf/gevent-25.5.1-cp311-cp311-manylinux_2_17_ppc64le.manylinux2014_ppc64le.whl", hash = "sha256:2797885e9aeffdc98e1846723e5aa212e7ce53007dbef40d6fd2add264235c41", size = 1857911, upload-time = "2025-05-12T11:54:19.523Z" },
    { url = "https://files.pythonhosted.org/packages/3e/fc/8e799a733be48f6114bfc531b94e28812741664d8af89872dd90e117f8a4/gevent-25.5.1-cp311-cp311-manylinux_2_17_s390x.manylinux2014_s390x.whl", hash = "sha256:cde6aaac36b54332e10ea2a5bc0de6a8aba6c205c92603fe4396e3777c88e05d", size = 1812751, upload-time = "2025-05-12T12:00:03.719Z" },
    { url = "https://files.pythonhosted.org/packages/52/4f/a3f3acd961887da10cb0b49c3d915201973d59ce6bf49e2922eaf2058d5f/gevent-25.5.1-cp311-cp311-manylinux_2_17_x86_64.manylinux2014_x86_64.whl", hash = "sha256:24484f80f14befb8822bf29554cfb3a26a26cb69cd1e5a8be9e23b4bd7a96e25", size = 2087115, upload-time = "2025-05-12T11:33:01.128Z" },
    { url = "https://files.pythonhosted.org/packages/b6/27/bb38e005106a53787c13ad1f9f73ed990e403e462108acae6320ab11d442/gevent-25.5.1-cp311-cp311-musllinux_1_2_aarch64.whl", hash = "sha256:8fdc7446895fa184890d8ca5ea61e502691114f9db55c9b76adc33f3086c4368", size = 1793549, upload-time = "2025-05-12T11:59:57.854Z" },
    { url = "https://files.pythonhosted.org/packages/ee/56/da817bc69e1f0ae8438f12f2cd150656b09a8c3576c6d12f992dc9ca64ef/gevent-25.5.1-cp311-cp311-musllinux_1_2_x86_64.whl", hash = "sha256:5b6106e2414b1797133786258fa1962a5e836480e4d5e861577f9fc63b673a5a", size = 2145899, upload-time = "2025-05-12T11:40:53.275Z" },
    { url = "https://files.pythonhosted.org/packages/b8/42/989403abbdbb1346a1507083c02018bee3fedaef3f9648940c767d8c0958/gevent-25.5.1-cp311-cp311-win_amd64.whl", hash = "sha256:bc899212d90f311784c58938a9c09c59802fb6dc287a35fabdc36d180f57f575", size = 1635771, upload-time = "2025-05-12T12:26:47.644Z" },
    { url = "https://files.pythonhosted.org/packages/58/c5/cf71423666a0b83db3d7e3f85788bc47d573fca5fe62b798fe2c4273de7c/gevent-25.5.1-cp312-cp312-macosx_11_0_universal2.whl", hash = "sha256:d87c0a1bd809d8f70f96b9b229779ec6647339830b8888a192beed33ac8d129f", size = 2909333, upload-time = "2025-05-12T11:11:34.883Z" },
    { url = "https://files.pythonhosted.org/packages/26/7e/d2f174ee8bec6eb85d961ca203bc599d059c857b8412e367b8fa206603a5/gevent-25.5.1-cp312-cp312-manylinux_2_17_aarch64.manylinux2014_aarch64.whl", hash = "sha256:b87a4b66edb3808d4d07bbdb0deed5a710cf3d3c531e082759afd283758bb649", size = 1788420, upload-time = "2025-05-12T11:52:30.306Z" },
    { url = "https://files.pythonhosted.org/packages/fe/f3/3aba8c147b9108e62ba348c726fe38ae69735a233db425565227336e8ce6/gevent-25.5.1-cp312-cp312-manylinux_2_17_ppc64le.manylinux2014_ppc64le.whl", hash = "sha256:f076779050029a82feb0cb1462021d3404d22f80fa76a181b1a7889cd4d6b519", size = 1868854, upload-time = "2025-05-12T11:54:21.564Z" },
    { url = "https://files.pythonhosted.org/packages/c6/b1/11a5453f8fcebe90a456471fad48bd154c6a62fcb96e3475a5e408d05fc8/gevent-25.5.1-cp312-cp312-manylinux_2_17_s390x.manylinux2014_s390x.whl", hash = "sha256:bb673eb291c19370f69295f7a881a536451408481e2e3deec3f41dedb7c281ec", size = 1833946, upload-time = "2025-05-12T12:00:05.514Z" },
    { url = "https://files.pythonhosted.org/packages/70/1c/37d4a62303f86e6af67660a8df38c1171b7290df61b358e618c6fea79567/gevent-25.5.1-cp312-cp312-manylinux_2_17_x86_64.manylinux2014_x86_64.whl", hash = "sha256:c1325ed44225c8309c0dd188bdbbbee79e1df8c11ceccac226b861c7d52e4837", size = 2070583, upload-time = "2025-05-12T11:33:02.803Z" },
    { url = "https://files.pythonhosted.org/packages/4b/8f/3b14929ff28263aba1d268ea97bcf104be1a86ba6f6bb4633838e7a1905e/gevent-25.5.1-cp312-cp312-musllinux_1_2_aarch64.whl", hash = "sha256:fcd5bcad3102bde686d0adcc341fade6245186050ce14386d547ccab4bd54310", size = 1808341, upload-time = "2025-05-12T11:59:59.154Z" },
    { url = "https://files.pythonhosted.org/packages/2f/fc/674ec819fb8a96e482e4d21f8baa43d34602dba09dfce7bbdc8700899d1b/gevent-25.5.1-cp312-cp312-musllinux_1_2_x86_64.whl", hash = "sha256:1a93062609e8fa67ec97cd5fb9206886774b2a09b24887f40148c9c37e6fb71c", size = 2137974, upload-time = "2025-05-12T11:40:54.78Z" },
    { url = "https://files.pythonhosted.org/packages/05/9a/048b7f5e28c54e4595ad4a8ad3c338fa89560e558db2bbe8273f44f030de/gevent-25.5.1-cp312-cp312-win_amd64.whl", hash = "sha256:2534c23dc32bed62b659ed4fd9e198906179e68b26c9276a897e04163bdde806", size = 1638344, upload-time = "2025-05-12T12:08:31.776Z" },
    { url = "https://files.pythonhosted.org/packages/10/25/2162b38d7b48e08865db6772d632bd1648136ce2bb50e340565e45607cad/gevent-25.5.1-cp313-cp313-macosx_11_0_universal2.whl", hash = "sha256:a022a9de9275ce0b390b7315595454258c525dc8287a03f1a6cacc5878ab7cbc", size = 2928044, upload-time = "2025-05-12T11:11:36.33Z" },
    { url = "https://files.pythonhosted.org/packages/1b/e0/dbd597a964ed00176da122ea759bf2a6c1504f1e9f08e185379f92dc355f/gevent-25.5.1-cp313-cp313-manylinux_2_17_aarch64.manylinux2014_aarch64.whl", hash = "sha256:3fae8533f9d0ef3348a1f503edcfb531ef7a0236b57da1e24339aceb0ce52922", size = 1788751, upload-time = "2025-05-12T11:52:32.643Z" },
    { url = "https://files.pythonhosted.org/packages/f1/74/960cc4cf4c9c90eafbe0efc238cdf588862e8e278d0b8c0d15a0da4ed480/gevent-25.5.1-cp313-cp313-manylinux_2_17_ppc64le.manylinux2014_ppc64le.whl", hash = "sha256:c7b32d9c3b5294b39ea9060e20c582e49e1ec81edbfeae6cf05f8ad0829cb13d", size = 1869766, upload-time = "2025-05-12T11:54:23.903Z" },
    { url = "https://files.pythonhosted.org/packages/56/78/fa84b1c7db79b156929685db09a7c18c3127361dca18a09e998e98118506/gevent-25.5.1-cp313-cp313-manylinux_2_17_s390x.manylinux2014_s390x.whl", hash = "sha256:7b95815fe44f318ebbfd733b6428b4cb18cc5e68f1c40e8501dd69cc1f42a83d", size = 1835358, upload-time = "2025-05-12T12:00:06.794Z" },
    { url = "https://files.pythonhosted.org/packages/00/5c/bfefe3822bbca5b83bfad256c82251b3f5be13d52d14e17a786847b9b625/gevent-25.5.1-cp313-cp313-manylinux_2_17_x86_64.manylinux2014_x86_64.whl", hash = "sha256:2d316529b70d325b183b2f3f5cde958911ff7be12eb2b532b5c301f915dbbf1e", size = 2073071, upload-time = "2025-05-12T11:33:04.2Z" },
    { url = "https://files.pythonhosted.org/packages/20/e4/08a77a3839a37db96393dea952e992d5846a881b887986dde62ead6b48a1/gevent-25.5.1-cp313-cp313-musllinux_1_2_aarch64.whl", hash = "sha256:f6ba33c13db91ffdbb489a4f3d177a261ea1843923e1d68a5636c53fe98fa5ce", size = 1809805, upload-time = "2025-05-12T12:00:00.537Z" },
    { url = "https://files.pythonhosted.org/packages/2b/ac/28848348f790c1283df74b0fc0a554271d0606676470f848eccf84eae42a/gevent-25.5.1-cp313-cp313-musllinux_1_2_x86_64.whl", hash = "sha256:37ee34b77c7553777c0b8379915f75934c3f9c8cd32f7cd098ea43c9323c2276", size = 2138305, upload-time = "2025-05-12T11:40:56.566Z" },
    { url = "https://files.pythonhosted.org/packages/52/9e/0e9e40facd2d714bfb00f71fc6dacaacc82c24c1c2e097bf6461e00dec9f/gevent-25.5.1-cp313-cp313-win_amd64.whl", hash = "sha256:9fa6aa0da224ed807d3b76cdb4ee8b54d4d4d5e018aed2478098e685baae7896", size = 1637444, upload-time = "2025-05-12T12:17:45.995Z" },
    { url = "https://files.pythonhosted.org/packages/60/16/b71171e97ec7b4ded8669542f4369d88d5a289e2704efbbde51e858e062a/gevent-25.5.1-cp314-cp314-macosx_11_0_universal2.whl", hash = "sha256:0bacf89a65489d26c7087669af89938d5bfd9f7afb12a07b57855b9fad6ccbd0", size = 2937113, upload-time = "2025-05-12T11:12:03.191Z" },
    { url = "https://files.pythonhosted.org/packages/c7/54/e5908beb092c2745aa8390f15b9559cc3ebd77bf1ba71c81c606f7b1fb92/gevent-25.5.1-cp39-cp39-manylinux_2_17_x86_64.manylinux2014_x86_64.whl", hash = "sha256:e30169ef9cc0a57930bfd8fe14d86bc9d39fb96d278e3891e85cbe7b46058a97", size = 2147450, upload-time = "2025-05-12T11:33:05.883Z" },
    { url = "https://files.pythonhosted.org/packages/ee/39/206c9da2395a7df11c13e2989f7c7c65a7799babdb8b4b055cccae4d5c14/gevent-25.5.1-cp39-cp39-musllinux_1_2_x86_64.whl", hash = "sha256:e72ad5f8d9c92df017fb91a1f6a438cfb63b0eff4b40904ff81b40cb8150078c", size = 2210122, upload-time = "2025-05-12T11:40:58.063Z" },
    { url = "https://files.pythonhosted.org/packages/c0/18/d10ca3841b686143c1973cac816651a72ff77ad9e79a5300cbbbe310fced/gevent-25.5.1-cp39-cp39-win32.whl", hash = "sha256:e5f358e81e27b1a7f2fb2f5219794e13ab5f59ce05571aa3877cfac63adb97db", size = 1548447, upload-time = "2025-05-12T12:48:21.565Z" },
    { url = "https://files.pythonhosted.org/packages/ac/9d/48c01ff8324ce4bfaba0760c0f1db6f4e2c976838655f6b80333cfd47999/gevent-25.5.1-cp39-cp39-win_amd64.whl", hash = "sha256:b83aff2441c7d4ee93e519989713b7c2607d4510abe990cd1d04f641bc6c03af", size = 1659832, upload-time = "2025-05-12T12:45:00.794Z" },
    { url = "https://files.pythonhosted.org/packages/11/81/834da3c1ea5e71e4dc1a78a034a15f2813d9760d135464aae5d1f058a8c6/gevent-25.5.1-pp310-pypy310_pp73-macosx_11_0_universal2.whl", hash = "sha256:60ad4ca9ca2c4cc8201b607c229cd17af749831e371d006d8a91303bb5568eb1", size = 1291540, upload-time = "2025-05-12T11:11:55.456Z" },
]

[[package]]
name = "greenlet"
version = "3.2.3"
source = { registry = "https://pypi.org/simple" }
sdist = { url = "https://files.pythonhosted.org/packages/c9/92/bb85bd6e80148a4d2e0c59f7c0c2891029f8fd510183afc7d8d2feeed9b6/greenlet-3.2.3.tar.gz", hash = "sha256:8b0dd8ae4c0d6f5e54ee55ba935eeb3d735a9b58a8a1e5b5cbab64e01a39f365", size = 185752, upload-time = "2025-06-05T16:16:09.955Z" }
wheels = [
    { url = "https://files.pythonhosted.org/packages/92/db/b4c12cff13ebac2786f4f217f06588bccd8b53d260453404ef22b121fc3a/greenlet-3.2.3-cp310-cp310-macosx_11_0_universal2.whl", hash = "sha256:1afd685acd5597349ee6d7a88a8bec83ce13c106ac78c196ee9dde7c04fe87be", size = 268977, upload-time = "2025-06-05T16:10:24.001Z" },
    { url = "https://files.pythonhosted.org/packages/52/61/75b4abd8147f13f70986df2801bf93735c1bd87ea780d70e3b3ecda8c165/greenlet-3.2.3-cp310-cp310-manylinux2014_aarch64.manylinux_2_17_aarch64.whl", hash = "sha256:761917cac215c61e9dc7324b2606107b3b292a8349bdebb31503ab4de3f559ac", size = 627351, upload-time = "2025-06-05T16:38:50.685Z" },
    { url = "https://files.pythonhosted.org/packages/35/aa/6894ae299d059d26254779a5088632874b80ee8cf89a88bca00b0709d22f/greenlet-3.2.3-cp310-cp310-manylinux2014_ppc64le.manylinux_2_17_ppc64le.whl", hash = "sha256:a433dbc54e4a37e4fff90ef34f25a8c00aed99b06856f0119dcf09fbafa16392", size = 638599, upload-time = "2025-06-05T16:41:34.057Z" },
    { url = "https://files.pythonhosted.org/packages/30/64/e01a8261d13c47f3c082519a5e9dbf9e143cc0498ed20c911d04e54d526c/greenlet-3.2.3-cp310-cp310-manylinux2014_s390x.manylinux_2_17_s390x.whl", hash = "sha256:72e77ed69312bab0434d7292316d5afd6896192ac4327d44f3d613ecb85b037c", size = 634482, upload-time = "2025-06-05T16:48:16.26Z" },
    { url = "https://files.pythonhosted.org/packages/47/48/ff9ca8ba9772d083a4f5221f7b4f0ebe8978131a9ae0909cf202f94cd879/greenlet-3.2.3-cp310-cp310-manylinux2014_x86_64.manylinux_2_17_x86_64.whl", hash = "sha256:68671180e3849b963649254a882cd544a3c75bfcd2c527346ad8bb53494444db", size = 633284, upload-time = "2025-06-05T16:13:01.599Z" },
    { url = "https://files.pythonhosted.org/packages/e9/45/626e974948713bc15775b696adb3eb0bd708bec267d6d2d5c47bb47a6119/greenlet-3.2.3-cp310-cp310-manylinux_2_24_x86_64.manylinux_2_28_x86_64.whl", hash = "sha256:49c8cfb18fb419b3d08e011228ef8a25882397f3a859b9fe1436946140b6756b", size = 582206, upload-time = "2025-06-05T16:12:48.51Z" },
    { url = "https://files.pythonhosted.org/packages/b1/8e/8b6f42c67d5df7db35b8c55c9a850ea045219741bb14416255616808c690/greenlet-3.2.3-cp310-cp310-musllinux_1_1_aarch64.whl", hash = "sha256:efc6dc8a792243c31f2f5674b670b3a95d46fa1c6a912b8e310d6f542e7b0712", size = 1111412, upload-time = "2025-06-05T16:36:45.479Z" },
    { url = "https://files.pythonhosted.org/packages/05/46/ab58828217349500a7ebb81159d52ca357da747ff1797c29c6023d79d798/greenlet-3.2.3-cp310-cp310-musllinux_1_1_x86_64.whl", hash = "sha256:731e154aba8e757aedd0781d4b240f1225b075b4409f1bb83b05ff410582cf00", size = 1135054, upload-time = "2025-06-05T16:12:36.478Z" },
    { url = "https://files.pythonhosted.org/packages/68/7f/d1b537be5080721c0f0089a8447d4ef72839039cdb743bdd8ffd23046e9a/greenlet-3.2.3-cp310-cp310-win_amd64.whl", hash = "sha256:96c20252c2f792defe9a115d3287e14811036d51e78b3aaddbee23b69b216302", size = 296573, upload-time = "2025-06-05T16:34:26.521Z" },
    { url = "https://files.pythonhosted.org/packages/fc/2e/d4fcb2978f826358b673f779f78fa8a32ee37df11920dc2bb5589cbeecef/greenlet-3.2.3-cp311-cp311-macosx_11_0_universal2.whl", hash = "sha256:784ae58bba89fa1fa5733d170d42486580cab9decda3484779f4759345b29822", size = 270219, upload-time = "2025-06-05T16:10:10.414Z" },
    { url = "https://files.pythonhosted.org/packages/16/24/929f853e0202130e4fe163bc1d05a671ce8dcd604f790e14896adac43a52/greenlet-3.2.3-cp311-cp311-manylinux2014_aarch64.manylinux_2_17_aarch64.whl", hash = "sha256:0921ac4ea42a5315d3446120ad48f90c3a6b9bb93dd9b3cf4e4d84a66e42de83", size = 630383, upload-time = "2025-06-05T16:38:51.785Z" },
    { url = "https://files.pythonhosted.org/packages/d1/b2/0320715eb61ae70c25ceca2f1d5ae620477d246692d9cc284c13242ec31c/greenlet-3.2.3-cp311-cp311-manylinux2014_ppc64le.manylinux_2_17_ppc64le.whl", hash = "sha256:d2971d93bb99e05f8c2c0c2f4aa9484a18d98c4c3bd3c62b65b7e6ae33dfcfaf", size = 642422, upload-time = "2025-06-05T16:41:35.259Z" },
    { url = "https://files.pythonhosted.org/packages/bd/49/445fd1a210f4747fedf77615d941444349c6a3a4a1135bba9701337cd966/greenlet-3.2.3-cp311-cp311-manylinux2014_s390x.manylinux_2_17_s390x.whl", hash = "sha256:c667c0bf9d406b77a15c924ef3285e1e05250948001220368e039b6aa5b5034b", size = 638375, upload-time = "2025-06-05T16:48:18.235Z" },
    { url = "https://files.pythonhosted.org/packages/7e/c8/ca19760cf6eae75fa8dc32b487e963d863b3ee04a7637da77b616703bc37/greenlet-3.2.3-cp311-cp311-manylinux2014_x86_64.manylinux_2_17_x86_64.whl", hash = "sha256:592c12fb1165be74592f5de0d70f82bc5ba552ac44800d632214b76089945147", size = 637627, upload-time = "2025-06-05T16:13:02.858Z" },
    { url = "https://files.pythonhosted.org/packages/65/89/77acf9e3da38e9bcfca881e43b02ed467c1dedc387021fc4d9bd9928afb8/greenlet-3.2.3-cp311-cp311-manylinux_2_24_x86_64.manylinux_2_28_x86_64.whl", hash = "sha256:29e184536ba333003540790ba29829ac14bb645514fbd7e32af331e8202a62a5", size = 585502, upload-time = "2025-06-05T16:12:49.642Z" },
    { url = "https://files.pythonhosted.org/packages/97/c6/ae244d7c95b23b7130136e07a9cc5aadd60d59b5951180dc7dc7e8edaba7/greenlet-3.2.3-cp311-cp311-musllinux_1_1_aarch64.whl", hash = "sha256:93c0bb79844a367782ec4f429d07589417052e621aa39a5ac1fb99c5aa308edc", size = 1114498, upload-time = "2025-06-05T16:36:46.598Z" },
    { url = "https://files.pythonhosted.org/packages/89/5f/b16dec0cbfd3070658e0d744487919740c6d45eb90946f6787689a7efbce/greenlet-3.2.3-cp311-cp311-musllinux_1_1_x86_64.whl", hash = "sha256:751261fc5ad7b6705f5f76726567375bb2104a059454e0226e1eef6c756748ba", size = 1139977, upload-time = "2025-06-05T16:12:38.262Z" },
    { url = "https://files.pythonhosted.org/packages/66/77/d48fb441b5a71125bcac042fc5b1494c806ccb9a1432ecaa421e72157f77/greenlet-3.2.3-cp311-cp311-win_amd64.whl", hash = "sha256:83a8761c75312361aa2b5b903b79da97f13f556164a7dd2d5448655425bd4c34", size = 297017, upload-time = "2025-06-05T16:25:05.225Z" },
    { url = "https://files.pythonhosted.org/packages/f3/94/ad0d435f7c48debe960c53b8f60fb41c2026b1d0fa4a99a1cb17c3461e09/greenlet-3.2.3-cp312-cp312-macosx_11_0_universal2.whl", hash = "sha256:25ad29caed5783d4bd7a85c9251c651696164622494c00802a139c00d639242d", size = 271992, upload-time = "2025-06-05T16:11:23.467Z" },
    { url = "https://files.pythonhosted.org/packages/93/5d/7c27cf4d003d6e77749d299c7c8f5fd50b4f251647b5c2e97e1f20da0ab5/greenlet-3.2.3-cp312-cp312-manylinux2014_aarch64.manylinux_2_17_aarch64.whl", hash = "sha256:88cd97bf37fe24a6710ec6a3a7799f3f81d9cd33317dcf565ff9950c83f55e0b", size = 638820, upload-time = "2025-06-05T16:38:52.882Z" },
    { url = "https://files.pythonhosted.org/packages/c6/7e/807e1e9be07a125bb4c169144937910bf59b9d2f6d931578e57f0bce0ae2/greenlet-3.2.3-cp312-cp312-manylinux2014_ppc64le.manylinux_2_17_ppc64le.whl", hash = "sha256:baeedccca94880d2f5666b4fa16fc20ef50ba1ee353ee2d7092b383a243b0b0d", size = 653046, upload-time = "2025-06-05T16:41:36.343Z" },
    { url = "https://files.pythonhosted.org/packages/9d/ab/158c1a4ea1068bdbc78dba5a3de57e4c7aeb4e7fa034320ea94c688bfb61/greenlet-3.2.3-cp312-cp312-manylinux2014_s390x.manylinux_2_17_s390x.whl", hash = "sha256:be52af4b6292baecfa0f397f3edb3c6092ce071b499dd6fe292c9ac9f2c8f264", size = 647701, upload-time = "2025-06-05T16:48:19.604Z" },
    { url = "https://files.pythonhosted.org/packages/cc/0d/93729068259b550d6a0288da4ff72b86ed05626eaf1eb7c0d3466a2571de/greenlet-3.2.3-cp312-cp312-manylinux2014_x86_64.manylinux_2_17_x86_64.whl", hash = "sha256:0cc73378150b8b78b0c9fe2ce56e166695e67478550769536a6742dca3651688", size = 649747, upload-time = "2025-06-05T16:13:04.628Z" },
    { url = "https://files.pythonhosted.org/packages/f6/f6/c82ac1851c60851302d8581680573245c8fc300253fc1ff741ae74a6c24d/greenlet-3.2.3-cp312-cp312-manylinux_2_24_x86_64.manylinux_2_28_x86_64.whl", hash = "sha256:706d016a03e78df129f68c4c9b4c4f963f7d73534e48a24f5f5a7101ed13dbbb", size = 605461, upload-time = "2025-06-05T16:12:50.792Z" },
    { url = "https://files.pythonhosted.org/packages/98/82/d022cf25ca39cf1200650fc58c52af32c90f80479c25d1cbf57980ec3065/greenlet-3.2.3-cp312-cp312-musllinux_1_1_aarch64.whl", hash = "sha256:419e60f80709510c343c57b4bb5a339d8767bf9aef9b8ce43f4f143240f88b7c", size = 1121190, upload-time = "2025-06-05T16:36:48.59Z" },
    { url = "https://files.pythonhosted.org/packages/f5/e1/25297f70717abe8104c20ecf7af0a5b82d2f5a980eb1ac79f65654799f9f/greenlet-3.2.3-cp312-cp312-musllinux_1_1_x86_64.whl", hash = "sha256:93d48533fade144203816783373f27a97e4193177ebaaf0fc396db19e5d61163", size = 1149055, upload-time = "2025-06-05T16:12:40.457Z" },
    { url = "https://files.pythonhosted.org/packages/1f/8f/8f9e56c5e82eb2c26e8cde787962e66494312dc8cb261c460e1f3a9c88bc/greenlet-3.2.3-cp312-cp312-win_amd64.whl", hash = "sha256:7454d37c740bb27bdeddfc3f358f26956a07d5220818ceb467a483197d84f849", size = 297817, upload-time = "2025-06-05T16:29:49.244Z" },
    { url = "https://files.pythonhosted.org/packages/b1/cf/f5c0b23309070ae93de75c90d29300751a5aacefc0a3ed1b1d8edb28f08b/greenlet-3.2.3-cp313-cp313-macosx_11_0_universal2.whl", hash = "sha256:500b8689aa9dd1ab26872a34084503aeddefcb438e2e7317b89b11eaea1901ad", size = 270732, upload-time = "2025-06-05T16:10:08.26Z" },
    { url = "https://files.pythonhosted.org/packages/48/ae/91a957ba60482d3fecf9be49bc3948f341d706b52ddb9d83a70d42abd498/greenlet-3.2.3-cp313-cp313-manylinux2014_aarch64.manylinux_2_17_aarch64.whl", hash = "sha256:a07d3472c2a93117af3b0136f246b2833fdc0b542d4a9799ae5f41c28323faef", size = 639033, upload-time = "2025-06-05T16:38:53.983Z" },
    { url = "https://files.pythonhosted.org/packages/6f/df/20ffa66dd5a7a7beffa6451bdb7400d66251374ab40b99981478c69a67a8/greenlet-3.2.3-cp313-cp313-manylinux2014_ppc64le.manylinux_2_17_ppc64le.whl", hash = "sha256:8704b3768d2f51150626962f4b9a9e4a17d2e37c8a8d9867bbd9fa4eb938d3b3", size = 652999, upload-time = "2025-06-05T16:41:37.89Z" },
    { url = "https://files.pythonhosted.org/packages/51/b4/ebb2c8cb41e521f1d72bf0465f2f9a2fd803f674a88db228887e6847077e/greenlet-3.2.3-cp313-cp313-manylinux2014_s390x.manylinux_2_17_s390x.whl", hash = "sha256:5035d77a27b7c62db6cf41cf786cfe2242644a7a337a0e155c80960598baab95", size = 647368, upload-time = "2025-06-05T16:48:21.467Z" },
    { url = "https://files.pythonhosted.org/packages/8e/6a/1e1b5aa10dced4ae876a322155705257748108b7fd2e4fae3f2a091fe81a/greenlet-3.2.3-cp313-cp313-manylinux2014_x86_64.manylinux_2_17_x86_64.whl", hash = "sha256:2d8aa5423cd4a396792f6d4580f88bdc6efcb9205891c9d40d20f6e670992efb", size = 650037, upload-time = "2025-06-05T16:13:06.402Z" },
    { url = "https://files.pythonhosted.org/packages/26/f2/ad51331a157c7015c675702e2d5230c243695c788f8f75feba1af32b3617/greenlet-3.2.3-cp313-cp313-manylinux_2_24_x86_64.manylinux_2_28_x86_64.whl", hash = "sha256:2c724620a101f8170065d7dded3f962a2aea7a7dae133a009cada42847e04a7b", size = 608402, upload-time = "2025-06-05T16:12:51.91Z" },
    { url = "https://files.pythonhosted.org/packages/26/bc/862bd2083e6b3aff23300900a956f4ea9a4059de337f5c8734346b9b34fc/greenlet-3.2.3-cp313-cp313-musllinux_1_1_aarch64.whl", hash = "sha256:873abe55f134c48e1f2a6f53f7d1419192a3d1a4e873bace00499a4e45ea6af0", size = 1119577, upload-time = "2025-06-05T16:36:49.787Z" },
    { url = "https://files.pythonhosted.org/packages/86/94/1fc0cc068cfde885170e01de40a619b00eaa8f2916bf3541744730ffb4c3/greenlet-3.2.3-cp313-cp313-musllinux_1_1_x86_64.whl", hash = "sha256:024571bbce5f2c1cfff08bf3fbaa43bbc7444f580ae13b0099e95d0e6e67ed36", size = 1147121, upload-time = "2025-06-05T16:12:42.527Z" },
    { url = "https://files.pythonhosted.org/packages/27/1a/199f9587e8cb08a0658f9c30f3799244307614148ffe8b1e3aa22f324dea/greenlet-3.2.3-cp313-cp313-win_amd64.whl", hash = "sha256:5195fb1e75e592dd04ce79881c8a22becdfa3e6f500e7feb059b1e6fdd54d3e3", size = 297603, upload-time = "2025-06-05T16:20:12.651Z" },
    { url = "https://files.pythonhosted.org/packages/d8/ca/accd7aa5280eb92b70ed9e8f7fd79dc50a2c21d8c73b9a0856f5b564e222/greenlet-3.2.3-cp314-cp314-macosx_11_0_universal2.whl", hash = "sha256:3d04332dddb10b4a211b68111dabaee2e1a073663d117dc10247b5b1642bac86", size = 271479, upload-time = "2025-06-05T16:10:47.525Z" },
    { url = "https://files.pythonhosted.org/packages/55/71/01ed9895d9eb49223280ecc98a557585edfa56b3d0e965b9fa9f7f06b6d9/greenlet-3.2.3-cp314-cp314-manylinux2014_aarch64.manylinux_2_17_aarch64.whl", hash = "sha256:8186162dffde068a465deab08fc72c767196895c39db26ab1c17c0b77a6d8b97", size = 683952, upload-time = "2025-06-05T16:38:55.125Z" },
    { url = "https://files.pythonhosted.org/packages/ea/61/638c4bdf460c3c678a0a1ef4c200f347dff80719597e53b5edb2fb27ab54/greenlet-3.2.3-cp314-cp314-manylinux2014_ppc64le.manylinux_2_17_ppc64le.whl", hash = "sha256:f4bfbaa6096b1b7a200024784217defedf46a07c2eee1a498e94a1b5f8ec5728", size = 696917, upload-time = "2025-06-05T16:41:38.959Z" },
    { url = "https://files.pythonhosted.org/packages/22/cc/0bd1a7eb759d1f3e3cc2d1bc0f0b487ad3cc9f34d74da4b80f226fde4ec3/greenlet-3.2.3-cp314-cp314-manylinux2014_s390x.manylinux_2_17_s390x.whl", hash = "sha256:ed6cfa9200484d234d8394c70f5492f144b20d4533f69262d530a1a082f6ee9a", size = 692443, upload-time = "2025-06-05T16:48:23.113Z" },
    { url = "https://files.pythonhosted.org/packages/67/10/b2a4b63d3f08362662e89c103f7fe28894a51ae0bc890fabf37d1d780e52/greenlet-3.2.3-cp314-cp314-manylinux2014_x86_64.manylinux_2_17_x86_64.whl", hash = "sha256:02b0df6f63cd15012bed5401b47829cfd2e97052dc89da3cfaf2c779124eb892", size = 692995, upload-time = "2025-06-05T16:13:07.972Z" },
    { url = "https://files.pythonhosted.org/packages/5a/c6/ad82f148a4e3ce9564056453a71529732baf5448ad53fc323e37efe34f66/greenlet-3.2.3-cp314-cp314-manylinux_2_24_x86_64.manylinux_2_28_x86_64.whl", hash = "sha256:86c2d68e87107c1792e2e8d5399acec2487a4e993ab76c792408e59394d52141", size = 655320, upload-time = "2025-06-05T16:12:53.453Z" },
    { url = "https://files.pythonhosted.org/packages/5c/4f/aab73ecaa6b3086a4c89863d94cf26fa84cbff63f52ce9bc4342b3087a06/greenlet-3.2.3-cp314-cp314-win_amd64.whl", hash = "sha256:8c47aae8fbbfcf82cc13327ae802ba13c9c36753b67e760023fd116bc124a62a", size = 301236, upload-time = "2025-06-05T16:15:20.111Z" },
    { url = "https://files.pythonhosted.org/packages/3d/d9/a3114df5fba2bf9823e0acc01e9e2abdcd8ea4c5487cf1c3dcd4cc0b48cf/greenlet-3.2.3-cp39-cp39-macosx_11_0_universal2.whl", hash = "sha256:42efc522c0bd75ffa11a71e09cd8a399d83fafe36db250a87cf1dacfaa15dc64", size = 267769, upload-time = "2025-06-05T16:10:44.802Z" },
    { url = "https://files.pythonhosted.org/packages/bc/da/47dfc50f6e5673116e66a737dc58d1eca651db9a9aa8797c1d27e940e211/greenlet-3.2.3-cp39-cp39-manylinux2014_aarch64.manylinux_2_17_aarch64.whl", hash = "sha256:d760f9bdfe79bff803bad32b4d8ffb2c1d2ce906313fc10a83976ffb73d64ca7", size = 625472, upload-time = "2025-06-05T16:38:56.882Z" },
    { url = "https://files.pythonhosted.org/packages/f5/74/f6ef9f85d981b2fcd665bbee3e69e3c0a10fb962eb4c6a5889ac3b6debfa/greenlet-3.2.3-cp39-cp39-manylinux2014_ppc64le.manylinux_2_17_ppc64le.whl", hash = "sha256:8324319cbd7b35b97990090808fdc99c27fe5338f87db50514959f8059999805", size = 637253, upload-time = "2025-06-05T16:41:40.542Z" },
    { url = "https://files.pythonhosted.org/packages/66/69/4919bb1c9e43bfc16dc886e7a37fe1bc04bfa4101aba177936a10f313cad/greenlet-3.2.3-cp39-cp39-manylinux2014_s390x.manylinux_2_17_s390x.whl", hash = "sha256:8c37ef5b3787567d322331d5250e44e42b58c8c713859b8a04c6065f27efbf72", size = 632611, upload-time = "2025-06-05T16:48:24.976Z" },
    { url = "https://files.pythonhosted.org/packages/6b/8d/97d988d019f40b6b360b0c71c99e5b4c877a3d92666fe48b081d0e1ea1cd/greenlet-3.2.3-cp39-cp39-manylinux2014_x86_64.manylinux_2_17_x86_64.whl", hash = "sha256:ce539fb52fb774d0802175d37fcff5c723e2c7d249c65916257f0a940cee8904", size = 631843, upload-time = "2025-06-05T16:13:09.476Z" },
    { url = "https://files.pythonhosted.org/packages/59/24/d5e1504ec00768755d4ccc2168b76d9f4524e96694a14ad45bd87796e9bb/greenlet-3.2.3-cp39-cp39-manylinux_2_24_x86_64.manylinux_2_28_x86_64.whl", hash = "sha256:003c930e0e074db83559edc8705f3a2d066d4aa8c2f198aff1e454946efd0f26", size = 580781, upload-time = "2025-06-05T16:12:55.029Z" },
    { url = "https://files.pythonhosted.org/packages/9c/df/d009bcca566dbfd2283b306b4e424f4c0e59bf984868f8b789802fe9e607/greenlet-3.2.3-cp39-cp39-musllinux_1_1_aarch64.whl", hash = "sha256:7e70ea4384b81ef9e84192e8a77fb87573138aa5d4feee541d8014e452b434da", size = 1109903, upload-time = "2025-06-05T16:36:51.491Z" },
    { url = "https://files.pythonhosted.org/packages/33/54/5036097197a78388aa6901a5b90b562f3a154a9fbee89c301a26f56f3942/greenlet-3.2.3-cp39-cp39-musllinux_1_1_x86_64.whl", hash = "sha256:22eb5ba839c4b2156f18f76768233fe44b23a31decd9cc0d4cc8141c211fd1b4", size = 1133975, upload-time = "2025-06-05T16:12:43.866Z" },
    { url = "https://files.pythonhosted.org/packages/e2/15/b001456a430805fdd8b600a788d19a790664eee8863739523395f68df752/greenlet-3.2.3-cp39-cp39-win32.whl", hash = "sha256:4532f0d25df67f896d137431b13f4cdce89f7e3d4a96387a41290910df4d3a57", size = 279320, upload-time = "2025-06-05T16:43:34.043Z" },
    { url = "https://files.pythonhosted.org/packages/6c/4c/bf2100cbc1bd07f39bee3b09e7eef39beffe29f5453dc2477a2693737913/greenlet-3.2.3-cp39-cp39-win_amd64.whl", hash = "sha256:aaa7aae1e7f75eaa3ae400ad98f8644bb81e1dc6ba47ce8a93d3f17274e08322", size = 296444, upload-time = "2025-06-05T16:39:22.664Z" },
]

[[package]]
name = "h11"
version = "0.16.0"
source = { registry = "https://pypi.org/simple" }
sdist = { url = "https://files.pythonhosted.org/packages/01/ee/02a2c011bdab74c6fb3c75474d40b3052059d95df7e73351460c8588d963/h11-0.16.0.tar.gz", hash = "sha256:4e35b956cf45792e4caa5885e69fba00bdbc6ffafbfa020300e549b208ee5ff1", size = 101250, upload-time = "2025-04-24T03:35:25.427Z" }
wheels = [
    { url = "https://files.pythonhosted.org/packages/04/4b/29cac41a4d98d144bf5f6d33995617b185d14b22401f75ca86f384e87ff1/h11-0.16.0-py3-none-any.whl", hash = "sha256:63cf8bbe7522de3bf65932fda1d9c2772064ffb3dae62d55932da54b31cb6c86", size = 37515, upload-time = "2025-04-24T03:35:24.344Z" },
]

[[package]]
name = "httpcore"
version = "1.0.9"
source = { registry = "https://pypi.org/simple" }
dependencies = [
    { name = "certifi" },
    { name = "h11" },
]
sdist = { url = "https://files.pythonhosted.org/packages/06/94/82699a10bca87a5556c9c59b5963f2d039dbd239f25bc2a63907a05a14cb/httpcore-1.0.9.tar.gz", hash = "sha256:6e34463af53fd2ab5d807f399a9b45ea31c3dfa2276f15a2c3f00afff6e176e8", size = 85484, upload-time = "2025-04-24T22:06:22.219Z" }
wheels = [
    { url = "https://files.pythonhosted.org/packages/7e/f5/f66802a942d491edb555dd61e3a9961140fd64c90bce1eafd741609d334d/httpcore-1.0.9-py3-none-any.whl", hash = "sha256:2d400746a40668fc9dec9810239072b40b4484b640a8c38fd654a024c7a1bf55", size = 78784, upload-time = "2025-04-24T22:06:20.566Z" },
]

[[package]]
name = "httpx"
version = "0.28.1"
source = { registry = "https://pypi.org/simple" }
dependencies = [
    { name = "anyio" },
    { name = "certifi" },
    { name = "httpcore" },
    { name = "idna" },
]
sdist = { url = "https://files.pythonhosted.org/packages/b1/df/48c586a5fe32a0f01324ee087459e112ebb7224f646c0b5023f5e79e9956/httpx-0.28.1.tar.gz", hash = "sha256:75e98c5f16b0f35b567856f597f06ff2270a374470a5c2392242528e3e3e42fc", size = 141406, upload-time = "2024-12-06T15:37:23.222Z" }
wheels = [
    { url = "https://files.pythonhosted.org/packages/2a/39/e50c7c3a983047577ee07d2a9e53faf5a69493943ec3f6a384bdc792deb2/httpx-0.28.1-py3-none-any.whl", hash = "sha256:d909fcccc110f8c7faf814ca82a9a4d816bc5a6dbfea25d6591d6985b8ba59ad", size = 73517, upload-time = "2024-12-06T15:37:21.509Z" },
]

[[package]]
name = "idna"
version = "3.10"
source = { registry = "https://pypi.org/simple" }
sdist = { url = "https://files.pythonhosted.org/packages/f1/70/7703c29685631f5a7590aa73f1f1d3fa9a380e654b86af429e0934a32f7d/idna-3.10.tar.gz", hash = "sha256:12f65c9b470abda6dc35cf8e63cc574b1c52b11df2c86030af0ac09b01b13ea9", size = 190490, upload-time = "2024-09-15T18:07:39.745Z" }
wheels = [
    { url = "https://files.pythonhosted.org/packages/76/c6/c88e154df9c4e1a2a66ccf0005a88dfb2650c1dffb6f5ce603dfbd452ce3/idna-3.10-py3-none-any.whl", hash = "sha256:946d195a0d259cbba61165e88e65941f16e9b36ea6ddb97f00452bae8b1287d3", size = 70442, upload-time = "2024-09-15T18:07:37.964Z" },
]

[[package]]
name = "imagesize"
version = "1.4.1"
source = { registry = "https://pypi.org/simple" }
sdist = { url = "https://files.pythonhosted.org/packages/a7/84/62473fb57d61e31fef6e36d64a179c8781605429fd927b5dd608c997be31/imagesize-1.4.1.tar.gz", hash = "sha256:69150444affb9cb0d5cc5a92b3676f0b2fb7cd9ae39e947a5e11a36b4497cd4a", size = 1280026, upload-time = "2022-07-01T12:21:05.687Z" }
wheels = [
    { url = "https://files.pythonhosted.org/packages/ff/62/85c4c919272577931d407be5ba5d71c20f0b616d31a0befe0ae45bb79abd/imagesize-1.4.1-py2.py3-none-any.whl", hash = "sha256:0d8d18d08f840c19d0ee7ca1fd82490fdc3729b7ac93f49870406ddde8ef8d8b", size = 8769, upload-time = "2022-07-01T12:21:02.467Z" },
]

[[package]]
name = "importlib-metadata"
version = "8.7.0"
source = { registry = "https://pypi.org/simple" }
dependencies = [
    { name = "zipp", marker = "python_full_version != '3.14.*'" },
]
sdist = { url = "https://files.pythonhosted.org/packages/76/66/650a33bd90f786193e4de4b3ad86ea60b53c89b669a5c7be931fac31cdb0/importlib_metadata-8.7.0.tar.gz", hash = "sha256:d13b81ad223b890aa16c5471f2ac3056cf76c5f10f82d6f9292f0b415f389000", size = 56641, upload-time = "2025-04-27T15:29:01.736Z" }
wheels = [
    { url = "https://files.pythonhosted.org/packages/20/b0/36bd937216ec521246249be3bf9855081de4c5e06a0c9b4219dbeda50373/importlib_metadata-8.7.0-py3-none-any.whl", hash = "sha256:e5dd1551894c77868a30651cef00984d50e1002d06942a7101d34870c5f02afd", size = 27656, upload-time = "2025-04-27T15:29:00.214Z" },
]

[[package]]
name = "iniconfig"
version = "2.1.0"
source = { registry = "https://pypi.org/simple" }
sdist = { url = "https://files.pythonhosted.org/packages/f2/97/ebf4da567aa6827c909642694d71c9fcf53e5b504f2d96afea02718862f3/iniconfig-2.1.0.tar.gz", hash = "sha256:3abbd2e30b36733fee78f9c7f7308f2d0050e88f0087fd25c2645f63c773e1c7", size = 4793, upload-time = "2025-03-19T20:09:59.721Z" }
wheels = [
    { url = "https://files.pythonhosted.org/packages/2c/e1/e6716421ea10d38022b952c159d5161ca1193197fb744506875fbb87ea7b/iniconfig-2.1.0-py3-none-any.whl", hash = "sha256:9deba5723312380e77435581c6bf4935c94cbfab9b1ed33ef8d238ea168eb760", size = 6050, upload-time = "2025-03-19T20:10:01.071Z" },
]

[[package]]
name = "jinja2"
version = "3.1.6"
source = { registry = "https://pypi.org/simple" }
dependencies = [
    { name = "markupsafe" },
]
sdist = { url = "https://files.pythonhosted.org/packages/df/bf/f7da0350254c0ed7c72f3e33cef02e048281fec7ecec5f032d4aac52226b/jinja2-3.1.6.tar.gz", hash = "sha256:0137fb05990d35f1275a587e9aee6d56da821fc83491a0fb838183be43f66d6d", size = 245115, upload-time = "2025-03-05T20:05:02.478Z" }
wheels = [
    { url = "https://files.pythonhosted.org/packages/62/a1/3d680cbfd5f4b8f15abc1d571870c5fc3e594bb582bc3b64ea099db13e56/jinja2-3.1.6-py3-none-any.whl", hash = "sha256:85ece4451f492d0c13c5dd7c13a64681a86afae63a5f347908daf103ce6d2f67", size = 134899, upload-time = "2025-03-05T20:05:00.369Z" },
]

[[package]]
name = "jmespath"
version = "1.0.1"
source = { registry = "https://pypi.org/simple" }
sdist = { url = "https://files.pythonhosted.org/packages/00/2a/e867e8531cf3e36b41201936b7fa7ba7b5702dbef42922193f05c8976cd6/jmespath-1.0.1.tar.gz", hash = "sha256:90261b206d6defd58fdd5e85f478bf633a2901798906be2ad389150c5c60edbe", size = 25843, upload-time = "2022-06-17T18:00:12.224Z" }
wheels = [
    { url = "https://files.pythonhosted.org/packages/31/b4/b9b800c45527aadd64d5b442f9b932b00648617eb5d63d2c7a6587b7cafc/jmespath-1.0.1-py3-none-any.whl", hash = "sha256:02e2e4cc71b5bcab88332eebf907519190dd9e6e82107fa7f83b1003a6252980", size = 20256, upload-time = "2022-06-17T18:00:10.251Z" },
]

[[package]]
name = "markupsafe"
version = "3.0.2"
source = { registry = "https://pypi.org/simple" }
sdist = { url = "https://files.pythonhosted.org/packages/b2/97/5d42485e71dfc078108a86d6de8fa46db44a1a9295e89c5d6d4a06e23a62/markupsafe-3.0.2.tar.gz", hash = "sha256:ee55d3edf80167e48ea11a923c7386f4669df67d7994554387f84e7d8b0a2bf0", size = 20537, upload-time = "2024-10-18T15:21:54.129Z" }
wheels = [
    { url = "https://files.pythonhosted.org/packages/04/90/d08277ce111dd22f77149fd1a5d4653eeb3b3eaacbdfcbae5afb2600eebd/MarkupSafe-3.0.2-cp310-cp310-macosx_10_9_universal2.whl", hash = "sha256:7e94c425039cde14257288fd61dcfb01963e658efbc0ff54f5306b06054700f8", size = 14357, upload-time = "2024-10-18T15:20:51.44Z" },
    { url = "https://files.pythonhosted.org/packages/04/e1/6e2194baeae0bca1fae6629dc0cbbb968d4d941469cbab11a3872edff374/MarkupSafe-3.0.2-cp310-cp310-macosx_11_0_arm64.whl", hash = "sha256:9e2d922824181480953426608b81967de705c3cef4d1af983af849d7bd619158", size = 12393, upload-time = "2024-10-18T15:20:52.426Z" },
    { url = "https://files.pythonhosted.org/packages/1d/69/35fa85a8ece0a437493dc61ce0bb6d459dcba482c34197e3efc829aa357f/MarkupSafe-3.0.2-cp310-cp310-manylinux_2_17_aarch64.manylinux2014_aarch64.whl", hash = "sha256:38a9ef736c01fccdd6600705b09dc574584b89bea478200c5fbf112a6b0d5579", size = 21732, upload-time = "2024-10-18T15:20:53.578Z" },
    { url = "https://files.pythonhosted.org/packages/22/35/137da042dfb4720b638d2937c38a9c2df83fe32d20e8c8f3185dbfef05f7/MarkupSafe-3.0.2-cp310-cp310-manylinux_2_17_x86_64.manylinux2014_x86_64.whl", hash = "sha256:bbcb445fa71794da8f178f0f6d66789a28d7319071af7a496d4d507ed566270d", size = 20866, upload-time = "2024-10-18T15:20:55.06Z" },
    { url = "https://files.pythonhosted.org/packages/29/28/6d029a903727a1b62edb51863232152fd335d602def598dade38996887f0/MarkupSafe-3.0.2-cp310-cp310-manylinux_2_5_i686.manylinux1_i686.manylinux_2_17_i686.manylinux2014_i686.whl", hash = "sha256:57cb5a3cf367aeb1d316576250f65edec5bb3be939e9247ae594b4bcbc317dfb", size = 20964, upload-time = "2024-10-18T15:20:55.906Z" },
    { url = "https://files.pythonhosted.org/packages/cc/cd/07438f95f83e8bc028279909d9c9bd39e24149b0d60053a97b2bc4f8aa51/MarkupSafe-3.0.2-cp310-cp310-musllinux_1_2_aarch64.whl", hash = "sha256:3809ede931876f5b2ec92eef964286840ed3540dadf803dd570c3b7e13141a3b", size = 21977, upload-time = "2024-10-18T15:20:57.189Z" },
    { url = "https://files.pythonhosted.org/packages/29/01/84b57395b4cc062f9c4c55ce0df7d3108ca32397299d9df00fedd9117d3d/MarkupSafe-3.0.2-cp310-cp310-musllinux_1_2_i686.whl", hash = "sha256:e07c3764494e3776c602c1e78e298937c3315ccc9043ead7e685b7f2b8d47b3c", size = 21366, upload-time = "2024-10-18T15:20:58.235Z" },
    { url = "https://files.pythonhosted.org/packages/bd/6e/61ebf08d8940553afff20d1fb1ba7294b6f8d279df9fd0c0db911b4bbcfd/MarkupSafe-3.0.2-cp310-cp310-musllinux_1_2_x86_64.whl", hash = "sha256:b424c77b206d63d500bcb69fa55ed8d0e6a3774056bdc4839fc9298a7edca171", size = 21091, upload-time = "2024-10-18T15:20:59.235Z" },
    { url = "https://files.pythonhosted.org/packages/11/23/ffbf53694e8c94ebd1e7e491de185124277964344733c45481f32ede2499/MarkupSafe-3.0.2-cp310-cp310-win32.whl", hash = "sha256:fcabf5ff6eea076f859677f5f0b6b5c1a51e70a376b0579e0eadef8db48c6b50", size = 15065, upload-time = "2024-10-18T15:21:00.307Z" },
    { url = "https://files.pythonhosted.org/packages/44/06/e7175d06dd6e9172d4a69a72592cb3f7a996a9c396eee29082826449bbc3/MarkupSafe-3.0.2-cp310-cp310-win_amd64.whl", hash = "sha256:6af100e168aa82a50e186c82875a5893c5597a0c1ccdb0d8b40240b1f28b969a", size = 15514, upload-time = "2024-10-18T15:21:01.122Z" },
    { url = "https://files.pythonhosted.org/packages/6b/28/bbf83e3f76936960b850435576dd5e67034e200469571be53f69174a2dfd/MarkupSafe-3.0.2-cp311-cp311-macosx_10_9_universal2.whl", hash = "sha256:9025b4018f3a1314059769c7bf15441064b2207cb3f065e6ea1e7359cb46db9d", size = 14353, upload-time = "2024-10-18T15:21:02.187Z" },
    { url = "https://files.pythonhosted.org/packages/6c/30/316d194b093cde57d448a4c3209f22e3046c5bb2fb0820b118292b334be7/MarkupSafe-3.0.2-cp311-cp311-macosx_11_0_arm64.whl", hash = "sha256:93335ca3812df2f366e80509ae119189886b0f3c2b81325d39efdb84a1e2ae93", size = 12392, upload-time = "2024-10-18T15:21:02.941Z" },
    { url = "https://files.pythonhosted.org/packages/f2/96/9cdafba8445d3a53cae530aaf83c38ec64c4d5427d975c974084af5bc5d2/MarkupSafe-3.0.2-cp311-cp311-manylinux_2_17_aarch64.manylinux2014_aarch64.whl", hash = "sha256:2cb8438c3cbb25e220c2ab33bb226559e7afb3baec11c4f218ffa7308603c832", size = 23984, upload-time = "2024-10-18T15:21:03.953Z" },
    { url = "https://files.pythonhosted.org/packages/f1/a4/aefb044a2cd8d7334c8a47d3fb2c9f328ac48cb349468cc31c20b539305f/MarkupSafe-3.0.2-cp311-cp311-manylinux_2_17_x86_64.manylinux2014_x86_64.whl", hash = "sha256:a123e330ef0853c6e822384873bef7507557d8e4a082961e1defa947aa59ba84", size = 23120, upload-time = "2024-10-18T15:21:06.495Z" },
    { url = "https://files.pythonhosted.org/packages/8d/21/5e4851379f88f3fad1de30361db501300d4f07bcad047d3cb0449fc51f8c/MarkupSafe-3.0.2-cp311-cp311-manylinux_2_5_i686.manylinux1_i686.manylinux_2_17_i686.manylinux2014_i686.whl", hash = "sha256:1e084f686b92e5b83186b07e8a17fc09e38fff551f3602b249881fec658d3eca", size = 23032, upload-time = "2024-10-18T15:21:07.295Z" },
    { url = "https://files.pythonhosted.org/packages/00/7b/e92c64e079b2d0d7ddf69899c98842f3f9a60a1ae72657c89ce2655c999d/MarkupSafe-3.0.2-cp311-cp311-musllinux_1_2_aarch64.whl", hash = "sha256:d8213e09c917a951de9d09ecee036d5c7d36cb6cb7dbaece4c71a60d79fb9798", size = 24057, upload-time = "2024-10-18T15:21:08.073Z" },
    { url = "https://files.pythonhosted.org/packages/f9/ac/46f960ca323037caa0a10662ef97d0a4728e890334fc156b9f9e52bcc4ca/MarkupSafe-3.0.2-cp311-cp311-musllinux_1_2_i686.whl", hash = "sha256:5b02fb34468b6aaa40dfc198d813a641e3a63b98c2b05a16b9f80b7ec314185e", size = 23359, upload-time = "2024-10-18T15:21:09.318Z" },
    { url = "https://files.pythonhosted.org/packages/69/84/83439e16197337b8b14b6a5b9c2105fff81d42c2a7c5b58ac7b62ee2c3b1/MarkupSafe-3.0.2-cp311-cp311-musllinux_1_2_x86_64.whl", hash = "sha256:0bff5e0ae4ef2e1ae4fdf2dfd5b76c75e5c2fa4132d05fc1b0dabcd20c7e28c4", size = 23306, upload-time = "2024-10-18T15:21:10.185Z" },
    { url = "https://files.pythonhosted.org/packages/9a/34/a15aa69f01e2181ed8d2b685c0d2f6655d5cca2c4db0ddea775e631918cd/MarkupSafe-3.0.2-cp311-cp311-win32.whl", hash = "sha256:6c89876f41da747c8d3677a2b540fb32ef5715f97b66eeb0c6b66f5e3ef6f59d", size = 15094, upload-time = "2024-10-18T15:21:11.005Z" },
    { url = "https://files.pythonhosted.org/packages/da/b8/3a3bd761922d416f3dc5d00bfbed11f66b1ab89a0c2b6e887240a30b0f6b/MarkupSafe-3.0.2-cp311-cp311-win_amd64.whl", hash = "sha256:70a87b411535ccad5ef2f1df5136506a10775d267e197e4cf531ced10537bd6b", size = 15521, upload-time = "2024-10-18T15:21:12.911Z" },
    { url = "https://files.pythonhosted.org/packages/22/09/d1f21434c97fc42f09d290cbb6350d44eb12f09cc62c9476effdb33a18aa/MarkupSafe-3.0.2-cp312-cp312-macosx_10_13_universal2.whl", hash = "sha256:9778bd8ab0a994ebf6f84c2b949e65736d5575320a17ae8984a77fab08db94cf", size = 14274, upload-time = "2024-10-18T15:21:13.777Z" },
    { url = "https://files.pythonhosted.org/packages/6b/b0/18f76bba336fa5aecf79d45dcd6c806c280ec44538b3c13671d49099fdd0/MarkupSafe-3.0.2-cp312-cp312-macosx_11_0_arm64.whl", hash = "sha256:846ade7b71e3536c4e56b386c2a47adf5741d2d8b94ec9dc3e92e5e1ee1e2225", size = 12348, upload-time = "2024-10-18T15:21:14.822Z" },
    { url = "https://files.pythonhosted.org/packages/e0/25/dd5c0f6ac1311e9b40f4af06c78efde0f3b5cbf02502f8ef9501294c425b/MarkupSafe-3.0.2-cp312-cp312-manylinux_2_17_aarch64.manylinux2014_aarch64.whl", hash = "sha256:1c99d261bd2d5f6b59325c92c73df481e05e57f19837bdca8413b9eac4bd8028", size = 24149, upload-time = "2024-10-18T15:21:15.642Z" },
    { url = "https://files.pythonhosted.org/packages/f3/f0/89e7aadfb3749d0f52234a0c8c7867877876e0a20b60e2188e9850794c17/MarkupSafe-3.0.2-cp312-cp312-manylinux_2_17_x86_64.manylinux2014_x86_64.whl", hash = "sha256:e17c96c14e19278594aa4841ec148115f9c7615a47382ecb6b82bd8fea3ab0c8", size = 23118, upload-time = "2024-10-18T15:21:17.133Z" },
    { url = "https://files.pythonhosted.org/packages/d5/da/f2eeb64c723f5e3777bc081da884b414671982008c47dcc1873d81f625b6/MarkupSafe-3.0.2-cp312-cp312-manylinux_2_5_i686.manylinux1_i686.manylinux_2_17_i686.manylinux2014_i686.whl", hash = "sha256:88416bd1e65dcea10bc7569faacb2c20ce071dd1f87539ca2ab364bf6231393c", size = 22993, upload-time = "2024-10-18T15:21:18.064Z" },
    { url = "https://files.pythonhosted.org/packages/da/0e/1f32af846df486dce7c227fe0f2398dc7e2e51d4a370508281f3c1c5cddc/MarkupSafe-3.0.2-cp312-cp312-musllinux_1_2_aarch64.whl", hash = "sha256:2181e67807fc2fa785d0592dc2d6206c019b9502410671cc905d132a92866557", size = 24178, upload-time = "2024-10-18T15:21:18.859Z" },
    { url = "https://files.pythonhosted.org/packages/c4/f6/bb3ca0532de8086cbff5f06d137064c8410d10779c4c127e0e47d17c0b71/MarkupSafe-3.0.2-cp312-cp312-musllinux_1_2_i686.whl", hash = "sha256:52305740fe773d09cffb16f8ed0427942901f00adedac82ec8b67752f58a1b22", size = 23319, upload-time = "2024-10-18T15:21:19.671Z" },
    { url = "https://files.pythonhosted.org/packages/a2/82/8be4c96ffee03c5b4a034e60a31294daf481e12c7c43ab8e34a1453ee48b/MarkupSafe-3.0.2-cp312-cp312-musllinux_1_2_x86_64.whl", hash = "sha256:ad10d3ded218f1039f11a75f8091880239651b52e9bb592ca27de44eed242a48", size = 23352, upload-time = "2024-10-18T15:21:20.971Z" },
    { url = "https://files.pythonhosted.org/packages/51/ae/97827349d3fcffee7e184bdf7f41cd6b88d9919c80f0263ba7acd1bbcb18/MarkupSafe-3.0.2-cp312-cp312-win32.whl", hash = "sha256:0f4ca02bea9a23221c0182836703cbf8930c5e9454bacce27e767509fa286a30", size = 15097, upload-time = "2024-10-18T15:21:22.646Z" },
    { url = "https://files.pythonhosted.org/packages/c1/80/a61f99dc3a936413c3ee4e1eecac96c0da5ed07ad56fd975f1a9da5bc630/MarkupSafe-3.0.2-cp312-cp312-win_amd64.whl", hash = "sha256:8e06879fc22a25ca47312fbe7c8264eb0b662f6db27cb2d3bbbc74b1df4b9b87", size = 15601, upload-time = "2024-10-18T15:21:23.499Z" },
    { url = "https://files.pythonhosted.org/packages/83/0e/67eb10a7ecc77a0c2bbe2b0235765b98d164d81600746914bebada795e97/MarkupSafe-3.0.2-cp313-cp313-macosx_10_13_universal2.whl", hash = "sha256:ba9527cdd4c926ed0760bc301f6728ef34d841f405abf9d4f959c478421e4efd", size = 14274, upload-time = "2024-10-18T15:21:24.577Z" },
    { url = "https://files.pythonhosted.org/packages/2b/6d/9409f3684d3335375d04e5f05744dfe7e9f120062c9857df4ab490a1031a/MarkupSafe-3.0.2-cp313-cp313-macosx_11_0_arm64.whl", hash = "sha256:f8b3d067f2e40fe93e1ccdd6b2e1d16c43140e76f02fb1319a05cf2b79d99430", size = 12352, upload-time = "2024-10-18T15:21:25.382Z" },
    { url = "https://files.pythonhosted.org/packages/d2/f5/6eadfcd3885ea85fe2a7c128315cc1bb7241e1987443d78c8fe712d03091/MarkupSafe-3.0.2-cp313-cp313-manylinux_2_17_aarch64.manylinux2014_aarch64.whl", hash = "sha256:569511d3b58c8791ab4c2e1285575265991e6d8f8700c7be0e88f86cb0672094", size = 24122, upload-time = "2024-10-18T15:21:26.199Z" },
    { url = "https://files.pythonhosted.org/packages/0c/91/96cf928db8236f1bfab6ce15ad070dfdd02ed88261c2afafd4b43575e9e9/MarkupSafe-3.0.2-cp313-cp313-manylinux_2_17_x86_64.manylinux2014_x86_64.whl", hash = "sha256:15ab75ef81add55874e7ab7055e9c397312385bd9ced94920f2802310c930396", size = 23085, upload-time = "2024-10-18T15:21:27.029Z" },
    { url = "https://files.pythonhosted.org/packages/c2/cf/c9d56af24d56ea04daae7ac0940232d31d5a8354f2b457c6d856b2057d69/MarkupSafe-3.0.2-cp313-cp313-manylinux_2_5_i686.manylinux1_i686.manylinux_2_17_i686.manylinux2014_i686.whl", hash = "sha256:f3818cb119498c0678015754eba762e0d61e5b52d34c8b13d770f0719f7b1d79", size = 22978, upload-time = "2024-10-18T15:21:27.846Z" },
    { url = "https://files.pythonhosted.org/packages/2a/9f/8619835cd6a711d6272d62abb78c033bda638fdc54c4e7f4272cf1c0962b/MarkupSafe-3.0.2-cp313-cp313-musllinux_1_2_aarch64.whl", hash = "sha256:cdb82a876c47801bb54a690c5ae105a46b392ac6099881cdfb9f6e95e4014c6a", size = 24208, upload-time = "2024-10-18T15:21:28.744Z" },
    { url = "https://files.pythonhosted.org/packages/f9/bf/176950a1792b2cd2102b8ffeb5133e1ed984547b75db47c25a67d3359f77/MarkupSafe-3.0.2-cp313-cp313-musllinux_1_2_i686.whl", hash = "sha256:cabc348d87e913db6ab4aa100f01b08f481097838bdddf7c7a84b7575b7309ca", size = 23357, upload-time = "2024-10-18T15:21:29.545Z" },
    { url = "https://files.pythonhosted.org/packages/ce/4f/9a02c1d335caabe5c4efb90e1b6e8ee944aa245c1aaaab8e8a618987d816/MarkupSafe-3.0.2-cp313-cp313-musllinux_1_2_x86_64.whl", hash = "sha256:444dcda765c8a838eaae23112db52f1efaf750daddb2d9ca300bcae1039adc5c", size = 23344, upload-time = "2024-10-18T15:21:30.366Z" },
    { url = "https://files.pythonhosted.org/packages/ee/55/c271b57db36f748f0e04a759ace9f8f759ccf22b4960c270c78a394f58be/MarkupSafe-3.0.2-cp313-cp313-win32.whl", hash = "sha256:bcf3e58998965654fdaff38e58584d8937aa3096ab5354d493c77d1fdd66d7a1", size = 15101, upload-time = "2024-10-18T15:21:31.207Z" },
    { url = "https://files.pythonhosted.org/packages/29/88/07df22d2dd4df40aba9f3e402e6dc1b8ee86297dddbad4872bd5e7b0094f/MarkupSafe-3.0.2-cp313-cp313-win_amd64.whl", hash = "sha256:e6a2a455bd412959b57a172ce6328d2dd1f01cb2135efda2e4576e8a23fa3b0f", size = 15603, upload-time = "2024-10-18T15:21:32.032Z" },
    { url = "https://files.pythonhosted.org/packages/62/6a/8b89d24db2d32d433dffcd6a8779159da109842434f1dd2f6e71f32f738c/MarkupSafe-3.0.2-cp313-cp313t-macosx_10_13_universal2.whl", hash = "sha256:b5a6b3ada725cea8a5e634536b1b01c30bcdcd7f9c6fff4151548d5bf6b3a36c", size = 14510, upload-time = "2024-10-18T15:21:33.625Z" },
    { url = "https://files.pythonhosted.org/packages/7a/06/a10f955f70a2e5a9bf78d11a161029d278eeacbd35ef806c3fd17b13060d/MarkupSafe-3.0.2-cp313-cp313t-macosx_11_0_arm64.whl", hash = "sha256:a904af0a6162c73e3edcb969eeeb53a63ceeb5d8cf642fade7d39e7963a22ddb", size = 12486, upload-time = "2024-10-18T15:21:34.611Z" },
    { url = "https://files.pythonhosted.org/packages/34/cf/65d4a571869a1a9078198ca28f39fba5fbb910f952f9dbc5220afff9f5e6/MarkupSafe-3.0.2-cp313-cp313t-manylinux_2_17_aarch64.manylinux2014_aarch64.whl", hash = "sha256:4aa4e5faecf353ed117801a068ebab7b7e09ffb6e1d5e412dc852e0da018126c", size = 25480, upload-time = "2024-10-18T15:21:35.398Z" },
    { url = "https://files.pythonhosted.org/packages/0c/e3/90e9651924c430b885468b56b3d597cabf6d72be4b24a0acd1fa0e12af67/MarkupSafe-3.0.2-cp313-cp313t-manylinux_2_17_x86_64.manylinux2014_x86_64.whl", hash = "sha256:c0ef13eaeee5b615fb07c9a7dadb38eac06a0608b41570d8ade51c56539e509d", size = 23914, upload-time = "2024-10-18T15:21:36.231Z" },
    { url = "https://files.pythonhosted.org/packages/66/8c/6c7cf61f95d63bb866db39085150df1f2a5bd3335298f14a66b48e92659c/MarkupSafe-3.0.2-cp313-cp313t-manylinux_2_5_i686.manylinux1_i686.manylinux_2_17_i686.manylinux2014_i686.whl", hash = "sha256:d16a81a06776313e817c951135cf7340a3e91e8c1ff2fac444cfd75fffa04afe", size = 23796, upload-time = "2024-10-18T15:21:37.073Z" },
    { url = "https://files.pythonhosted.org/packages/bb/35/cbe9238ec3f47ac9a7c8b3df7a808e7cb50fe149dc7039f5f454b3fba218/MarkupSafe-3.0.2-cp313-cp313t-musllinux_1_2_aarch64.whl", hash = "sha256:6381026f158fdb7c72a168278597a5e3a5222e83ea18f543112b2662a9b699c5", size = 25473, upload-time = "2024-10-18T15:21:37.932Z" },
    { url = "https://files.pythonhosted.org/packages/e6/32/7621a4382488aa283cc05e8984a9c219abad3bca087be9ec77e89939ded9/MarkupSafe-3.0.2-cp313-cp313t-musllinux_1_2_i686.whl", hash = "sha256:3d79d162e7be8f996986c064d1c7c817f6df3a77fe3d6859f6f9e7be4b8c213a", size = 24114, upload-time = "2024-10-18T15:21:39.799Z" },
    { url = "https://files.pythonhosted.org/packages/0d/80/0985960e4b89922cb5a0bac0ed39c5b96cbc1a536a99f30e8c220a996ed9/MarkupSafe-3.0.2-cp313-cp313t-musllinux_1_2_x86_64.whl", hash = "sha256:131a3c7689c85f5ad20f9f6fb1b866f402c445b220c19fe4308c0b147ccd2ad9", size = 24098, upload-time = "2024-10-18T15:21:40.813Z" },
    { url = "https://files.pythonhosted.org/packages/82/78/fedb03c7d5380df2427038ec8d973587e90561b2d90cd472ce9254cf348b/MarkupSafe-3.0.2-cp313-cp313t-win32.whl", hash = "sha256:ba8062ed2cf21c07a9e295d5b8a2a5ce678b913b45fdf68c32d95d6c1291e0b6", size = 15208, upload-time = "2024-10-18T15:21:41.814Z" },
    { url = "https://files.pythonhosted.org/packages/4f/65/6079a46068dfceaeabb5dcad6d674f5f5c61a6fa5673746f42a9f4c233b3/MarkupSafe-3.0.2-cp313-cp313t-win_amd64.whl", hash = "sha256:e444a31f8db13eb18ada366ab3cf45fd4b31e4db1236a4448f68778c1d1a5a2f", size = 15739, upload-time = "2024-10-18T15:21:42.784Z" },
    { url = "https://files.pythonhosted.org/packages/a7/ea/9b1530c3fdeeca613faeb0fb5cbcf2389d816072fab72a71b45749ef6062/MarkupSafe-3.0.2-cp39-cp39-macosx_10_9_universal2.whl", hash = "sha256:eaa0a10b7f72326f1372a713e73c3f739b524b3af41feb43e4921cb529f5929a", size = 14344, upload-time = "2024-10-18T15:21:43.721Z" },
    { url = "https://files.pythonhosted.org/packages/4b/c2/fbdbfe48848e7112ab05e627e718e854d20192b674952d9042ebd8c9e5de/MarkupSafe-3.0.2-cp39-cp39-macosx_11_0_arm64.whl", hash = "sha256:48032821bbdf20f5799ff537c7ac3d1fba0ba032cfc06194faffa8cda8b560ff", size = 12389, upload-time = "2024-10-18T15:21:44.666Z" },
    { url = "https://files.pythonhosted.org/packages/f0/25/7a7c6e4dbd4f867d95d94ca15449e91e52856f6ed1905d58ef1de5e211d0/MarkupSafe-3.0.2-cp39-cp39-manylinux_2_17_aarch64.manylinux2014_aarch64.whl", hash = "sha256:1a9d3f5f0901fdec14d8d2f66ef7d035f2157240a433441719ac9a3fba440b13", size = 21607, upload-time = "2024-10-18T15:21:45.452Z" },
    { url = "https://files.pythonhosted.org/packages/53/8f/f339c98a178f3c1e545622206b40986a4c3307fe39f70ccd3d9df9a9e425/MarkupSafe-3.0.2-cp39-cp39-manylinux_2_17_x86_64.manylinux2014_x86_64.whl", hash = "sha256:88b49a3b9ff31e19998750c38e030fc7bb937398b1f78cfa599aaef92d693144", size = 20728, upload-time = "2024-10-18T15:21:46.295Z" },
    { url = "https://files.pythonhosted.org/packages/1a/03/8496a1a78308456dbd50b23a385c69b41f2e9661c67ea1329849a598a8f9/MarkupSafe-3.0.2-cp39-cp39-manylinux_2_5_i686.manylinux1_i686.manylinux_2_17_i686.manylinux2014_i686.whl", hash = "sha256:cfad01eed2c2e0c01fd0ecd2ef42c492f7f93902e39a42fc9ee1692961443a29", size = 20826, upload-time = "2024-10-18T15:21:47.134Z" },
    { url = "https://files.pythonhosted.org/packages/e6/cf/0a490a4bd363048c3022f2f475c8c05582179bb179defcee4766fb3dcc18/MarkupSafe-3.0.2-cp39-cp39-musllinux_1_2_aarch64.whl", hash = "sha256:1225beacc926f536dc82e45f8a4d68502949dc67eea90eab715dea3a21c1b5f0", size = 21843, upload-time = "2024-10-18T15:21:48.334Z" },
    { url = "https://files.pythonhosted.org/packages/19/a3/34187a78613920dfd3cdf68ef6ce5e99c4f3417f035694074beb8848cd77/MarkupSafe-3.0.2-cp39-cp39-musllinux_1_2_i686.whl", hash = "sha256:3169b1eefae027567d1ce6ee7cae382c57fe26e82775f460f0b2778beaad66c0", size = 21219, upload-time = "2024-10-18T15:21:49.587Z" },
    { url = "https://files.pythonhosted.org/packages/17/d8/5811082f85bb88410ad7e452263af048d685669bbbfb7b595e8689152498/MarkupSafe-3.0.2-cp39-cp39-musllinux_1_2_x86_64.whl", hash = "sha256:eb7972a85c54febfb25b5c4b4f3af4dcc731994c7da0d8a0b4a6eb0640e1d178", size = 20946, upload-time = "2024-10-18T15:21:50.441Z" },
    { url = "https://files.pythonhosted.org/packages/7c/31/bd635fb5989440d9365c5e3c47556cfea121c7803f5034ac843e8f37c2f2/MarkupSafe-3.0.2-cp39-cp39-win32.whl", hash = "sha256:8c4e8c3ce11e1f92f6536ff07154f9d49677ebaaafc32db9db4620bc11ed480f", size = 15063, upload-time = "2024-10-18T15:21:51.385Z" },
    { url = "https://files.pythonhosted.org/packages/b3/73/085399401383ce949f727afec55ec3abd76648d04b9f22e1c0e99cb4bec3/MarkupSafe-3.0.2-cp39-cp39-win_amd64.whl", hash = "sha256:6e296a513ca3d94054c2c881cc913116e90fd030ad1c656b3869762b754f5f8a", size = 15506, upload-time = "2024-10-18T15:21:52.974Z" },
]

[[package]]
name = "mockupdb"
version = "1.9.0.dev1"
source = { git = "https://github.com/mongodb-labs/mongo-mockup-db?rev=master#317c4e049965f9d99423698a81e52d0ab37b7599" }
dependencies = [
    { name = "pymongo" },
]

[[package]]
name = "mypy"
version = "1.18.1"
source = { registry = "https://pypi.org/simple" }
dependencies = [
    { name = "mypy-extensions" },
    { name = "pathspec" },
    { name = "tomli", marker = "python_full_version < '3.11'" },
    { name = "typing-extensions" },
]
sdist = { url = "https://files.pythonhosted.org/packages/14/a3/931e09fc02d7ba96da65266884da4e4a8806adcdb8a57faaacc6edf1d538/mypy-1.18.1.tar.gz", hash = "sha256:9e988c64ad3ac5987f43f5154f884747faf62141b7f842e87465b45299eea5a9", size = 3448447, upload-time = "2025-09-11T23:00:47.067Z" }
wheels = [
    { url = "https://files.pythonhosted.org/packages/fc/06/29ea5a34c23938ae93bc0040eb2900eb3f0f2ef4448cc59af37ab3ddae73/mypy-1.18.1-cp310-cp310-macosx_10_9_x86_64.whl", hash = "sha256:2761b6ae22a2b7d8e8607fb9b81ae90bc2e95ec033fd18fa35e807af6c657763", size = 12811535, upload-time = "2025-09-11T22:58:55.399Z" },
    { url = "https://files.pythonhosted.org/packages/a8/40/04c38cb04fa9f1dc224b3e9634021a92c47b1569f1c87dfe6e63168883bb/mypy-1.18.1-cp310-cp310-macosx_11_0_arm64.whl", hash = "sha256:5b10e3ea7f2eec23b4929a3fabf84505da21034a4f4b9613cda81217e92b74f3", size = 11897559, upload-time = "2025-09-11T22:59:48.041Z" },
    { url = "https://files.pythonhosted.org/packages/46/bf/4c535bd45ea86cebbc1a3b6a781d442f53a4883f322ebd2d442db6444d0b/mypy-1.18.1-cp310-cp310-manylinux2014_aarch64.manylinux_2_17_aarch64.manylinux_2_28_aarch64.whl", hash = "sha256:261fbfced030228bc0f724d5d92f9ae69f46373bdfd0e04a533852677a11dbea", size = 12507430, upload-time = "2025-09-11T22:59:30.415Z" },
    { url = "https://files.pythonhosted.org/packages/e2/e1/cbefb16f2be078d09e28e0b9844e981afb41f6ffc85beb68b86c6976e641/mypy-1.18.1-cp310-cp310-manylinux2014_x86_64.manylinux_2_17_x86_64.manylinux_2_28_x86_64.whl", hash = "sha256:4dc6b34a1c6875e6286e27d836a35c0d04e8316beac4482d42cfea7ed2527df8", size = 13243717, upload-time = "2025-09-11T22:59:11.297Z" },
    { url = "https://files.pythonhosted.org/packages/65/e8/3e963da63176f16ca9caea7fa48f1bc8766de317cd961528c0391565fd47/mypy-1.18.1-cp310-cp310-musllinux_1_2_x86_64.whl", hash = "sha256:1cabb353194d2942522546501c0ff75c4043bf3b63069cb43274491b44b773c9", size = 13492052, upload-time = "2025-09-11T23:00:09.29Z" },
    { url = "https://files.pythonhosted.org/packages/4b/09/d5d70c252a3b5b7530662d145437bd1de15f39fa0b48a27ee4e57d254aa1/mypy-1.18.1-cp310-cp310-win_amd64.whl", hash = "sha256:738b171690c8e47c93569635ee8ec633d2cdb06062f510b853b5f233020569a9", size = 9765846, upload-time = "2025-09-11T22:58:26.198Z" },
    { url = "https://files.pythonhosted.org/packages/32/28/47709d5d9e7068b26c0d5189c8137c8783e81065ad1102b505214a08b548/mypy-1.18.1-cp311-cp311-macosx_10_9_x86_64.whl", hash = "sha256:6c903857b3e28fc5489e54042684a9509039ea0aedb2a619469438b544ae1961", size = 12734635, upload-time = "2025-09-11T23:00:24.983Z" },
    { url = "https://files.pythonhosted.org/packages/7c/12/ee5c243e52497d0e59316854041cf3b3130131b92266d0764aca4dec3c00/mypy-1.18.1-cp311-cp311-macosx_11_0_arm64.whl", hash = "sha256:2a0c8392c19934c2b6c65566d3a6abdc6b51d5da7f5d04e43f0eb627d6eeee65", size = 11817287, upload-time = "2025-09-11T22:59:07.38Z" },
    { url = "https://files.pythonhosted.org/packages/48/bd/2aeb950151005fe708ab59725afed7c4aeeb96daf844f86a05d4b8ac34f8/mypy-1.18.1-cp311-cp311-manylinux2014_aarch64.manylinux_2_17_aarch64.manylinux_2_28_aarch64.whl", hash = "sha256:f85eb7efa2ec73ef63fc23b8af89c2fe5bf2a4ad985ed2d3ff28c1bb3c317c92", size = 12430464, upload-time = "2025-09-11T22:58:48.084Z" },
    { url = "https://files.pythonhosted.org/packages/71/e8/7a20407aafb488acb5734ad7fb5e8c2ef78d292ca2674335350fa8ebef67/mypy-1.18.1-cp311-cp311-manylinux2014_x86_64.manylinux_2_17_x86_64.manylinux_2_28_x86_64.whl", hash = "sha256:82ace21edf7ba8af31c3308a61dc72df30500f4dbb26f99ac36b4b80809d7e94", size = 13164555, upload-time = "2025-09-11T23:00:13.803Z" },
    { url = "https://files.pythonhosted.org/packages/e8/c9/5f39065252e033b60f397096f538fb57c1d9fd70a7a490f314df20dd9d64/mypy-1.18.1-cp311-cp311-musllinux_1_2_x86_64.whl", hash = "sha256:a2dfd53dfe632f1ef5d161150a4b1f2d0786746ae02950eb3ac108964ee2975a", size = 13359222, upload-time = "2025-09-11T23:00:33.469Z" },
    { url = "https://files.pythonhosted.org/packages/85/b6/d54111ef3c1e55992cd2ec9b8b6ce9c72a407423e93132cae209f7e7ba60/mypy-1.18.1-cp311-cp311-win_amd64.whl", hash = "sha256:320f0ad4205eefcb0e1a72428dde0ad10be73da9f92e793c36228e8ebf7298c0", size = 9760441, upload-time = "2025-09-11T23:00:44.826Z" },
    { url = "https://files.pythonhosted.org/packages/e7/14/1c3f54d606cb88a55d1567153ef3a8bc7b74702f2ff5eb64d0994f9e49cb/mypy-1.18.1-cp312-cp312-macosx_10_13_x86_64.whl", hash = "sha256:502cde8896be8e638588b90fdcb4c5d5b8c1b004dfc63fd5604a973547367bb9", size = 12911082, upload-time = "2025-09-11T23:00:41.465Z" },
    { url = "https://files.pythonhosted.org/packages/90/83/235606c8b6d50a8eba99773add907ce1d41c068edb523f81eb0d01603a83/mypy-1.18.1-cp312-cp312-macosx_11_0_arm64.whl", hash = "sha256:7509549b5e41be279afc1228242d0e397f1af2919a8f2877ad542b199dc4083e", size = 11919107, upload-time = "2025-09-11T22:58:40.903Z" },
    { url = "https://files.pythonhosted.org/packages/ca/25/4e2ce00f8d15b99d0c68a2536ad63e9eac033f723439ef80290ec32c1ff5/mypy-1.18.1-cp312-cp312-manylinux2014_aarch64.manylinux_2_17_aarch64.manylinux_2_28_aarch64.whl", hash = "sha256:5956ecaabb3a245e3f34100172abca1507be687377fe20e24d6a7557e07080e2", size = 12472551, upload-time = "2025-09-11T22:58:37.272Z" },
    { url = "https://files.pythonhosted.org/packages/32/bb/92642a9350fc339dd9dcefcf6862d171b52294af107d521dce075f32f298/mypy-1.18.1-cp312-cp312-manylinux2014_x86_64.manylinux_2_17_x86_64.manylinux_2_28_x86_64.whl", hash = "sha256:8750ceb014a96c9890421c83f0db53b0f3b8633e2864c6f9bc0a8e93951ed18d", size = 13340554, upload-time = "2025-09-11T22:59:38.756Z" },
    { url = "https://files.pythonhosted.org/packages/cd/ee/38d01db91c198fb6350025d28f9719ecf3c8f2c55a0094bfbf3ef478cc9a/mypy-1.18.1-cp312-cp312-musllinux_1_2_x86_64.whl", hash = "sha256:fb89ea08ff41adf59476b235293679a6eb53a7b9400f6256272fb6029bec3ce5", size = 13530933, upload-time = "2025-09-11T22:59:20.228Z" },
    { url = "https://files.pythonhosted.org/packages/da/8d/6d991ae631f80d58edbf9d7066e3f2a96e479dca955d9a968cd6e90850a3/mypy-1.18.1-cp312-cp312-win_amd64.whl", hash = "sha256:2657654d82fcd2a87e02a33e0d23001789a554059bbf34702d623dafe353eabf", size = 9828426, upload-time = "2025-09-11T23:00:21.007Z" },
    { url = "https://files.pythonhosted.org/packages/e4/ec/ef4a7260e1460a3071628a9277a7579e7da1b071bc134ebe909323f2fbc7/mypy-1.18.1-cp313-cp313-macosx_10_13_x86_64.whl", hash = "sha256:d70d2b5baf9b9a20bc9c730015615ae3243ef47fb4a58ad7b31c3e0a59b5ef1f", size = 12918671, upload-time = "2025-09-11T22:58:29.814Z" },
    { url = "https://files.pythonhosted.org/packages/a1/82/0ea6c3953f16223f0b8eda40c1aeac6bd266d15f4902556ae6e91f6fca4c/mypy-1.18.1-cp313-cp313-macosx_11_0_arm64.whl", hash = "sha256:b8367e33506300f07a43012fc546402f283c3f8bcff1dc338636affb710154ce", size = 11913023, upload-time = "2025-09-11T23:00:29.049Z" },
    { url = "https://files.pythonhosted.org/packages/ae/ef/5e2057e692c2690fc27b3ed0a4dbde4388330c32e2576a23f0302bc8358d/mypy-1.18.1-cp313-cp313-manylinux2014_aarch64.manylinux_2_17_aarch64.manylinux_2_28_aarch64.whl", hash = "sha256:913f668ec50c3337b89df22f973c1c8f0b29ee9e290a8b7fe01cc1ef7446d42e", size = 12473355, upload-time = "2025-09-11T23:00:04.544Z" },
    { url = "https://files.pythonhosted.org/packages/98/43/b7e429fc4be10e390a167b0cd1810d41cb4e4add4ae50bab96faff695a3b/mypy-1.18.1-cp313-cp313-manylinux2014_x86_64.manylinux_2_17_x86_64.manylinux_2_28_x86_64.whl", hash = "sha256:1a0e70b87eb27b33209fa4792b051c6947976f6ab829daa83819df5f58330c71", size = 13346944, upload-time = "2025-09-11T22:58:23.024Z" },
    { url = "https://files.pythonhosted.org/packages/89/4e/899dba0bfe36bbd5b7c52e597de4cf47b5053d337b6d201a30e3798e77a6/mypy-1.18.1-cp313-cp313-musllinux_1_2_x86_64.whl", hash = "sha256:c378d946e8a60be6b6ede48c878d145546fb42aad61df998c056ec151bf6c746", size = 13512574, upload-time = "2025-09-11T22:59:52.152Z" },
    { url = "https://files.pythonhosted.org/packages/f5/f8/7661021a5b0e501b76440454d786b0f01bb05d5c4b125fcbda02023d0250/mypy-1.18.1-cp313-cp313-win_amd64.whl", hash = "sha256:2cd2c1e0f3a7465f22731987fff6fc427e3dcbb4ca5f7db5bbeaff2ff9a31f6d", size = 9837684, upload-time = "2025-09-11T22:58:44.454Z" },
    { url = "https://files.pythonhosted.org/packages/bf/87/7b173981466219eccc64c107cf8e5ab9eb39cc304b4c07df8e7881533e4f/mypy-1.18.1-cp314-cp314-macosx_10_13_x86_64.whl", hash = "sha256:ba24603c58e34dd5b096dfad792d87b304fc6470cbb1c22fd64e7ebd17edcc61", size = 12900265, upload-time = "2025-09-11T22:59:03.4Z" },
    { url = "https://files.pythonhosted.org/packages/ae/cc/b10e65bae75b18a5ac8f81b1e8e5867677e418f0dd2c83b8e2de9ba96ebd/mypy-1.18.1-cp314-cp314-macosx_11_0_arm64.whl", hash = "sha256:ed36662fb92ae4cb3cacc682ec6656208f323bbc23d4b08d091eecfc0863d4b5", size = 11942890, upload-time = "2025-09-11T23:00:00.607Z" },
    { url = "https://files.pythonhosted.org/packages/39/d4/aeefa07c44d09f4c2102e525e2031bc066d12e5351f66b8a83719671004d/mypy-1.18.1-cp314-cp314-manylinux2014_aarch64.manylinux_2_17_aarch64.manylinux_2_28_aarch64.whl", hash = "sha256:040ecc95e026f71a9ad7956fea2724466602b561e6a25c2e5584160d3833aaa8", size = 12472291, upload-time = "2025-09-11T22:59:43.425Z" },
    { url = "https://files.pythonhosted.org/packages/c6/07/711e78668ff8e365f8c19735594ea95938bff3639a4c46a905e3ed8ff2d6/mypy-1.18.1-cp314-cp314-manylinux2014_x86_64.manylinux_2_17_x86_64.manylinux_2_28_x86_64.whl", hash = "sha256:937e3ed86cb731276706e46e03512547e43c391a13f363e08d0fee49a7c38a0d", size = 13318610, upload-time = "2025-09-11T23:00:17.604Z" },
    { url = "https://files.pythonhosted.org/packages/ca/85/df3b2d39339c31d360ce299b418c55e8194ef3205284739b64962f6074e7/mypy-1.18.1-cp314-cp314-musllinux_1_2_x86_64.whl", hash = "sha256:1f95cc4f01c0f1701ca3b0355792bccec13ecb2ec1c469e5b85a6ef398398b1d", size = 13513697, upload-time = "2025-09-11T22:58:59.534Z" },
    { url = "https://files.pythonhosted.org/packages/b1/df/462866163c99ea73bb28f0eb4d415c087e30de5d36ee0f5429d42e28689b/mypy-1.18.1-cp314-cp314-win_amd64.whl", hash = "sha256:e4f16c0019d48941220ac60b893615be2f63afedaba6a0801bdcd041b96991ce", size = 9985739, upload-time = "2025-09-11T22:58:51.644Z" },
    { url = "https://files.pythonhosted.org/packages/64/1a/9005d78ffedaac58b3ee3a44d53a65b09ac1d27c36a00ade849015b8e014/mypy-1.18.1-cp39-cp39-macosx_10_9_x86_64.whl", hash = "sha256:e37763af63a8018308859bc83d9063c501a5820ec5bd4a19f0a2ac0d1c25c061", size = 12809347, upload-time = "2025-09-11T22:59:15.468Z" },
    { url = "https://files.pythonhosted.org/packages/46/b3/c932216b281f7c223a2c8b98b9c8e1eb5bea1650c11317ac778cfc3778e4/mypy-1.18.1-cp39-cp39-macosx_11_0_arm64.whl", hash = "sha256:51531b6e94f34b8bd8b01dee52bbcee80daeac45e69ec5c36e25bce51cbc46e6", size = 11899906, upload-time = "2025-09-11T22:59:56.473Z" },
    { url = "https://files.pythonhosted.org/packages/30/6b/542daf553f97275677c35d183404d1d83b64cea315f452195c5a5782a225/mypy-1.18.1-cp39-cp39-manylinux2014_aarch64.manylinux_2_17_aarch64.manylinux_2_28_aarch64.whl", hash = "sha256:dbfdea20e90e9c5476cea80cfd264d8e197c6ef2c58483931db2eefb2f7adc14", size = 12504415, upload-time = "2025-09-11T23:00:37.332Z" },
    { url = "https://files.pythonhosted.org/packages/37/d3/061d0d861377ea3fdb03784d11260bfa2adbb4eeeb24b63bd1eea7b6080c/mypy-1.18.1-cp39-cp39-manylinux2014_x86_64.manylinux_2_17_x86_64.manylinux_2_28_x86_64.whl", hash = "sha256:99f272c9b59f5826fffa439575716276d19cbf9654abc84a2ba2d77090a0ba14", size = 13243466, upload-time = "2025-09-11T22:58:18.562Z" },
    { url = "https://files.pythonhosted.org/packages/7d/5e/6e88a79bdfec8d01ba374c391150c94f6c74545bdc37bdc490a7f30c5095/mypy-1.18.1-cp39-cp39-musllinux_1_2_x86_64.whl", hash = "sha256:8c05a7f8c00300a52f3a4fcc95a185e99bf944d7e851ff141bae8dcf6dcfeac4", size = 13493539, upload-time = "2025-09-11T22:59:24.479Z" },
    { url = "https://files.pythonhosted.org/packages/92/5a/a14a82e44ed76998d73a070723b6584963fdb62f597d373c8b22c3a3da3d/mypy-1.18.1-cp39-cp39-win_amd64.whl", hash = "sha256:2fbcecbe5cf213ba294aa8c0b8c104400bf7bb64db82fb34fe32a205da4b3531", size = 9764809, upload-time = "2025-09-11T22:58:33.133Z" },
    { url = "https://files.pythonhosted.org/packages/e0/1d/4b97d3089b48ef3d904c9ca69fab044475bd03245d878f5f0b3ea1daf7ce/mypy-1.18.1-py3-none-any.whl", hash = "sha256:b76a4de66a0ac01da1be14ecc8ae88ddea33b8380284a9e3eae39d57ebcbe26e", size = 2352212, upload-time = "2025-09-11T22:59:26.576Z" },
]

[[package]]
name = "mypy-extensions"
version = "1.1.0"
source = { registry = "https://pypi.org/simple" }
sdist = { url = "https://files.pythonhosted.org/packages/a2/6e/371856a3fb9d31ca8dac321cda606860fa4548858c0cc45d9d1d4ca2628b/mypy_extensions-1.1.0.tar.gz", hash = "sha256:52e68efc3284861e772bbcd66823fde5ae21fd2fdb51c62a211403730b916558", size = 6343, upload-time = "2025-04-22T14:54:24.164Z" }
wheels = [
    { url = "https://files.pythonhosted.org/packages/79/7b/2c79738432f5c924bef5071f933bcc9efd0473bac3b4aa584a6f7c1c8df8/mypy_extensions-1.1.0-py3-none-any.whl", hash = "sha256:1be4cccdb0f2482337c4743e60421de3a356cd97508abadd57d47403e94f5505", size = 4963, upload-time = "2025-04-22T14:54:22.983Z" },
]

[[package]]
name = "nodeenv"
version = "1.9.1"
source = { registry = "https://pypi.org/simple" }
sdist = { url = "https://files.pythonhosted.org/packages/43/16/fc88b08840de0e0a72a2f9d8c6bae36be573e475a6326ae854bcc549fc45/nodeenv-1.9.1.tar.gz", hash = "sha256:6ec12890a2dab7946721edbfbcd91f3319c6ccc9aec47be7c7e6b7011ee6645f", size = 47437, upload-time = "2024-06-04T18:44:11.171Z" }
wheels = [
    { url = "https://files.pythonhosted.org/packages/d2/1d/1b658dbd2b9fa9c4c9f32accbfc0205d532c8c6194dc0f2a4c0428e7128a/nodeenv-1.9.1-py2.py3-none-any.whl", hash = "sha256:ba11c9782d29c27c70ffbdda2d7415098754709be8a7056d79a737cd901155c9", size = 22314, upload-time = "2024-06-04T18:44:08.352Z" },
]

[[package]]
name = "packaging"
version = "25.0"
source = { registry = "https://pypi.org/simple" }
sdist = { url = "https://files.pythonhosted.org/packages/a1/d4/1fc4078c65507b51b96ca8f8c3ba19e6a61c8253c72794544580a7b6c24d/packaging-25.0.tar.gz", hash = "sha256:d443872c98d677bf60f6a1f2f8c1cb748e8fe762d2bf9d3148b5599295b0fc4f", size = 165727, upload-time = "2025-04-19T11:48:59.673Z" }
wheels = [
    { url = "https://files.pythonhosted.org/packages/20/12/38679034af332785aac8774540895e234f4d07f7545804097de4b666afd8/packaging-25.0-py3-none-any.whl", hash = "sha256:29572ef2b1f17581046b3a2227d5c611fb25ec70ca1ba8554b24b0e69331a484", size = 66469, upload-time = "2025-04-19T11:48:57.875Z" },
]

[[package]]
name = "pathspec"
version = "0.12.1"
source = { registry = "https://pypi.org/simple" }
sdist = { url = "https://files.pythonhosted.org/packages/ca/bc/f35b8446f4531a7cb215605d100cd88b7ac6f44ab3fc94870c120ab3adbf/pathspec-0.12.1.tar.gz", hash = "sha256:a482d51503a1ab33b1c67a6c3813a26953dbdc71c31dacaef9a838c4e29f5712", size = 51043, upload-time = "2023-12-10T22:30:45Z" }
wheels = [
    { url = "https://files.pythonhosted.org/packages/cc/20/ff623b09d963f88bfde16306a54e12ee5ea43e9b597108672ff3a408aad6/pathspec-0.12.1-py3-none-any.whl", hash = "sha256:a0d503e138a4c123b27490a4f7beda6a01c6f288df0e4a8b79c7eb0dc7b4cc08", size = 31191, upload-time = "2023-12-10T22:30:43.14Z" },
]

[[package]]
name = "pip"
version = "25.2"
source = { registry = "https://pypi.org/simple" }
sdist = { url = "https://files.pythonhosted.org/packages/20/16/650289cd3f43d5a2fadfd98c68bd1e1e7f2550a1a5326768cddfbcedb2c5/pip-25.2.tar.gz", hash = "sha256:578283f006390f85bb6282dffb876454593d637f5d1be494b5202ce4877e71f2", size = 1840021, upload-time = "2025-07-30T21:50:15.401Z" }
wheels = [
    { url = "https://files.pythonhosted.org/packages/b7/3f/945ef7ab14dc4f9d7f40288d2df998d1837ee0888ec3659c813487572faa/pip-25.2-py3-none-any.whl", hash = "sha256:6d67a2b4e7f14d8b31b8b52648866fa717f45a1eb70e83002f4331d07e953717", size = 1752557, upload-time = "2025-07-30T21:50:13.323Z" },
]

[[package]]
name = "pluggy"
version = "1.6.0"
source = { registry = "https://pypi.org/simple" }
sdist = { url = "https://files.pythonhosted.org/packages/f9/e2/3e91f31a7d2b083fe6ef3fa267035b518369d9511ffab804f839851d2779/pluggy-1.6.0.tar.gz", hash = "sha256:7dcc130b76258d33b90f61b658791dede3486c3e6bfb003ee5c9bfb396dd22f3", size = 69412, upload-time = "2025-05-15T12:30:07.975Z" }
wheels = [
    { url = "https://files.pythonhosted.org/packages/54/20/4d324d65cc6d9205fabedc306948156824eb9f0ee1633355a8f7ec5c66bf/pluggy-1.6.0-py3-none-any.whl", hash = "sha256:e920276dd6813095e9377c0bc5566d94c932c33b27a3e3945d8389c374dd4746", size = 20538, upload-time = "2025-05-15T12:30:06.134Z" },
]

[[package]]
name = "pyasn1"
version = "0.6.1"
source = { registry = "https://pypi.org/simple" }
sdist = { url = "https://files.pythonhosted.org/packages/ba/e9/01f1a64245b89f039897cb0130016d79f77d52669aae6ee7b159a6c4c018/pyasn1-0.6.1.tar.gz", hash = "sha256:6f580d2bdd84365380830acf45550f2511469f673cb4a5ae3857a3170128b034", size = 145322, upload-time = "2024-09-10T22:41:42.55Z" }
wheels = [
    { url = "https://files.pythonhosted.org/packages/c8/f1/d6a797abb14f6283c0ddff96bbdd46937f64122b8c925cab503dd37f8214/pyasn1-0.6.1-py3-none-any.whl", hash = "sha256:0d632f46f2ba09143da3a8afe9e33fb6f92fa2320ab7e886e2d0f7672af84629", size = 83135, upload-time = "2024-09-11T16:00:36.122Z" },
]

[[package]]
name = "pyasn1-modules"
version = "0.4.2"
source = { registry = "https://pypi.org/simple" }
dependencies = [
    { name = "pyasn1" },
]
sdist = { url = "https://files.pythonhosted.org/packages/e9/e6/78ebbb10a8c8e4b61a59249394a4a594c1a7af95593dc933a349c8d00964/pyasn1_modules-0.4.2.tar.gz", hash = "sha256:677091de870a80aae844b1ca6134f54652fa2c8c5a52aa396440ac3106e941e6", size = 307892, upload-time = "2025-03-28T02:41:22.17Z" }
wheels = [
    { url = "https://files.pythonhosted.org/packages/47/8d/d529b5d697919ba8c11ad626e835d4039be708a35b0d22de83a269a6682c/pyasn1_modules-0.4.2-py3-none-any.whl", hash = "sha256:29253a9207ce32b64c3ac6600edc75368f98473906e8fd1043bd6b5b1de2c14a", size = 181259, upload-time = "2025-03-28T02:41:19.028Z" },
]

[[package]]
name = "pycparser"
version = "2.22"
source = { registry = "https://pypi.org/simple" }
sdist = { url = "https://files.pythonhosted.org/packages/1d/b2/31537cf4b1ca988837256c910a668b553fceb8f069bedc4b1c826024b52c/pycparser-2.22.tar.gz", hash = "sha256:491c8be9c040f5390f5bf44a5b07752bd07f56edf992381b05c701439eec10f6", size = 172736, upload-time = "2024-03-30T13:22:22.564Z" }
wheels = [
    { url = "https://files.pythonhosted.org/packages/13/a3/a812df4e2dd5696d1f351d58b8fe16a405b234ad2886a0dab9183fb78109/pycparser-2.22-py3-none-any.whl", hash = "sha256:c3702b6d3dd8c7abc1afa565d7e63d53a1d0bd86cdc24edd75470f4de499cfcc", size = 117552, upload-time = "2024-03-30T13:22:20.476Z" },
]

[[package]]
name = "pygments"
version = "2.19.2"
source = { registry = "https://pypi.org/simple" }
sdist = { url = "https://files.pythonhosted.org/packages/b0/77/a5b8c569bf593b0140bde72ea885a803b82086995367bf2037de0159d924/pygments-2.19.2.tar.gz", hash = "sha256:636cb2477cec7f8952536970bc533bc43743542f70392ae026374600add5b887", size = 4968631, upload-time = "2025-06-21T13:39:12.283Z" }
wheels = [
    { url = "https://files.pythonhosted.org/packages/c7/21/705964c7812476f378728bdf590ca4b771ec72385c533964653c68e86bdc/pygments-2.19.2-py3-none-any.whl", hash = "sha256:86540386c03d588bb81d44bc3928634ff26449851e99741617ecb9037ee5ec0b", size = 1225217, upload-time = "2025-06-21T13:39:07.939Z" },
]

[[package]]
name = "pykerberos"
version = "1.2.4"
source = { registry = "https://pypi.org/simple" }
sdist = { url = "https://files.pythonhosted.org/packages/07/e9/ae44ea7d7605df9e5ca1ed745a2c5672dc838a8398101051dd5f255b130d/pykerberos-1.2.4.tar.gz", hash = "sha256:9d701ebd8fc596c99d3155d5ba45813bd5908d26ef83ba0add250edb622abed4", size = 25046, upload-time = "2022-03-09T03:54:08.546Z" }

[[package]]
name = "pymongo"
source = { editable = "." }
dependencies = [
    { name = "dnspython" },
]

[package.optional-dependencies]
aws = [
    { name = "pymongo-auth-aws" },
]
docs = [
    { name = "furo" },
    { name = "readthedocs-sphinx-search" },
    { name = "sphinx", version = "7.4.7", source = { registry = "https://pypi.org/simple" }, marker = "python_full_version < '3.10'" },
    { name = "sphinx", version = "8.1.3", source = { registry = "https://pypi.org/simple" }, marker = "python_full_version == '3.10.*'" },
    { name = "sphinx", version = "8.2.3", source = { registry = "https://pypi.org/simple" }, marker = "python_full_version >= '3.11'" },
    { name = "sphinx-autobuild" },
    { name = "sphinx-rtd-theme" },
    { name = "sphinxcontrib-shellcheck" },
]
encryption = [
    { name = "certifi", marker = "os_name == 'nt' or sys_platform == 'darwin'" },
    { name = "pymongo-auth-aws" },
    { name = "pymongocrypt" },
]
gssapi = [
    { name = "pykerberos", marker = "os_name != 'nt'" },
    { name = "winkerberos", marker = "os_name == 'nt'" },
]
ocsp = [
    { name = "certifi", marker = "os_name == 'nt' or sys_platform == 'darwin'" },
    { name = "cryptography" },
    { name = "pyopenssl" },
    { name = "requests" },
    { name = "service-identity" },
]
snappy = [
    { name = "python-snappy" },
]
test = [
    { name = "importlib-metadata", marker = "python_full_version < '3.13'" },
    { name = "pytest" },
    { name = "pytest-asyncio" },
]
zstd = [
    { name = "zstandard" },
]

[package.dev-dependencies]
coverage = [
    { name = "coverage" },
    { name = "pytest-cov" },
]
gevent = [
<<<<<<< HEAD
    { name = "cffi", marker = "python_full_version == '3.14.*'" },
=======
>>>>>>> e0767cf5
    { name = "gevent" },
]
mockupdb = [
    { name = "mockupdb" },
]
perf = [
    { name = "simplejson" },
]
pip = [
    { name = "pip" },
]
typing = [
    { name = "mypy" },
    { name = "pip" },
    { name = "pyright" },
    { name = "typing-extensions" },
]

[package.metadata]
requires-dist = [
    { name = "certifi", marker = "(os_name == 'nt' and extra == 'encryption') or (sys_platform == 'darwin' and extra == 'encryption')", specifier = ">=2023.7.22" },
    { name = "certifi", marker = "(os_name == 'nt' and extra == 'ocsp') or (sys_platform == 'darwin' and extra == 'ocsp')", specifier = ">=2023.7.22" },
    { name = "cryptography", marker = "extra == 'ocsp'", specifier = ">=2.5" },
    { name = "dnspython", specifier = ">=2.6.1,<3.0.0" },
    { name = "furo", marker = "extra == 'docs'", specifier = "==2025.7.19" },
    { name = "importlib-metadata", marker = "python_full_version < '3.13' and extra == 'test'", specifier = ">=7.0" },
    { name = "pykerberos", marker = "os_name != 'nt' and extra == 'gssapi'" },
    { name = "pymongo-auth-aws", marker = "extra == 'aws'", specifier = ">=1.1.0,<2.0.0" },
    { name = "pymongo-auth-aws", marker = "extra == 'encryption'", specifier = ">=1.1.0,<2.0.0" },
    { name = "pymongocrypt", marker = "extra == 'encryption'", specifier = ">=1.13.0,<2.0.0" },
    { name = "pyopenssl", marker = "extra == 'ocsp'", specifier = ">=17.2.0" },
    { name = "pytest", marker = "extra == 'test'", specifier = ">=8.2" },
    { name = "pytest-asyncio", marker = "extra == 'test'", specifier = ">=0.24.0" },
    { name = "python-snappy", marker = "extra == 'snappy'" },
    { name = "readthedocs-sphinx-search", marker = "extra == 'docs'", specifier = "~=0.3" },
    { name = "requests", marker = "extra == 'ocsp'", specifier = "<3.0.0" },
    { name = "service-identity", marker = "extra == 'ocsp'", specifier = ">=18.1.0" },
    { name = "sphinx", marker = "extra == 'docs'", specifier = ">=5.3,<9" },
    { name = "sphinx-autobuild", marker = "extra == 'docs'", specifier = ">=2020.9.1" },
    { name = "sphinx-rtd-theme", marker = "extra == 'docs'", specifier = ">=2,<4" },
    { name = "sphinxcontrib-shellcheck", marker = "extra == 'docs'", specifier = ">=1,<2" },
    { name = "winkerberos", marker = "os_name == 'nt' and extra == 'gssapi'", specifier = ">=0.5.0" },
    { name = "zstandard", marker = "extra == 'zstd'" },
]
provides-extras = ["aws", "docs", "encryption", "gssapi", "ocsp", "snappy", "test", "zstd"]

[package.metadata.requires-dev]
coverage = [
    { name = "coverage", specifier = ">=5,<=7.10.6" },
    { name = "pytest-cov" },
]
dev = []
gevent = [{ name = "gevent", specifier = ">=20.6.0" }]
mockupdb = [{ name = "mockupdb", git = "https://github.com/mongodb-labs/mongo-mockup-db?rev=master" }]
perf = [{ name = "simplejson", specifier = ">=3.17.0" }]
pip = [{ name = "pip" }]
typing = [
    { name = "mypy", specifier = "==1.18.1" },
    { name = "pip" },
    { name = "pyright", specifier = "==1.1.405" },
    { name = "typing-extensions" },
]

[[package]]
name = "pymongo-auth-aws"
version = "1.3.0"
source = { registry = "https://pypi.org/simple" }
dependencies = [
    { name = "boto3" },
    { name = "botocore" },
]
sdist = { url = "https://files.pythonhosted.org/packages/c7/37/ca8d840f322f0047b71afcec7a489b1ea1f59a5f6d29f91ad8004024736f/pymongo_auth_aws-1.3.0.tar.gz", hash = "sha256:d0fa893958dc525ca29f601c34f2ca73c860f66bc6511ec0a7da6eb7ea44e94f", size = 18559, upload-time = "2024-09-11T20:29:17.668Z" }
wheels = [
    { url = "https://files.pythonhosted.org/packages/f4/12/a997fc108416f31fac55748e5406c1c8c4e976a4073f07b5553825641611/pymongo_auth_aws-1.3.0-py3-none-any.whl", hash = "sha256:367f6d853da428a02e9e450422756133715d40f8141f47ae5d98f139a88c0ce5", size = 15470, upload-time = "2024-09-11T20:29:16.637Z" },
]

[[package]]
name = "pymongocrypt"
version = "1.16.0"
source = { registry = "https://pypi.org/simple" }
dependencies = [
    { name = "cffi" },
    { name = "cryptography" },
    { name = "httpx" },
    { name = "packaging" },
]
sdist = { url = "https://files.pythonhosted.org/packages/fb/8e/dd9ed710e8fd4eec127dac1db3b3e9156ffcf340a0463a82087a12ae924e/pymongocrypt-1.16.0.tar.gz", hash = "sha256:0db0812055d00e6f5562a8d66711c4cba4b75014c363306c9b298a9fd68fccdd", size = 65354, upload-time = "2025-09-09T18:54:25.531Z" }
wheels = [
    { url = "https://files.pythonhosted.org/packages/fb/8b/dda0f19ce16f7b257e4aa2a8831a1a1307c1ea124a00f571cda83a04adcb/pymongocrypt-1.16.0-py3-none-macosx_11_0_universal2.whl", hash = "sha256:fbd85534880ea8525956b96e583a7021c721abbf3b51a6dbe48a57d7eba8e74a", size = 4721169, upload-time = "2025-09-09T18:54:18.642Z" },
    { url = "https://files.pythonhosted.org/packages/99/48/512a5b597d71407f9b06a14cd8e5ac376e06b780d4d54a4e69726bd48703/pymongocrypt-1.16.0-py3-none-manylinux_2_17_aarch64.manylinux2014_aarch64.manylinux_2_28_aarch64.whl", hash = "sha256:85df0a78480e91bdd3a5a6da3e4cdc7d9700de8a871aa8168588981c041f1914", size = 4038242, upload-time = "2025-09-09T18:54:20.496Z" },
    { url = "https://files.pythonhosted.org/packages/3f/67/3bdeda347191d6c1ee257eb3da8c85f1278d86dfb493cc9bc26352a41d0a/pymongocrypt-1.16.0-py3-none-manylinux_2_17_x86_64.manylinux2014_x86_64.whl", hash = "sha256:b8d2ebeb1b5e4f4554bf44f726e8009c59c4d7d0b412beebfece875991714676", size = 3775742, upload-time = "2025-09-09T18:54:22.254Z" },
    { url = "https://files.pythonhosted.org/packages/dc/81/70f6947afbd1ac7be54482b44cb1b99e8e9b9cac41985e6250c4fc279e58/pymongocrypt-1.16.0-py3-none-win_amd64.whl", hash = "sha256:c20afcd89ec5fc53305e924c05c4a0321ddc73f1e4e7c8240ee2fd0123e23609", size = 1607917, upload-time = "2025-09-09T18:54:24.182Z" },
]

[[package]]
name = "pyopenssl"
version = "25.3.0"
source = { registry = "https://pypi.org/simple" }
dependencies = [
    { name = "cryptography" },
    { name = "typing-extensions", marker = "python_full_version < '3.13'" },
]
sdist = { url = "https://files.pythonhosted.org/packages/80/be/97b83a464498a79103036bc74d1038df4a7ef0e402cfaf4d5e113fb14759/pyopenssl-25.3.0.tar.gz", hash = "sha256:c981cb0a3fd84e8602d7afc209522773b94c1c2446a3c710a75b06fe1beae329", size = 184073, upload-time = "2025-09-17T00:32:21.037Z" }
wheels = [
    { url = "https://files.pythonhosted.org/packages/d1/81/ef2b1dfd1862567d573a4fdbc9f969067621764fbb74338496840a1d2977/pyopenssl-25.3.0-py3-none-any.whl", hash = "sha256:1fda6fc034d5e3d179d39e59c1895c9faeaf40a79de5fc4cbbfbe0d36f4a77b6", size = 57268, upload-time = "2025-09-17T00:32:19.474Z" },
]

[[package]]
name = "pyright"
version = "1.1.405"
source = { registry = "https://pypi.org/simple" }
dependencies = [
    { name = "nodeenv" },
    { name = "typing-extensions" },
]
sdist = { url = "https://files.pythonhosted.org/packages/fb/6c/ba4bbee22e76af700ea593a1d8701e3225080956753bee9750dcc25e2649/pyright-1.1.405.tar.gz", hash = "sha256:5c2a30e1037af27eb463a1cc0b9f6d65fec48478ccf092c1ac28385a15c55763", size = 4068319, upload-time = "2025-09-04T03:37:06.776Z" }
wheels = [
    { url = "https://files.pythonhosted.org/packages/d5/1a/524f832e1ff1962a22a1accc775ca7b143ba2e9f5924bb6749dce566784a/pyright-1.1.405-py3-none-any.whl", hash = "sha256:a2cb13700b5508ce8e5d4546034cb7ea4aedb60215c6c33f56cec7f53996035a", size = 5905038, upload-time = "2025-09-04T03:37:04.913Z" },
]

[[package]]
name = "pytest"
version = "8.4.1"
source = { registry = "https://pypi.org/simple" }
dependencies = [
    { name = "colorama", marker = "sys_platform == 'win32'" },
    { name = "exceptiongroup", marker = "python_full_version < '3.11'" },
    { name = "iniconfig" },
    { name = "packaging" },
    { name = "pluggy" },
    { name = "pygments" },
    { name = "tomli", marker = "python_full_version < '3.11'" },
]
sdist = { url = "https://files.pythonhosted.org/packages/08/ba/45911d754e8eba3d5a841a5ce61a65a685ff1798421ac054f85aa8747dfb/pytest-8.4.1.tar.gz", hash = "sha256:7c67fd69174877359ed9371ec3af8a3d2b04741818c51e5e99cc1742251fa93c", size = 1517714, upload-time = "2025-06-18T05:48:06.109Z" }
wheels = [
    { url = "https://files.pythonhosted.org/packages/29/16/c8a903f4c4dffe7a12843191437d7cd8e32751d5de349d45d3fe69544e87/pytest-8.4.1-py3-none-any.whl", hash = "sha256:539c70ba6fcead8e78eebbf1115e8b589e7565830d7d006a8723f19ac8a0afb7", size = 365474, upload-time = "2025-06-18T05:48:03.955Z" },
]

[[package]]
name = "pytest-asyncio"
version = "1.1.0"
source = { registry = "https://pypi.org/simple" }
dependencies = [
    { name = "backports-asyncio-runner", marker = "python_full_version < '3.11'" },
    { name = "pytest" },
    { name = "typing-extensions", marker = "python_full_version < '3.10'" },
]
sdist = { url = "https://files.pythonhosted.org/packages/4e/51/f8794af39eeb870e87a8c8068642fc07bce0c854d6865d7dd0f2a9d338c2/pytest_asyncio-1.1.0.tar.gz", hash = "sha256:796aa822981e01b68c12e4827b8697108f7205020f24b5793b3c41555dab68ea", size = 46652, upload-time = "2025-07-16T04:29:26.393Z" }
wheels = [
    { url = "https://files.pythonhosted.org/packages/c7/9d/bf86eddabf8c6c9cb1ea9a869d6873b46f105a5d292d3a6f7071f5b07935/pytest_asyncio-1.1.0-py3-none-any.whl", hash = "sha256:5fe2d69607b0bd75c656d1211f969cadba035030156745ee09e7d71740e58ecf", size = 15157, upload-time = "2025-07-16T04:29:24.929Z" },
]

[[package]]
name = "pytest-cov"
version = "6.2.1"
source = { registry = "https://pypi.org/simple" }
dependencies = [
    { name = "coverage", extra = ["toml"] },
    { name = "pluggy" },
    { name = "pytest" },
]
sdist = { url = "https://files.pythonhosted.org/packages/18/99/668cade231f434aaa59bbfbf49469068d2ddd945000621d3d165d2e7dd7b/pytest_cov-6.2.1.tar.gz", hash = "sha256:25cc6cc0a5358204b8108ecedc51a9b57b34cc6b8c967cc2c01a4e00d8a67da2", size = 69432, upload-time = "2025-06-12T10:47:47.684Z" }
wheels = [
    { url = "https://files.pythonhosted.org/packages/bc/16/4ea354101abb1287856baa4af2732be351c7bee728065aed451b678153fd/pytest_cov-6.2.1-py3-none-any.whl", hash = "sha256:f5bc4c23f42f1cdd23c70b1dab1bbaef4fc505ba950d53e0081d0730dd7e86d5", size = 24644, upload-time = "2025-06-12T10:47:45.932Z" },
]

[[package]]
name = "python-dateutil"
version = "2.9.0.post0"
source = { registry = "https://pypi.org/simple" }
dependencies = [
    { name = "six" },
]
sdist = { url = "https://files.pythonhosted.org/packages/66/c0/0c8b6ad9f17a802ee498c46e004a0eb49bc148f2fd230864601a86dcf6db/python-dateutil-2.9.0.post0.tar.gz", hash = "sha256:37dd54208da7e1cd875388217d5e00ebd4179249f90fb72437e91a35459a0ad3", size = 342432, upload-time = "2024-03-01T18:36:20.211Z" }
wheels = [
    { url = "https://files.pythonhosted.org/packages/ec/57/56b9bcc3c9c6a792fcbaf139543cee77261f3651ca9da0c93f5c1221264b/python_dateutil-2.9.0.post0-py2.py3-none-any.whl", hash = "sha256:a8b2bc7bffae282281c8140a97d3aa9c14da0b136dfe83f850eea9a5f7470427", size = 229892, upload-time = "2024-03-01T18:36:18.57Z" },
]

[[package]]
name = "python-snappy"
version = "0.7.3"
source = { registry = "https://pypi.org/simple" }
dependencies = [
    { name = "cramjam" },
]
sdist = { url = "https://files.pythonhosted.org/packages/39/66/9185fbb6605ba92716d9f77fbb13c97eb671cd13c3ad56bd154016fbf08b/python_snappy-0.7.3.tar.gz", hash = "sha256:40216c1badfb2d38ac781ecb162a1d0ec40f8ee9747e610bcfefdfa79486cee3", size = 9337, upload-time = "2024-08-29T13:16:05.705Z" }
wheels = [
    { url = "https://files.pythonhosted.org/packages/86/c1/0ee413ddd639aebf22c85d6db39f136ccc10e6a4b4dd275a92b5c839de8d/python_snappy-0.7.3-py3-none-any.whl", hash = "sha256:074c0636cfcd97e7251330f428064050ac81a52c62ed884fc2ddebbb60ed7f50", size = 9155, upload-time = "2024-08-29T13:16:04.773Z" },
]

[[package]]
name = "readthedocs-sphinx-search"
version = "0.3.2"
source = { registry = "https://pypi.org/simple" }
sdist = { url = "https://files.pythonhosted.org/packages/8f/96/0c51439e3dbc634cf5328ffb173ff759b7fc9abf3276e78bf71d9fc0aa51/readthedocs-sphinx-search-0.3.2.tar.gz", hash = "sha256:277773bfa28566a86694c08e568d5a648cd80f22826545555a764d6d20c365fb", size = 21949, upload-time = "2024-01-15T16:46:22.565Z" }
wheels = [
    { url = "https://files.pythonhosted.org/packages/04/3c/41bc9d7d4d936a73e380423f23996bee1691e17598d8a03c062be6aac640/readthedocs_sphinx_search-0.3.2-py3-none-any.whl", hash = "sha256:58716fd21f01581e6e67bf3bc02e79c77e10dc58b5f8e4c7cc1977e013eda173", size = 21379, upload-time = "2024-01-15T16:46:20.552Z" },
]

[[package]]
name = "requests"
version = "2.32.4"
source = { registry = "https://pypi.org/simple" }
dependencies = [
    { name = "certifi" },
    { name = "charset-normalizer" },
    { name = "idna" },
    { name = "urllib3", version = "1.26.20", source = { registry = "https://pypi.org/simple" }, marker = "python_full_version < '3.10'" },
    { name = "urllib3", version = "2.5.0", source = { registry = "https://pypi.org/simple" }, marker = "python_full_version >= '3.10'" },
]
sdist = { url = "https://files.pythonhosted.org/packages/e1/0a/929373653770d8a0d7ea76c37de6e41f11eb07559b103b1c02cafb3f7cf8/requests-2.32.4.tar.gz", hash = "sha256:27d0316682c8a29834d3264820024b62a36942083d52caf2f14c0591336d3422", size = 135258, upload-time = "2025-06-09T16:43:07.34Z" }
wheels = [
    { url = "https://files.pythonhosted.org/packages/7c/e4/56027c4a6b4ae70ca9de302488c5ca95ad4a39e190093d6c1a8ace08341b/requests-2.32.4-py3-none-any.whl", hash = "sha256:27babd3cda2a6d50b30443204ee89830707d396671944c998b5975b031ac2b2c", size = 64847, upload-time = "2025-06-09T16:43:05.728Z" },
]

[[package]]
name = "roman-numerals-py"
version = "3.1.0"
source = { registry = "https://pypi.org/simple" }
sdist = { url = "https://files.pythonhosted.org/packages/30/76/48fd56d17c5bdbdf65609abbc67288728a98ed4c02919428d4f52d23b24b/roman_numerals_py-3.1.0.tar.gz", hash = "sha256:be4bf804f083a4ce001b5eb7e3c0862479d10f94c936f6c4e5f250aa5ff5bd2d", size = 9017, upload-time = "2025-02-22T07:34:54.333Z" }
wheels = [
    { url = "https://files.pythonhosted.org/packages/53/97/d2cbbaa10c9b826af0e10fdf836e1bf344d9f0abb873ebc34d1f49642d3f/roman_numerals_py-3.1.0-py3-none-any.whl", hash = "sha256:9da2ad2fb670bcf24e81070ceb3be72f6c11c440d73bd579fbeca1e9f330954c", size = 7742, upload-time = "2025-02-22T07:34:52.422Z" },
]

[[package]]
name = "s3transfer"
version = "0.13.1"
source = { registry = "https://pypi.org/simple" }
dependencies = [
    { name = "botocore" },
]
sdist = { url = "https://files.pythonhosted.org/packages/6d/05/d52bf1e65044b4e5e27d4e63e8d1579dbdec54fce685908ae09bc3720030/s3transfer-0.13.1.tar.gz", hash = "sha256:c3fdba22ba1bd367922f27ec8032d6a1cf5f10c934fb5d68cf60fd5a23d936cf", size = 150589, upload-time = "2025-07-18T19:22:42.31Z" }
wheels = [
    { url = "https://files.pythonhosted.org/packages/6d/4f/d073e09df851cfa251ef7840007d04db3293a0482ce607d2b993926089be/s3transfer-0.13.1-py3-none-any.whl", hash = "sha256:a981aa7429be23fe6dfc13e80e4020057cbab622b08c0315288758d67cabc724", size = 85308, upload-time = "2025-07-18T19:22:40.947Z" },
]

[[package]]
name = "service-identity"
version = "24.2.0"
source = { registry = "https://pypi.org/simple" }
dependencies = [
    { name = "attrs" },
    { name = "cryptography" },
    { name = "pyasn1" },
    { name = "pyasn1-modules" },
]
sdist = { url = "https://files.pythonhosted.org/packages/07/a5/dfc752b979067947261dbbf2543470c58efe735c3c1301dd870ef27830ee/service_identity-24.2.0.tar.gz", hash = "sha256:b8683ba13f0d39c6cd5d625d2c5f65421d6d707b013b375c355751557cbe8e09", size = 39245, upload-time = "2024-10-26T07:21:57.736Z" }
wheels = [
    { url = "https://files.pythonhosted.org/packages/08/2c/ca6dd598b384bc1ce581e24aaae0f2bed4ccac57749d5c3befbb5e742081/service_identity-24.2.0-py3-none-any.whl", hash = "sha256:6b047fbd8a84fd0bb0d55ebce4031e400562b9196e1e0d3e0fe2b8a59f6d4a85", size = 11364, upload-time = "2024-10-26T07:21:56.302Z" },
]

[[package]]
name = "setuptools"
version = "80.9.0"
source = { registry = "https://pypi.org/simple" }
sdist = { url = "https://files.pythonhosted.org/packages/18/5d/3bf57dcd21979b887f014ea83c24ae194cfcd12b9e0fda66b957c69d1fca/setuptools-80.9.0.tar.gz", hash = "sha256:f36b47402ecde768dbfafc46e8e4207b4360c654f1f3bb84475f0a28628fb19c", size = 1319958, upload-time = "2025-05-27T00:56:51.443Z" }
wheels = [
    { url = "https://files.pythonhosted.org/packages/a3/dc/17031897dae0efacfea57dfd3a82fdd2a2aeb58e0ff71b77b87e44edc772/setuptools-80.9.0-py3-none-any.whl", hash = "sha256:062d34222ad13e0cc312a4c02d73f059e86a4acbfbdea8f8f76b28c99f306922", size = 1201486, upload-time = "2025-05-27T00:56:49.664Z" },
]

[[package]]
name = "simplejson"
version = "3.20.1"
source = { registry = "https://pypi.org/simple" }
sdist = { url = "https://files.pythonhosted.org/packages/af/92/51b417685abd96b31308b61b9acce7ec50d8e1de8fbc39a7fd4962c60689/simplejson-3.20.1.tar.gz", hash = "sha256:e64139b4ec4f1f24c142ff7dcafe55a22b811a74d86d66560c8815687143037d", size = 85591, upload-time = "2025-02-15T05:18:53.15Z" }
wheels = [
    { url = "https://files.pythonhosted.org/packages/25/c4/627214fb418cd4a17fb0230ff0b6c3bb4a85cbb48dd69c85dcc3b85df828/simplejson-3.20.1-cp310-cp310-macosx_10_9_universal2.whl", hash = "sha256:e580aa65d5f6c3bf41b9b4afe74be5d5ddba9576701c107c772d936ea2b5043a", size = 93790, upload-time = "2025-02-15T05:15:32.954Z" },
    { url = "https://files.pythonhosted.org/packages/15/ca/56a6a2a33cbcf330c4d71af3f827c47e4e0ba791e78f2642f3d1ab02ff31/simplejson-3.20.1-cp310-cp310-macosx_10_9_x86_64.whl", hash = "sha256:4a586ce4f78cec11f22fe55c5bee0f067e803aab9bad3441afe2181693b5ebb5", size = 75707, upload-time = "2025-02-15T05:15:34.954Z" },
    { url = "https://files.pythonhosted.org/packages/a9/c8/3d92b67e03a3b6207d97202669f9454ed700b35ade9bd4428265a078fb6c/simplejson-3.20.1-cp310-cp310-macosx_11_0_arm64.whl", hash = "sha256:74a1608f9e6e8c27a4008d70a54270868306d80ed48c9df7872f9f4b8ac87808", size = 75700, upload-time = "2025-02-15T05:15:37.144Z" },
    { url = "https://files.pythonhosted.org/packages/74/30/20001219d6fdca4aaa3974c96dfb6955a766b4e2cc950505a5b51fd050b0/simplejson-3.20.1-cp310-cp310-manylinux_2_17_aarch64.manylinux2014_aarch64.whl", hash = "sha256:03db8cb64154189a92a7786209f24e391644f3a3fa335658be2df2af1960b8d8", size = 138672, upload-time = "2025-02-15T05:15:38.547Z" },
    { url = "https://files.pythonhosted.org/packages/21/47/50157810876c2a7ebbd6e6346ec25eda841fe061fecaa02538a7742a3d2a/simplejson-3.20.1-cp310-cp310-manylinux_2_17_ppc64le.manylinux2014_ppc64le.whl", hash = "sha256:eea7e2b7d858f6fdfbf0fe3cb846d6bd8a45446865bc09960e51f3d473c2271b", size = 146616, upload-time = "2025-02-15T05:15:39.871Z" },
    { url = "https://files.pythonhosted.org/packages/95/60/8c97cdc93096437b0aca2745aca63c880fe2315fd7f6a6ce6edbb344a2ae/simplejson-3.20.1-cp310-cp310-manylinux_2_5_i686.manylinux1_i686.manylinux_2_17_i686.manylinux2014_i686.whl", hash = "sha256:e66712b17d8425bb7ff8968d4c7c7fd5a2dd7bd63728b28356223c000dd2f91f", size = 134344, upload-time = "2025-02-15T05:15:42.091Z" },
    { url = "https://files.pythonhosted.org/packages/bb/9e/da184f0e9bb3a5d7ffcde713bd41b4fe46cca56b6f24d9bd155fac56805a/simplejson-3.20.1-cp310-cp310-manylinux_2_5_x86_64.manylinux1_x86_64.manylinux_2_17_x86_64.manylinux2014_x86_64.whl", hash = "sha256:a2cc4f6486f9f515b62f5831ff1888886619b84fc837de68f26d919ba7bbdcbc", size = 138017, upload-time = "2025-02-15T05:15:43.542Z" },
    { url = "https://files.pythonhosted.org/packages/31/db/00d1a8d9b036db98f678c8a3c69ed17d2894d1768d7a00576e787ad3e546/simplejson-3.20.1-cp310-cp310-musllinux_1_2_aarch64.whl", hash = "sha256:a3c2df555ee4016148fa192e2b9cd9e60bc1d40769366134882685e90aee2a1e", size = 140118, upload-time = "2025-02-15T05:15:45.7Z" },
    { url = "https://files.pythonhosted.org/packages/52/21/57fc47eab8c1c73390b933a5ba9271f08e3e1ec83162c580357f28f5b97c/simplejson-3.20.1-cp310-cp310-musllinux_1_2_i686.whl", hash = "sha256:78520f04b7548a5e476b5396c0847e066f1e0a4c0c5e920da1ad65e95f410b11", size = 140314, upload-time = "2025-02-15T05:16:07.949Z" },
    { url = "https://files.pythonhosted.org/packages/ad/cc/7cfd78d1e0fa5e57350b98cfe77353b6dfa13dce21afa4060e1019223852/simplejson-3.20.1-cp310-cp310-musllinux_1_2_ppc64le.whl", hash = "sha256:f4bd49ecde87b0fe9f55cc971449a32832bca9910821f7072bbfae1155eaa007", size = 148544, upload-time = "2025-02-15T05:16:09.455Z" },
    { url = "https://files.pythonhosted.org/packages/63/26/1c894a1c2bd95dc8be0cf5a2fa73b0d173105b6ca18c90cb981ff10443d0/simplejson-3.20.1-cp310-cp310-musllinux_1_2_x86_64.whl", hash = "sha256:7eaae2b88eb5da53caaffdfa50e2e12022553949b88c0df4f9a9663609373f72", size = 141172, upload-time = "2025-02-15T05:16:10.966Z" },
    { url = "https://files.pythonhosted.org/packages/93/27/0717dccc10cd9988dbf1314def52ab32678a95a95328bb37cafacf499400/simplejson-3.20.1-cp310-cp310-win32.whl", hash = "sha256:e836fb88902799eac8debc2b642300748f4860a197fa3d9ea502112b6bb8e142", size = 74181, upload-time = "2025-02-15T05:16:12.361Z" },
    { url = "https://files.pythonhosted.org/packages/5f/af/593f896573f306519332d4287b1ab8b7b888c239bbd5159f7054d7055c2d/simplejson-3.20.1-cp310-cp310-win_amd64.whl", hash = "sha256:b122a19b552b212fc3b5b96fc5ce92333d4a9ac0a800803e1f17ebb16dac4be5", size = 75738, upload-time = "2025-02-15T05:16:14.438Z" },
    { url = "https://files.pythonhosted.org/packages/76/59/74bc90d1c051bc2432c96b34bd4e8036875ab58b4fcbe4d6a5a76985f853/simplejson-3.20.1-cp311-cp311-macosx_10_9_universal2.whl", hash = "sha256:325b8c107253d3217e89d7b50c71015b5b31e2433e6c5bf38967b2f80630a8ca", size = 92132, upload-time = "2025-02-15T05:16:15.743Z" },
    { url = "https://files.pythonhosted.org/packages/71/c7/1970916e0c51794fff89f76da2f632aaf0b259b87753c88a8c409623d3e1/simplejson-3.20.1-cp311-cp311-macosx_10_9_x86_64.whl", hash = "sha256:88a7baa8211089b9e58d78fbc1b0b322103f3f3d459ff16f03a36cece0d0fcf0", size = 74956, upload-time = "2025-02-15T05:16:17.062Z" },
    { url = "https://files.pythonhosted.org/packages/c8/0d/98cc5909180463f1d75fac7180de62d4cdb4e82c4fef276b9e591979372c/simplejson-3.20.1-cp311-cp311-macosx_11_0_arm64.whl", hash = "sha256:299b1007b8101d50d95bc0db1bf5c38dc372e85b504cf77f596462083ee77e3f", size = 74772, upload-time = "2025-02-15T05:16:19.204Z" },
    { url = "https://files.pythonhosted.org/packages/e1/94/a30a5211a90d67725a3e8fcc1c788189f2ae2ed2b96b63ed15d0b7f5d6bb/simplejson-3.20.1-cp311-cp311-manylinux_2_17_aarch64.manylinux2014_aarch64.whl", hash = "sha256:03ec618ed65caab48e81e3ed29586236a8e57daef792f1f3bb59504a7e98cd10", size = 143575, upload-time = "2025-02-15T05:16:21.337Z" },
    { url = "https://files.pythonhosted.org/packages/ee/08/cdb6821f1058eb5db46d252de69ff7e6c53f05f1bae6368fe20d5b51d37e/simplejson-3.20.1-cp311-cp311-manylinux_2_17_ppc64le.manylinux2014_ppc64le.whl", hash = "sha256:cd2cdead1d3197f0ff43373cf4730213420523ba48697743e135e26f3d179f38", size = 153241, upload-time = "2025-02-15T05:16:22.859Z" },
    { url = "https://files.pythonhosted.org/packages/4c/2d/ca3caeea0bdc5efc5503d5f57a2dfb56804898fb196dfada121323ee0ccb/simplejson-3.20.1-cp311-cp311-manylinux_2_5_i686.manylinux1_i686.manylinux_2_17_i686.manylinux2014_i686.whl", hash = "sha256:3466d2839fdc83e1af42e07b90bc8ff361c4e8796cd66722a40ba14e458faddd", size = 141500, upload-time = "2025-02-15T05:16:25.068Z" },
    { url = "https://files.pythonhosted.org/packages/e1/33/d3e0779d5c58245e7370c98eb969275af6b7a4a5aec3b97cbf85f09ad328/simplejson-3.20.1-cp311-cp311-manylinux_2_5_x86_64.manylinux1_x86_64.manylinux_2_17_x86_64.manylinux2014_x86_64.whl", hash = "sha256:d492ed8e92f3a9f9be829205f44b1d0a89af6582f0cf43e0d129fa477b93fe0c", size = 144757, upload-time = "2025-02-15T05:16:28.301Z" },
    { url = "https://files.pythonhosted.org/packages/54/53/2d93128bb55861b2fa36c5944f38da51a0bc6d83e513afc6f7838440dd15/simplejson-3.20.1-cp311-cp311-musllinux_1_2_aarch64.whl", hash = "sha256:f924b485537b640dc69434565463fd6fc0c68c65a8c6e01a823dd26c9983cf79", size = 144409, upload-time = "2025-02-15T05:16:29.687Z" },
    { url = "https://files.pythonhosted.org/packages/99/4c/dac310a98f897ad3435b4bdc836d92e78f09e38c5dbf28211ed21dc59fa2/simplejson-3.20.1-cp311-cp311-musllinux_1_2_i686.whl", hash = "sha256:9e8eacf6a3491bf76ea91a8d46726368a6be0eb94993f60b8583550baae9439e", size = 146082, upload-time = "2025-02-15T05:16:31.064Z" },
    { url = "https://files.pythonhosted.org/packages/ee/22/d7ba958cfed39827335b82656b1c46f89678faecda9a7677b47e87b48ee6/simplejson-3.20.1-cp311-cp311-musllinux_1_2_ppc64le.whl", hash = "sha256:d34d04bf90b4cea7c22d8b19091633908f14a096caa301b24c2f3d85b5068fb8", size = 154339, upload-time = "2025-02-15T05:16:32.719Z" },
    { url = "https://files.pythonhosted.org/packages/b8/c8/b072b741129406a7086a0799c6f5d13096231bf35fdd87a0cffa789687fc/simplejson-3.20.1-cp311-cp311-musllinux_1_2_x86_64.whl", hash = "sha256:69dd28d4ce38390ea4aaf212902712c0fd1093dc4c1ff67e09687c3c3e15a749", size = 147915, upload-time = "2025-02-15T05:16:34.291Z" },
    { url = "https://files.pythonhosted.org/packages/6c/46/8347e61e9cf3db5342a42f7fd30a81b4f5cf85977f916852d7674a540907/simplejson-3.20.1-cp311-cp311-win32.whl", hash = "sha256:dfe7a9da5fd2a3499436cd350f31539e0a6ded5da6b5b3d422df016444d65e43", size = 73972, upload-time = "2025-02-15T05:16:35.712Z" },
    { url = "https://files.pythonhosted.org/packages/01/85/b52f24859237b4e9d523d5655796d911ba3d46e242eb1959c45b6af5aedd/simplejson-3.20.1-cp311-cp311-win_amd64.whl", hash = "sha256:896a6c04d7861d507d800da7642479c3547060bf97419d9ef73d98ced8258766", size = 75595, upload-time = "2025-02-15T05:16:36.957Z" },
    { url = "https://files.pythonhosted.org/packages/8d/eb/34c16a1ac9ba265d024dc977ad84e1659d931c0a700967c3e59a98ed7514/simplejson-3.20.1-cp312-cp312-macosx_10_9_universal2.whl", hash = "sha256:f31c4a3a7ab18467ee73a27f3e59158255d1520f3aad74315edde7a940f1be23", size = 93100, upload-time = "2025-02-15T05:16:38.801Z" },
    { url = "https://files.pythonhosted.org/packages/41/fc/2c2c007d135894971e6814e7c0806936e5bade28f8db4dd7e2a58b50debd/simplejson-3.20.1-cp312-cp312-macosx_10_9_x86_64.whl", hash = "sha256:884e6183d16b725e113b83a6fc0230152ab6627d4d36cb05c89c2c5bccfa7bc6", size = 75464, upload-time = "2025-02-15T05:16:40.905Z" },
    { url = "https://files.pythonhosted.org/packages/0f/05/2b5ecb33b776c34bb5cace5de5d7669f9b60e3ca13c113037b2ca86edfbd/simplejson-3.20.1-cp312-cp312-macosx_11_0_arm64.whl", hash = "sha256:03d7a426e416fe0d3337115f04164cd9427eb4256e843a6b8751cacf70abc832", size = 75112, upload-time = "2025-02-15T05:16:42.246Z" },
    { url = "https://files.pythonhosted.org/packages/fe/36/1f3609a2792f06cd4b71030485f78e91eb09cfd57bebf3116bf2980a8bac/simplejson-3.20.1-cp312-cp312-manylinux_2_17_aarch64.manylinux2014_aarch64.whl", hash = "sha256:000602141d0bddfcff60ea6a6e97d5e10c9db6b17fd2d6c66199fa481b6214bb", size = 150182, upload-time = "2025-02-15T05:16:43.557Z" },
    { url = "https://files.pythonhosted.org/packages/2f/b0/053fbda38b8b602a77a4f7829def1b4f316cd8deb5440a6d3ee90790d2a4/simplejson-3.20.1-cp312-cp312-manylinux_2_17_ppc64le.manylinux2014_ppc64le.whl", hash = "sha256:af8377a8af78226e82e3a4349efdde59ffa421ae88be67e18cef915e4023a595", size = 158363, upload-time = "2025-02-15T05:16:45.748Z" },
    { url = "https://files.pythonhosted.org/packages/d1/4b/2eb84ae867539a80822e92f9be4a7200dffba609275faf99b24141839110/simplejson-3.20.1-cp312-cp312-manylinux_2_5_i686.manylinux1_i686.manylinux_2_17_i686.manylinux2014_i686.whl", hash = "sha256:15c7de4c88ab2fbcb8781a3b982ef883696736134e20b1210bca43fb42ff1acf", size = 148415, upload-time = "2025-02-15T05:16:47.861Z" },
    { url = "https://files.pythonhosted.org/packages/e0/bd/400b0bd372a5666addf2540c7358bfc3841b9ce5cdbc5cc4ad2f61627ad8/simplejson-3.20.1-cp312-cp312-manylinux_2_5_x86_64.manylinux1_x86_64.manylinux_2_17_x86_64.manylinux2014_x86_64.whl", hash = "sha256:455a882ff3f97d810709f7b620007d4e0aca8da71d06fc5c18ba11daf1c4df49", size = 152213, upload-time = "2025-02-15T05:16:49.25Z" },
    { url = "https://files.pythonhosted.org/packages/50/12/143f447bf6a827ee9472693768dc1a5eb96154f8feb140a88ce6973a3cfa/simplejson-3.20.1-cp312-cp312-musllinux_1_2_aarch64.whl", hash = "sha256:fc0f523ce923e7f38eb67804bc80e0a028c76d7868500aa3f59225574b5d0453", size = 150048, upload-time = "2025-02-15T05:16:51.5Z" },
    { url = "https://files.pythonhosted.org/packages/5e/ea/dd9b3e8e8ed710a66f24a22c16a907c9b539b6f5f45fd8586bd5c231444e/simplejson-3.20.1-cp312-cp312-musllinux_1_2_i686.whl", hash = "sha256:76461ec929282dde4a08061071a47281ad939d0202dc4e63cdd135844e162fbc", size = 151668, upload-time = "2025-02-15T05:16:53Z" },
    { url = "https://files.pythonhosted.org/packages/99/af/ee52a8045426a0c5b89d755a5a70cc821815ef3c333b56fbcad33c4435c0/simplejson-3.20.1-cp312-cp312-musllinux_1_2_ppc64le.whl", hash = "sha256:ab19c2da8c043607bde4d4ef3a6b633e668a7d2e3d56f40a476a74c5ea71949f", size = 158840, upload-time = "2025-02-15T05:16:54.851Z" },
    { url = "https://files.pythonhosted.org/packages/68/db/ab32869acea6b5de7d75fa0dac07a112ded795d41eaa7e66c7813b17be95/simplejson-3.20.1-cp312-cp312-musllinux_1_2_x86_64.whl", hash = "sha256:b2578bedaedf6294415197b267d4ef678fea336dd78ee2a6d2f4b028e9d07be3", size = 154212, upload-time = "2025-02-15T05:16:56.318Z" },
    { url = "https://files.pythonhosted.org/packages/fa/7a/e3132d454977d75a3bf9a6d541d730f76462ebf42a96fea2621498166f41/simplejson-3.20.1-cp312-cp312-win32.whl", hash = "sha256:339f407373325a36b7fd744b688ba5bae0666b5d340ec6d98aebc3014bf3d8ea", size = 74101, upload-time = "2025-02-15T05:16:57.746Z" },
    { url = "https://files.pythonhosted.org/packages/bc/5d/4e243e937fa3560107c69f6f7c2eed8589163f5ed14324e864871daa2dd9/simplejson-3.20.1-cp312-cp312-win_amd64.whl", hash = "sha256:627d4486a1ea7edf1f66bb044ace1ce6b4c1698acd1b05353c97ba4864ea2e17", size = 75736, upload-time = "2025-02-15T05:16:59.017Z" },
    { url = "https://files.pythonhosted.org/packages/c4/03/0f453a27877cb5a5fff16a975925f4119102cc8552f52536b9a98ef0431e/simplejson-3.20.1-cp313-cp313-macosx_10_13_universal2.whl", hash = "sha256:71e849e7ceb2178344998cbe5ade101f1b329460243c79c27fbfc51c0447a7c3", size = 93109, upload-time = "2025-02-15T05:17:00.377Z" },
    { url = "https://files.pythonhosted.org/packages/74/1f/a729f4026850cabeaff23e134646c3f455e86925d2533463420635ae54de/simplejson-3.20.1-cp313-cp313-macosx_10_13_x86_64.whl", hash = "sha256:b63fdbab29dc3868d6f009a59797cefaba315fd43cd32ddd998ee1da28e50e29", size = 75475, upload-time = "2025-02-15T05:17:02.544Z" },
    { url = "https://files.pythonhosted.org/packages/e2/14/50a2713fee8ff1f8d655b1a14f4a0f1c0c7246768a1b3b3d12964a4ed5aa/simplejson-3.20.1-cp313-cp313-macosx_11_0_arm64.whl", hash = "sha256:1190f9a3ce644fd50ec277ac4a98c0517f532cfebdcc4bd975c0979a9f05e1fb", size = 75112, upload-time = "2025-02-15T05:17:03.875Z" },
    { url = "https://files.pythonhosted.org/packages/45/86/ea9835abb646755140e2d482edc9bc1e91997ed19a59fd77ae4c6a0facea/simplejson-3.20.1-cp313-cp313-manylinux_2_17_aarch64.manylinux2014_aarch64.whl", hash = "sha256:c1336ba7bcb722ad487cd265701ff0583c0bb6de638364ca947bb84ecc0015d1", size = 150245, upload-time = "2025-02-15T05:17:06.899Z" },
    { url = "https://files.pythonhosted.org/packages/12/b4/53084809faede45da829fe571c65fbda8479d2a5b9c633f46b74124d56f5/simplejson-3.20.1-cp313-cp313-manylinux_2_17_ppc64le.manylinux2014_ppc64le.whl", hash = "sha256:e975aac6a5acd8b510eba58d5591e10a03e3d16c1cf8a8624ca177491f7230f0", size = 158465, upload-time = "2025-02-15T05:17:08.707Z" },
    { url = "https://files.pythonhosted.org/packages/a9/7d/d56579468d1660b3841e1f21c14490d103e33cf911886b22652d6e9683ec/simplejson-3.20.1-cp313-cp313-manylinux_2_5_i686.manylinux1_i686.manylinux_2_17_i686.manylinux2014_i686.whl", hash = "sha256:6a6dd11ee282937ad749da6f3b8d87952ad585b26e5edfa10da3ae2536c73078", size = 148514, upload-time = "2025-02-15T05:17:11.323Z" },
    { url = "https://files.pythonhosted.org/packages/19/e3/874b1cca3d3897b486d3afdccc475eb3a09815bf1015b01cf7fcb52a55f0/simplejson-3.20.1-cp313-cp313-manylinux_2_5_x86_64.manylinux1_x86_64.manylinux_2_17_x86_64.manylinux2014_x86_64.whl", hash = "sha256:ab980fcc446ab87ea0879edad41a5c28f2d86020014eb035cf5161e8de4474c6", size = 152262, upload-time = "2025-02-15T05:17:13.543Z" },
    { url = "https://files.pythonhosted.org/packages/32/84/f0fdb3625292d945c2bd13a814584603aebdb38cfbe5fe9be6b46fe598c4/simplejson-3.20.1-cp313-cp313-musllinux_1_2_aarch64.whl", hash = "sha256:f5aee2a4cb6b146bd17333ac623610f069f34e8f31d2f4f0c1a2186e50c594f0", size = 150164, upload-time = "2025-02-15T05:17:15.021Z" },
    { url = "https://files.pythonhosted.org/packages/95/51/6d625247224f01eaaeabace9aec75ac5603a42f8ebcce02c486fbda8b428/simplejson-3.20.1-cp313-cp313-musllinux_1_2_i686.whl", hash = "sha256:652d8eecbb9a3b6461b21ec7cf11fd0acbab144e45e600c817ecf18e4580b99e", size = 151795, upload-time = "2025-02-15T05:17:16.542Z" },
    { url = "https://files.pythonhosted.org/packages/7f/d9/bb921df6b35be8412f519e58e86d1060fddf3ad401b783e4862e0a74c4c1/simplejson-3.20.1-cp313-cp313-musllinux_1_2_ppc64le.whl", hash = "sha256:8c09948f1a486a89251ee3a67c9f8c969b379f6ffff1a6064b41fea3bce0a112", size = 159027, upload-time = "2025-02-15T05:17:18.083Z" },
    { url = "https://files.pythonhosted.org/packages/03/c5/5950605e4ad023a6621cf4c931b29fd3d2a9c1f36be937230bfc83d7271d/simplejson-3.20.1-cp313-cp313-musllinux_1_2_x86_64.whl", hash = "sha256:cbbd7b215ad4fc6f058b5dd4c26ee5c59f72e031dfda3ac183d7968a99e4ca3a", size = 154380, upload-time = "2025-02-15T05:17:20.334Z" },
    { url = "https://files.pythonhosted.org/packages/66/ad/b74149557c5ec1e4e4d55758bda426f5d2ec0123cd01a53ae63b8de51fa3/simplejson-3.20.1-cp313-cp313-win32.whl", hash = "sha256:ae81e482476eaa088ef9d0120ae5345de924f23962c0c1e20abbdff597631f87", size = 74102, upload-time = "2025-02-15T05:17:22.475Z" },
    { url = "https://files.pythonhosted.org/packages/db/a9/25282fdd24493e1022f30b7f5cdf804255c007218b2bfaa655bd7ad34b2d/simplejson-3.20.1-cp313-cp313-win_amd64.whl", hash = "sha256:1b9fd15853b90aec3b1739f4471efbf1ac05066a2c7041bf8db821bb73cd2ddc", size = 75736, upload-time = "2025-02-15T05:17:24.122Z" },
    { url = "https://files.pythonhosted.org/packages/4c/ba/d32fe890a5edaf4a8518adf043bccf7866b600123f512a6de0988cf36810/simplejson-3.20.1-cp39-cp39-macosx_10_9_universal2.whl", hash = "sha256:a8011f1dd1d676befcd4d675ebdbfdbbefd3bf350052b956ba8c699fca7d8cef", size = 93773, upload-time = "2025-02-15T05:18:28.231Z" },
    { url = "https://files.pythonhosted.org/packages/48/c7/361e7f6695b56001a04e0a5cc623cd6c82ea2f45e872e61213e405cc8a24/simplejson-3.20.1-cp39-cp39-macosx_10_9_x86_64.whl", hash = "sha256:e91703a4c5fec53e36875ae426ad785f4120bd1d93b65bed4752eeccd1789e0c", size = 75697, upload-time = "2025-02-15T05:18:30.006Z" },
    { url = "https://files.pythonhosted.org/packages/3c/2f/d0ff0b772d4ef092876eb85c99bc591c446b0502715551dad7dfc7f7c2c0/simplejson-3.20.1-cp39-cp39-macosx_11_0_arm64.whl", hash = "sha256:e39eaa57c7757daa25bcd21f976c46be443b73dd6c3da47fe5ce7b7048ccefe2", size = 75692, upload-time = "2025-02-15T05:18:31.424Z" },
    { url = "https://files.pythonhosted.org/packages/26/94/cab4db9530b6ca9d62f16a260e8311b04130ccd670dab75e958fcb44590e/simplejson-3.20.1-cp39-cp39-manylinux_2_17_aarch64.manylinux2014_aarch64.whl", hash = "sha256:ceab2ce2acdc7fbaa433a93006758db6ba9a659e80c4faa13b80b9d2318e9b17", size = 138106, upload-time = "2025-02-15T05:18:32.907Z" },
    { url = "https://files.pythonhosted.org/packages/40/22/11c0f746bdb44c297cea8a37d8f7ccb75ea6681132aadfb9f820d9a52647/simplejson-3.20.1-cp39-cp39-manylinux_2_17_ppc64le.manylinux2014_ppc64le.whl", hash = "sha256:6d4f320c33277a5b715db5bf5b10dae10c19076bd6d66c2843e04bd12d1f1ea5", size = 146242, upload-time = "2025-02-15T05:18:35.223Z" },
    { url = "https://files.pythonhosted.org/packages/78/e9/b7c4c26f29b41cc41ba5f0224c47adbfa7f28427418edfd58ab122f3b584/simplejson-3.20.1-cp39-cp39-manylinux_2_5_i686.manylinux1_i686.manylinux_2_17_i686.manylinux2014_i686.whl", hash = "sha256:2b6436c48e64378fa844d8c9e58a5ed0352bbcfd4028369a9b46679b7ab79d2d", size = 133866, upload-time = "2025-02-15T05:18:36.998Z" },
    { url = "https://files.pythonhosted.org/packages/09/68/1e81ed83f38906c8859f2b973afb19302357d6003e724a6105cee0f61ec7/simplejson-3.20.1-cp39-cp39-manylinux_2_5_x86_64.manylinux1_x86_64.manylinux_2_17_x86_64.manylinux2014_x86_64.whl", hash = "sha256:6e18345c8dda5d699be8166b61f9d80aaee4545b709f1363f60813dc032dac53", size = 137444, upload-time = "2025-02-15T05:18:38.763Z" },
    { url = "https://files.pythonhosted.org/packages/9a/6b/8d1e076c543277c1d603230eec24f4dd75ebce46d351c0679526d202981f/simplejson-3.20.1-cp39-cp39-musllinux_1_2_aarch64.whl", hash = "sha256:90b573693d1526bed576f6817e2a492eaaef68f088b57d7a9e83d122bbb49e51", size = 139617, upload-time = "2025-02-15T05:18:40.36Z" },
    { url = "https://files.pythonhosted.org/packages/d1/46/7b74803de10d4157c5cd2e89028897fa733374667bc5520a44b23b6c887a/simplejson-3.20.1-cp39-cp39-musllinux_1_2_i686.whl", hash = "sha256:272cc767826e924a6bd369ea3dbf18e166ded29059c7a4d64d21a9a22424b5b5", size = 139725, upload-time = "2025-02-15T05:18:42.012Z" },
    { url = "https://files.pythonhosted.org/packages/4b/8f/9991582665a7b6d95415e439bb4fbaa4faf0f77231666675a0fd1de54107/simplejson-3.20.1-cp39-cp39-musllinux_1_2_ppc64le.whl", hash = "sha256:51b41f284d603c4380732d7d619f8b34bd04bc4aa0ed0ed5f4ffd0539b14da44", size = 148010, upload-time = "2025-02-15T05:18:43.749Z" },
    { url = "https://files.pythonhosted.org/packages/54/ee/3c6e91989cdf65ec75e75662d9f15cfe167a792b893806169ea5b1da6fd2/simplejson-3.20.1-cp39-cp39-musllinux_1_2_x86_64.whl", hash = "sha256:6e6697a3067d281f01de0fe96fc7cba4ea870d96d7deb7bfcf85186d74456503", size = 140624, upload-time = "2025-02-15T05:18:45.498Z" },
    { url = "https://files.pythonhosted.org/packages/9d/bd/05e13ebb7ead81c8b555f4ccc741ea7dfa0ef5c2a0c183d6a7bc50a02bca/simplejson-3.20.1-cp39-cp39-win32.whl", hash = "sha256:6dd3a1d5aca87bf947f3339b0f8e8e329f1badf548bdbff37fac63c17936da8e", size = 74148, upload-time = "2025-02-15T05:18:47.27Z" },
    { url = "https://files.pythonhosted.org/packages/88/c9/d8bf87aaebec5a4c3ccfd5228689578e2fe77027d6114a259255d54969bf/simplejson-3.20.1-cp39-cp39-win_amd64.whl", hash = "sha256:463f1fca8fbf23d088e5850fdd0dd4d5faea8900a9f9680270bd98fd649814ca", size = 75732, upload-time = "2025-02-15T05:18:49.598Z" },
    { url = "https://files.pythonhosted.org/packages/4b/30/00f02a0a921556dd5a6db1ef2926a1bc7a8bbbfb1c49cfed68a275b8ab2b/simplejson-3.20.1-py3-none-any.whl", hash = "sha256:8a6c1bbac39fa4a79f83cbf1df6ccd8ff7069582a9fd8db1e52cea073bc2c697", size = 57121, upload-time = "2025-02-15T05:18:51.243Z" },
]

[[package]]
name = "six"
version = "1.17.0"
source = { registry = "https://pypi.org/simple" }
sdist = { url = "https://files.pythonhosted.org/packages/94/e7/b2c673351809dca68a0e064b6af791aa332cf192da575fd474ed7d6f16a2/six-1.17.0.tar.gz", hash = "sha256:ff70335d468e7eb6ec65b95b99d3a2836546063f63acc5171de367e834932a81", size = 34031, upload-time = "2024-12-04T17:35:28.174Z" }
wheels = [
    { url = "https://files.pythonhosted.org/packages/b7/ce/149a00dd41f10bc29e5921b496af8b574d8413afcd5e30dfa0ed46c2cc5e/six-1.17.0-py2.py3-none-any.whl", hash = "sha256:4721f391ed90541fddacab5acf947aa0d3dc7d27b2e1e8eda2be8970586c3274", size = 11050, upload-time = "2024-12-04T17:35:26.475Z" },
]

[[package]]
name = "sniffio"
version = "1.3.1"
source = { registry = "https://pypi.org/simple" }
sdist = { url = "https://files.pythonhosted.org/packages/a2/87/a6771e1546d97e7e041b6ae58d80074f81b7d5121207425c964ddf5cfdbd/sniffio-1.3.1.tar.gz", hash = "sha256:f4324edc670a0f49750a81b895f35c3adb843cca46f0530f79fc1babb23789dc", size = 20372, upload-time = "2024-02-25T23:20:04.057Z" }
wheels = [
    { url = "https://files.pythonhosted.org/packages/e9/44/75a9c9421471a6c4805dbf2356f7c181a29c1879239abab1ea2cc8f38b40/sniffio-1.3.1-py3-none-any.whl", hash = "sha256:2f6da418d1f1e0fddd844478f41680e794e6051915791a034ff65e5f100525a2", size = 10235, upload-time = "2024-02-25T23:20:01.196Z" },
]

[[package]]
name = "snowballstemmer"
version = "3.0.1"
source = { registry = "https://pypi.org/simple" }
sdist = { url = "https://files.pythonhosted.org/packages/75/a7/9810d872919697c9d01295633f5d574fb416d47e535f258272ca1f01f447/snowballstemmer-3.0.1.tar.gz", hash = "sha256:6d5eeeec8e9f84d4d56b847692bacf79bc2c8e90c7f80ca4444ff8b6f2e52895", size = 105575, upload-time = "2025-05-09T16:34:51.843Z" }
wheels = [
    { url = "https://files.pythonhosted.org/packages/c8/78/3565d011c61f5a43488987ee32b6f3f656e7f107ac2782dd57bdd7d91d9a/snowballstemmer-3.0.1-py3-none-any.whl", hash = "sha256:6cd7b3897da8d6c9ffb968a6781fa6532dce9c3618a4b127d920dab764a19064", size = 103274, upload-time = "2025-05-09T16:34:50.371Z" },
]

[[package]]
name = "soupsieve"
version = "2.7"
source = { registry = "https://pypi.org/simple" }
sdist = { url = "https://files.pythonhosted.org/packages/3f/f4/4a80cd6ef364b2e8b65b15816a843c0980f7a5a2b4dc701fc574952aa19f/soupsieve-2.7.tar.gz", hash = "sha256:ad282f9b6926286d2ead4750552c8a6142bc4c783fd66b0293547c8fe6ae126a", size = 103418, upload-time = "2025-04-20T18:50:08.518Z" }
wheels = [
    { url = "https://files.pythonhosted.org/packages/e7/9c/0e6afc12c269578be5c0c1c9f4b49a8d32770a080260c333ac04cc1c832d/soupsieve-2.7-py3-none-any.whl", hash = "sha256:6e60cc5c1ffaf1cebcc12e8188320b72071e922c2e897f737cadce79ad5d30c4", size = 36677, upload-time = "2025-04-20T18:50:07.196Z" },
]

[[package]]
name = "sphinx"
version = "7.4.7"
source = { registry = "https://pypi.org/simple" }
resolution-markers = [
    "python_full_version < '3.10'",
]
dependencies = [
    { name = "alabaster", version = "0.7.16", source = { registry = "https://pypi.org/simple" }, marker = "python_full_version < '3.10'" },
    { name = "babel", marker = "python_full_version < '3.10'" },
    { name = "colorama", marker = "python_full_version < '3.10' and sys_platform == 'win32'" },
    { name = "docutils", marker = "python_full_version < '3.10'" },
    { name = "imagesize", marker = "python_full_version < '3.10'" },
    { name = "importlib-metadata", marker = "python_full_version < '3.10'" },
    { name = "jinja2", marker = "python_full_version < '3.10'" },
    { name = "packaging", marker = "python_full_version < '3.10'" },
    { name = "pygments", marker = "python_full_version < '3.10'" },
    { name = "requests", marker = "python_full_version < '3.10'" },
    { name = "snowballstemmer", marker = "python_full_version < '3.10'" },
    { name = "sphinxcontrib-applehelp", marker = "python_full_version < '3.10'" },
    { name = "sphinxcontrib-devhelp", marker = "python_full_version < '3.10'" },
    { name = "sphinxcontrib-htmlhelp", marker = "python_full_version < '3.10'" },
    { name = "sphinxcontrib-jsmath", marker = "python_full_version < '3.10'" },
    { name = "sphinxcontrib-qthelp", marker = "python_full_version < '3.10'" },
    { name = "sphinxcontrib-serializinghtml", marker = "python_full_version < '3.10'" },
    { name = "tomli", marker = "python_full_version < '3.10'" },
]
sdist = { url = "https://files.pythonhosted.org/packages/5b/be/50e50cb4f2eff47df05673d361095cafd95521d2a22521b920c67a372dcb/sphinx-7.4.7.tar.gz", hash = "sha256:242f92a7ea7e6c5b406fdc2615413890ba9f699114a9c09192d7dfead2ee9cfe", size = 8067911, upload-time = "2024-07-20T14:46:56.059Z" }
wheels = [
    { url = "https://files.pythonhosted.org/packages/0d/ef/153f6803c5d5f8917dbb7f7fcf6d34a871ede3296fa89c2c703f5f8a6c8e/sphinx-7.4.7-py3-none-any.whl", hash = "sha256:c2419e2135d11f1951cd994d6eb18a1835bd8fdd8429f9ca375dc1f3281bd239", size = 3401624, upload-time = "2024-07-20T14:46:52.142Z" },
]

[[package]]
name = "sphinx"
version = "8.1.3"
source = { registry = "https://pypi.org/simple" }
resolution-markers = [
    "python_full_version == '3.10.*'",
]
dependencies = [
    { name = "alabaster", version = "1.0.0", source = { registry = "https://pypi.org/simple" }, marker = "python_full_version == '3.10.*'" },
    { name = "babel", marker = "python_full_version == '3.10.*'" },
    { name = "colorama", marker = "python_full_version == '3.10.*' and sys_platform == 'win32'" },
    { name = "docutils", marker = "python_full_version == '3.10.*'" },
    { name = "imagesize", marker = "python_full_version == '3.10.*'" },
    { name = "jinja2", marker = "python_full_version == '3.10.*'" },
    { name = "packaging", marker = "python_full_version == '3.10.*'" },
    { name = "pygments", marker = "python_full_version == '3.10.*'" },
    { name = "requests", marker = "python_full_version == '3.10.*'" },
    { name = "snowballstemmer", marker = "python_full_version == '3.10.*'" },
    { name = "sphinxcontrib-applehelp", marker = "python_full_version == '3.10.*'" },
    { name = "sphinxcontrib-devhelp", marker = "python_full_version == '3.10.*'" },
    { name = "sphinxcontrib-htmlhelp", marker = "python_full_version == '3.10.*'" },
    { name = "sphinxcontrib-jsmath", marker = "python_full_version == '3.10.*'" },
    { name = "sphinxcontrib-qthelp", marker = "python_full_version == '3.10.*'" },
    { name = "sphinxcontrib-serializinghtml", marker = "python_full_version == '3.10.*'" },
    { name = "tomli", marker = "python_full_version == '3.10.*'" },
]
sdist = { url = "https://files.pythonhosted.org/packages/6f/6d/be0b61178fe2cdcb67e2a92fc9ebb488e3c51c4f74a36a7824c0adf23425/sphinx-8.1.3.tar.gz", hash = "sha256:43c1911eecb0d3e161ad78611bc905d1ad0e523e4ddc202a58a821773dc4c927", size = 8184611, upload-time = "2024-10-13T20:27:13.93Z" }
wheels = [
    { url = "https://files.pythonhosted.org/packages/26/60/1ddff83a56d33aaf6f10ec8ce84b4c007d9368b21008876fceda7e7381ef/sphinx-8.1.3-py3-none-any.whl", hash = "sha256:09719015511837b76bf6e03e42eb7595ac8c2e41eeb9c29c5b755c6b677992a2", size = 3487125, upload-time = "2024-10-13T20:27:10.448Z" },
]

[[package]]
name = "sphinx"
version = "8.2.3"
source = { registry = "https://pypi.org/simple" }
resolution-markers = [
    "python_full_version == '3.14.*'",
    "python_full_version >= '3.15' or (python_full_version >= '3.11' and python_full_version < '3.14')",
]
dependencies = [
    { name = "alabaster", version = "1.0.0", source = { registry = "https://pypi.org/simple" }, marker = "python_full_version >= '3.11'" },
    { name = "babel", marker = "python_full_version >= '3.11'" },
    { name = "colorama", marker = "python_full_version >= '3.11' and sys_platform == 'win32'" },
    { name = "docutils", marker = "python_full_version >= '3.11'" },
    { name = "imagesize", marker = "python_full_version >= '3.11'" },
    { name = "jinja2", marker = "python_full_version >= '3.11'" },
    { name = "packaging", marker = "python_full_version >= '3.11'" },
    { name = "pygments", marker = "python_full_version >= '3.11'" },
    { name = "requests", marker = "python_full_version >= '3.11'" },
    { name = "roman-numerals-py", marker = "python_full_version >= '3.11'" },
    { name = "snowballstemmer", marker = "python_full_version >= '3.11'" },
    { name = "sphinxcontrib-applehelp", marker = "python_full_version >= '3.11'" },
    { name = "sphinxcontrib-devhelp", marker = "python_full_version >= '3.11'" },
    { name = "sphinxcontrib-htmlhelp", marker = "python_full_version >= '3.11'" },
    { name = "sphinxcontrib-jsmath", marker = "python_full_version >= '3.11'" },
    { name = "sphinxcontrib-qthelp", marker = "python_full_version >= '3.11'" },
    { name = "sphinxcontrib-serializinghtml", marker = "python_full_version >= '3.11'" },
]
sdist = { url = "https://files.pythonhosted.org/packages/38/ad/4360e50ed56cb483667b8e6dadf2d3fda62359593faabbe749a27c4eaca6/sphinx-8.2.3.tar.gz", hash = "sha256:398ad29dee7f63a75888314e9424d40f52ce5a6a87ae88e7071e80af296ec348", size = 8321876, upload-time = "2025-03-02T22:31:59.658Z" }
wheels = [
    { url = "https://files.pythonhosted.org/packages/31/53/136e9eca6e0b9dc0e1962e2c908fbea2e5ac000c2a2fbd9a35797958c48b/sphinx-8.2.3-py3-none-any.whl", hash = "sha256:4405915165f13521d875a8c29c8970800a0141c14cc5416a38feca4ea5d9b9c3", size = 3589741, upload-time = "2025-03-02T22:31:56.836Z" },
]

[[package]]
name = "sphinx-autobuild"
version = "2024.10.3"
source = { registry = "https://pypi.org/simple" }
dependencies = [
    { name = "colorama" },
    { name = "sphinx", version = "7.4.7", source = { registry = "https://pypi.org/simple" }, marker = "python_full_version < '3.10'" },
    { name = "sphinx", version = "8.1.3", source = { registry = "https://pypi.org/simple" }, marker = "python_full_version == '3.10.*'" },
    { name = "sphinx", version = "8.2.3", source = { registry = "https://pypi.org/simple" }, marker = "python_full_version >= '3.11'" },
    { name = "starlette" },
    { name = "uvicorn" },
    { name = "watchfiles" },
    { name = "websockets" },
]
sdist = { url = "https://files.pythonhosted.org/packages/a5/2c/155e1de2c1ba96a72e5dba152c509a8b41e047ee5c2def9e9f0d812f8be7/sphinx_autobuild-2024.10.3.tar.gz", hash = "sha256:248150f8f333e825107b6d4b86113ab28fa51750e5f9ae63b59dc339be951fb1", size = 14023, upload-time = "2024-10-02T23:15:30.172Z" }
wheels = [
    { url = "https://files.pythonhosted.org/packages/18/c0/eba125db38c84d3c74717008fd3cb5000b68cd7e2cbafd1349c6a38c3d3b/sphinx_autobuild-2024.10.3-py3-none-any.whl", hash = "sha256:158e16c36f9d633e613c9aaf81c19b0fc458ca78b112533b20dafcda430d60fa", size = 11908, upload-time = "2024-10-02T23:15:28.739Z" },
]

[[package]]
name = "sphinx-basic-ng"
version = "1.0.0b2"
source = { registry = "https://pypi.org/simple" }
dependencies = [
    { name = "sphinx", version = "7.4.7", source = { registry = "https://pypi.org/simple" }, marker = "python_full_version < '3.10'" },
    { name = "sphinx", version = "8.1.3", source = { registry = "https://pypi.org/simple" }, marker = "python_full_version == '3.10.*'" },
    { name = "sphinx", version = "8.2.3", source = { registry = "https://pypi.org/simple" }, marker = "python_full_version >= '3.11'" },
]
sdist = { url = "https://files.pythonhosted.org/packages/98/0b/a866924ded68efec7a1759587a4e478aec7559d8165fac8b2ad1c0e774d6/sphinx_basic_ng-1.0.0b2.tar.gz", hash = "sha256:9ec55a47c90c8c002b5960c57492ec3021f5193cb26cebc2dc4ea226848651c9", size = 20736, upload-time = "2023-07-08T18:40:54.166Z" }
wheels = [
    { url = "https://files.pythonhosted.org/packages/3c/dd/018ce05c532a22007ac58d4f45232514cd9d6dd0ee1dc374e309db830983/sphinx_basic_ng-1.0.0b2-py3-none-any.whl", hash = "sha256:eb09aedbabfb650607e9b4b68c9d240b90b1e1be221d6ad71d61c52e29f7932b", size = 22496, upload-time = "2023-07-08T18:40:52.659Z" },
]

[[package]]
name = "sphinx-rtd-theme"
version = "3.0.2"
source = { registry = "https://pypi.org/simple" }
dependencies = [
    { name = "docutils" },
    { name = "sphinx", version = "7.4.7", source = { registry = "https://pypi.org/simple" }, marker = "python_full_version < '3.10'" },
    { name = "sphinx", version = "8.1.3", source = { registry = "https://pypi.org/simple" }, marker = "python_full_version == '3.10.*'" },
    { name = "sphinx", version = "8.2.3", source = { registry = "https://pypi.org/simple" }, marker = "python_full_version >= '3.11'" },
    { name = "sphinxcontrib-jquery" },
]
sdist = { url = "https://files.pythonhosted.org/packages/91/44/c97faec644d29a5ceddd3020ae2edffa69e7d00054a8c7a6021e82f20335/sphinx_rtd_theme-3.0.2.tar.gz", hash = "sha256:b7457bc25dda723b20b086a670b9953c859eab60a2a03ee8eb2bb23e176e5f85", size = 7620463, upload-time = "2024-11-13T11:06:04.545Z" }
wheels = [
    { url = "https://files.pythonhosted.org/packages/85/77/46e3bac77b82b4df5bb5b61f2de98637724f246b4966cfc34bc5895d852a/sphinx_rtd_theme-3.0.2-py2.py3-none-any.whl", hash = "sha256:422ccc750c3a3a311de4ae327e82affdaf59eb695ba4936538552f3b00f4ee13", size = 7655561, upload-time = "2024-11-13T11:06:02.094Z" },
]

[[package]]
name = "sphinxcontrib-applehelp"
version = "2.0.0"
source = { registry = "https://pypi.org/simple" }
sdist = { url = "https://files.pythonhosted.org/packages/ba/6e/b837e84a1a704953c62ef8776d45c3e8d759876b4a84fe14eba2859106fe/sphinxcontrib_applehelp-2.0.0.tar.gz", hash = "sha256:2f29ef331735ce958efa4734873f084941970894c6090408b079c61b2e1c06d1", size = 20053, upload-time = "2024-07-29T01:09:00.465Z" }
wheels = [
    { url = "https://files.pythonhosted.org/packages/5d/85/9ebeae2f76e9e77b952f4b274c27238156eae7979c5421fba91a28f4970d/sphinxcontrib_applehelp-2.0.0-py3-none-any.whl", hash = "sha256:4cd3f0ec4ac5dd9c17ec65e9ab272c9b867ea77425228e68ecf08d6b28ddbdb5", size = 119300, upload-time = "2024-07-29T01:08:58.99Z" },
]

[[package]]
name = "sphinxcontrib-devhelp"
version = "2.0.0"
source = { registry = "https://pypi.org/simple" }
sdist = { url = "https://files.pythonhosted.org/packages/f6/d2/5beee64d3e4e747f316bae86b55943f51e82bb86ecd325883ef65741e7da/sphinxcontrib_devhelp-2.0.0.tar.gz", hash = "sha256:411f5d96d445d1d73bb5d52133377b4248ec79db5c793ce7dbe59e074b4dd1ad", size = 12967, upload-time = "2024-07-29T01:09:23.417Z" }
wheels = [
    { url = "https://files.pythonhosted.org/packages/35/7a/987e583882f985fe4d7323774889ec58049171828b58c2217e7f79cdf44e/sphinxcontrib_devhelp-2.0.0-py3-none-any.whl", hash = "sha256:aefb8b83854e4b0998877524d1029fd3e6879210422ee3780459e28a1f03a8a2", size = 82530, upload-time = "2024-07-29T01:09:21.945Z" },
]

[[package]]
name = "sphinxcontrib-htmlhelp"
version = "2.1.0"
source = { registry = "https://pypi.org/simple" }
sdist = { url = "https://files.pythonhosted.org/packages/43/93/983afd9aa001e5201eab16b5a444ed5b9b0a7a010541e0ddfbbfd0b2470c/sphinxcontrib_htmlhelp-2.1.0.tar.gz", hash = "sha256:c9e2916ace8aad64cc13a0d233ee22317f2b9025b9cf3295249fa985cc7082e9", size = 22617, upload-time = "2024-07-29T01:09:37.889Z" }
wheels = [
    { url = "https://files.pythonhosted.org/packages/0a/7b/18a8c0bcec9182c05a0b3ec2a776bba4ead82750a55ff798e8d406dae604/sphinxcontrib_htmlhelp-2.1.0-py3-none-any.whl", hash = "sha256:166759820b47002d22914d64a075ce08f4c46818e17cfc9470a9786b759b19f8", size = 98705, upload-time = "2024-07-29T01:09:36.407Z" },
]

[[package]]
name = "sphinxcontrib-jquery"
version = "4.1"
source = { registry = "https://pypi.org/simple" }
dependencies = [
    { name = "sphinx", version = "7.4.7", source = { registry = "https://pypi.org/simple" }, marker = "python_full_version < '3.10'" },
    { name = "sphinx", version = "8.1.3", source = { registry = "https://pypi.org/simple" }, marker = "python_full_version == '3.10.*'" },
    { name = "sphinx", version = "8.2.3", source = { registry = "https://pypi.org/simple" }, marker = "python_full_version >= '3.11'" },
]
sdist = { url = "https://files.pythonhosted.org/packages/de/f3/aa67467e051df70a6330fe7770894b3e4f09436dea6881ae0b4f3d87cad8/sphinxcontrib-jquery-4.1.tar.gz", hash = "sha256:1620739f04e36a2c779f1a131a2dfd49b2fd07351bf1968ced074365933abc7a", size = 122331, upload-time = "2023-03-14T15:01:01.944Z" }
wheels = [
    { url = "https://files.pythonhosted.org/packages/76/85/749bd22d1a68db7291c89e2ebca53f4306c3f205853cf31e9de279034c3c/sphinxcontrib_jquery-4.1-py2.py3-none-any.whl", hash = "sha256:f936030d7d0147dd026a4f2b5a57343d233f1fc7b363f68b3d4f1cb0993878ae", size = 121104, upload-time = "2023-03-14T15:01:00.356Z" },
]

[[package]]
name = "sphinxcontrib-jsmath"
version = "1.0.1"
source = { registry = "https://pypi.org/simple" }
sdist = { url = "https://files.pythonhosted.org/packages/b2/e8/9ed3830aeed71f17c026a07a5097edcf44b692850ef215b161b8ad875729/sphinxcontrib-jsmath-1.0.1.tar.gz", hash = "sha256:a9925e4a4587247ed2191a22df5f6970656cb8ca2bd6284309578f2153e0c4b8", size = 5787, upload-time = "2019-01-21T16:10:16.347Z" }
wheels = [
    { url = "https://files.pythonhosted.org/packages/c2/42/4c8646762ee83602e3fb3fbe774c2fac12f317deb0b5dbeeedd2d3ba4b77/sphinxcontrib_jsmath-1.0.1-py2.py3-none-any.whl", hash = "sha256:2ec2eaebfb78f3f2078e73666b1415417a116cc848b72e5172e596c871103178", size = 5071, upload-time = "2019-01-21T16:10:14.333Z" },
]

[[package]]
name = "sphinxcontrib-qthelp"
version = "2.0.0"
source = { registry = "https://pypi.org/simple" }
sdist = { url = "https://files.pythonhosted.org/packages/68/bc/9104308fc285eb3e0b31b67688235db556cd5b0ef31d96f30e45f2e51cae/sphinxcontrib_qthelp-2.0.0.tar.gz", hash = "sha256:4fe7d0ac8fc171045be623aba3e2a8f613f8682731f9153bb2e40ece16b9bbab", size = 17165, upload-time = "2024-07-29T01:09:56.435Z" }
wheels = [
    { url = "https://files.pythonhosted.org/packages/27/83/859ecdd180cacc13b1f7e857abf8582a64552ea7a061057a6c716e790fce/sphinxcontrib_qthelp-2.0.0-py3-none-any.whl", hash = "sha256:b18a828cdba941ccd6ee8445dbe72ffa3ef8cbe7505d8cd1fa0d42d3f2d5f3eb", size = 88743, upload-time = "2024-07-29T01:09:54.885Z" },
]

[[package]]
name = "sphinxcontrib-serializinghtml"
version = "2.0.0"
source = { registry = "https://pypi.org/simple" }
sdist = { url = "https://files.pythonhosted.org/packages/3b/44/6716b257b0aa6bfd51a1b31665d1c205fb12cb5ad56de752dfa15657de2f/sphinxcontrib_serializinghtml-2.0.0.tar.gz", hash = "sha256:e9d912827f872c029017a53f0ef2180b327c3f7fd23c87229f7a8e8b70031d4d", size = 16080, upload-time = "2024-07-29T01:10:09.332Z" }
wheels = [
    { url = "https://files.pythonhosted.org/packages/52/a7/d2782e4e3f77c8450f727ba74a8f12756d5ba823d81b941f1b04da9d033a/sphinxcontrib_serializinghtml-2.0.0-py3-none-any.whl", hash = "sha256:6e2cb0eef194e10c27ec0023bfeb25badbbb5868244cf5bc5bdc04e4464bf331", size = 92072, upload-time = "2024-07-29T01:10:08.203Z" },
]

[[package]]
name = "sphinxcontrib-shellcheck"
version = "1.1.2"
source = { registry = "https://pypi.org/simple" }
dependencies = [
    { name = "decorator" },
    { name = "docutils" },
    { name = "six" },
    { name = "sphinx", version = "7.4.7", source = { registry = "https://pypi.org/simple" }, marker = "python_full_version < '3.10'" },
    { name = "sphinx", version = "8.1.3", source = { registry = "https://pypi.org/simple" }, marker = "python_full_version == '3.10.*'" },
    { name = "sphinx", version = "8.2.3", source = { registry = "https://pypi.org/simple" }, marker = "python_full_version >= '3.11'" },
]
sdist = { url = "https://files.pythonhosted.org/packages/ef/2b/20717a5e0c7ee99dfd5fcdf11a8cf0ab02533cf62775f24d344ea5cf48c1/sphinxcontrib-shellcheck-1.1.2.zip", hash = "sha256:475a3ae12a1cfc1bc26cff57f0dd15561213818e3b470b3eacc4bb8be7b129c0", size = 338739, upload-time = "2020-03-30T01:51:39.993Z" }
wheels = [
    { url = "https://files.pythonhosted.org/packages/06/9c/1ff7fe5174f944fac0fcb53bdaac7b98d73a98dd2ca800d95af6af9edb9a/sphinxcontrib_shellcheck-1.1.2-py35-none-any.whl", hash = "sha256:c0449dc9402521ab1d05a1b9eb8c9099707da64824341686dab4f620dc688514", size = 11532, upload-time = "2020-03-30T01:51:34.913Z" },
    { url = "https://files.pythonhosted.org/packages/9f/8c/833388d3127d8dc0d5558bf52225eb20ed024ac46ef8ef4bffe7298ceb3d/sphinxcontrib_shellcheck-1.1.2-py36-none-any.whl", hash = "sha256:bcd8ffd26e6430deff9ffd10705683b502ace3fc8b4d1ba84496b3752f65fe52", size = 11533, upload-time = "2020-03-30T01:51:36.422Z" },
    { url = "https://files.pythonhosted.org/packages/9d/b5/cdc74763bcf0916f47d053830c00114f1de65d97ea2281b66bbf2a587b8a/sphinxcontrib_shellcheck-1.1.2-py37-none-any.whl", hash = "sha256:46d1aba8201bbfc7a2c51e08446cab36bdab318c997223c8fc40733a5eedc71f", size = 11533, upload-time = "2020-03-30T01:51:37.351Z" },
    { url = "https://files.pythonhosted.org/packages/58/ba/cf15480bc238a15e10604ee7f0e3e20ea0bf9a55a4f0b4e50571e8d13e60/sphinxcontrib_shellcheck-1.1.2-py38-none-any.whl", hash = "sha256:4c5f2840418cd1d7d662c0b3f51a07625f1a8f92755b19347ce85e8258e9d847", size = 11532, upload-time = "2020-03-30T01:51:38.858Z" },
]

[[package]]
name = "starlette"
version = "0.47.2"
source = { registry = "https://pypi.org/simple" }
dependencies = [
    { name = "anyio" },
    { name = "typing-extensions", marker = "python_full_version < '3.13'" },
]
sdist = { url = "https://files.pythonhosted.org/packages/04/57/d062573f391d062710d4088fa1369428c38d51460ab6fedff920efef932e/starlette-0.47.2.tar.gz", hash = "sha256:6ae9aa5db235e4846decc1e7b79c4f346adf41e9777aebeb49dfd09bbd7023d8", size = 2583948, upload-time = "2025-07-20T17:31:58.522Z" }
wheels = [
    { url = "https://files.pythonhosted.org/packages/f7/1f/b876b1f83aef204198a42dc101613fefccb32258e5428b5f9259677864b4/starlette-0.47.2-py3-none-any.whl", hash = "sha256:c5847e96134e5c5371ee9fac6fdf1a67336d5815e09eb2a01fdb57a351ef915b", size = 72984, upload-time = "2025-07-20T17:31:56.738Z" },
]

[[package]]
name = "tomli"
version = "2.2.1"
source = { registry = "https://pypi.org/simple" }
sdist = { url = "https://files.pythonhosted.org/packages/18/87/302344fed471e44a87289cf4967697d07e532f2421fdaf868a303cbae4ff/tomli-2.2.1.tar.gz", hash = "sha256:cd45e1dc79c835ce60f7404ec8119f2eb06d38b1deba146f07ced3bbc44505ff", size = 17175, upload-time = "2024-11-27T22:38:36.873Z" }
wheels = [
    { url = "https://files.pythonhosted.org/packages/43/ca/75707e6efa2b37c77dadb324ae7d9571cb424e61ea73fad7c56c2d14527f/tomli-2.2.1-cp311-cp311-macosx_10_9_x86_64.whl", hash = "sha256:678e4fa69e4575eb77d103de3df8a895e1591b48e740211bd1067378c69e8249", size = 131077, upload-time = "2024-11-27T22:37:54.956Z" },
    { url = "https://files.pythonhosted.org/packages/c7/16/51ae563a8615d472fdbffc43a3f3d46588c264ac4f024f63f01283becfbb/tomli-2.2.1-cp311-cp311-macosx_11_0_arm64.whl", hash = "sha256:023aa114dd824ade0100497eb2318602af309e5a55595f76b626d6d9f3b7b0a6", size = 123429, upload-time = "2024-11-27T22:37:56.698Z" },
    { url = "https://files.pythonhosted.org/packages/f1/dd/4f6cd1e7b160041db83c694abc78e100473c15d54620083dbd5aae7b990e/tomli-2.2.1-cp311-cp311-manylinux_2_17_aarch64.manylinux2014_aarch64.whl", hash = "sha256:ece47d672db52ac607a3d9599a9d48dcb2f2f735c6c2d1f34130085bb12b112a", size = 226067, upload-time = "2024-11-27T22:37:57.63Z" },
    { url = "https://files.pythonhosted.org/packages/a9/6b/c54ede5dc70d648cc6361eaf429304b02f2871a345bbdd51e993d6cdf550/tomli-2.2.1-cp311-cp311-manylinux_2_17_x86_64.manylinux2014_x86_64.whl", hash = "sha256:6972ca9c9cc9f0acaa56a8ca1ff51e7af152a9f87fb64623e31d5c83700080ee", size = 236030, upload-time = "2024-11-27T22:37:59.344Z" },
    { url = "https://files.pythonhosted.org/packages/1f/47/999514fa49cfaf7a92c805a86c3c43f4215621855d151b61c602abb38091/tomli-2.2.1-cp311-cp311-manylinux_2_5_i686.manylinux1_i686.manylinux_2_17_i686.manylinux2014_i686.whl", hash = "sha256:c954d2250168d28797dd4e3ac5cf812a406cd5a92674ee4c8f123c889786aa8e", size = 240898, upload-time = "2024-11-27T22:38:00.429Z" },
    { url = "https://files.pythonhosted.org/packages/73/41/0a01279a7ae09ee1573b423318e7934674ce06eb33f50936655071d81a24/tomli-2.2.1-cp311-cp311-musllinux_1_2_aarch64.whl", hash = "sha256:8dd28b3e155b80f4d54beb40a441d366adcfe740969820caf156c019fb5c7ec4", size = 229894, upload-time = "2024-11-27T22:38:02.094Z" },
    { url = "https://files.pythonhosted.org/packages/55/18/5d8bc5b0a0362311ce4d18830a5d28943667599a60d20118074ea1b01bb7/tomli-2.2.1-cp311-cp311-musllinux_1_2_i686.whl", hash = "sha256:e59e304978767a54663af13c07b3d1af22ddee3bb2fb0618ca1593e4f593a106", size = 245319, upload-time = "2024-11-27T22:38:03.206Z" },
    { url = "https://files.pythonhosted.org/packages/92/a3/7ade0576d17f3cdf5ff44d61390d4b3febb8a9fc2b480c75c47ea048c646/tomli-2.2.1-cp311-cp311-musllinux_1_2_x86_64.whl", hash = "sha256:33580bccab0338d00994d7f16f4c4ec25b776af3ffaac1ed74e0b3fc95e885a8", size = 238273, upload-time = "2024-11-27T22:38:04.217Z" },
    { url = "https://files.pythonhosted.org/packages/72/6f/fa64ef058ac1446a1e51110c375339b3ec6be245af9d14c87c4a6412dd32/tomli-2.2.1-cp311-cp311-win32.whl", hash = "sha256:465af0e0875402f1d226519c9904f37254b3045fc5084697cefb9bdde1ff99ff", size = 98310, upload-time = "2024-11-27T22:38:05.908Z" },
    { url = "https://files.pythonhosted.org/packages/6a/1c/4a2dcde4a51b81be3530565e92eda625d94dafb46dbeb15069df4caffc34/tomli-2.2.1-cp311-cp311-win_amd64.whl", hash = "sha256:2d0f2fdd22b02c6d81637a3c95f8cd77f995846af7414c5c4b8d0545afa1bc4b", size = 108309, upload-time = "2024-11-27T22:38:06.812Z" },
    { url = "https://files.pythonhosted.org/packages/52/e1/f8af4c2fcde17500422858155aeb0d7e93477a0d59a98e56cbfe75070fd0/tomli-2.2.1-cp312-cp312-macosx_10_13_x86_64.whl", hash = "sha256:4a8f6e44de52d5e6c657c9fe83b562f5f4256d8ebbfe4ff922c495620a7f6cea", size = 132762, upload-time = "2024-11-27T22:38:07.731Z" },
    { url = "https://files.pythonhosted.org/packages/03/b8/152c68bb84fc00396b83e7bbddd5ec0bd3dd409db4195e2a9b3e398ad2e3/tomli-2.2.1-cp312-cp312-macosx_11_0_arm64.whl", hash = "sha256:8d57ca8095a641b8237d5b079147646153d22552f1c637fd3ba7f4b0b29167a8", size = 123453, upload-time = "2024-11-27T22:38:09.384Z" },
    { url = "https://files.pythonhosted.org/packages/c8/d6/fc9267af9166f79ac528ff7e8c55c8181ded34eb4b0e93daa767b8841573/tomli-2.2.1-cp312-cp312-manylinux_2_17_aarch64.manylinux2014_aarch64.whl", hash = "sha256:4e340144ad7ae1533cb897d406382b4b6fede8890a03738ff1683af800d54192", size = 233486, upload-time = "2024-11-27T22:38:10.329Z" },
    { url = "https://files.pythonhosted.org/packages/5c/51/51c3f2884d7bab89af25f678447ea7d297b53b5a3b5730a7cb2ef6069f07/tomli-2.2.1-cp312-cp312-manylinux_2_17_x86_64.manylinux2014_x86_64.whl", hash = "sha256:db2b95f9de79181805df90bedc5a5ab4c165e6ec3fe99f970d0e302f384ad222", size = 242349, upload-time = "2024-11-27T22:38:11.443Z" },
    { url = "https://files.pythonhosted.org/packages/ab/df/bfa89627d13a5cc22402e441e8a931ef2108403db390ff3345c05253935e/tomli-2.2.1-cp312-cp312-manylinux_2_5_i686.manylinux1_i686.manylinux_2_17_i686.manylinux2014_i686.whl", hash = "sha256:40741994320b232529c802f8bc86da4e1aa9f413db394617b9a256ae0f9a7f77", size = 252159, upload-time = "2024-11-27T22:38:13.099Z" },
    { url = "https://files.pythonhosted.org/packages/9e/6e/fa2b916dced65763a5168c6ccb91066f7639bdc88b48adda990db10c8c0b/tomli-2.2.1-cp312-cp312-musllinux_1_2_aarch64.whl", hash = "sha256:400e720fe168c0f8521520190686ef8ef033fb19fc493da09779e592861b78c6", size = 237243, upload-time = "2024-11-27T22:38:14.766Z" },
    { url = "https://files.pythonhosted.org/packages/b4/04/885d3b1f650e1153cbb93a6a9782c58a972b94ea4483ae4ac5cedd5e4a09/tomli-2.2.1-cp312-cp312-musllinux_1_2_i686.whl", hash = "sha256:02abe224de6ae62c19f090f68da4e27b10af2b93213d36cf44e6e1c5abd19fdd", size = 259645, upload-time = "2024-11-27T22:38:15.843Z" },
    { url = "https://files.pythonhosted.org/packages/9c/de/6b432d66e986e501586da298e28ebeefd3edc2c780f3ad73d22566034239/tomli-2.2.1-cp312-cp312-musllinux_1_2_x86_64.whl", hash = "sha256:b82ebccc8c8a36f2094e969560a1b836758481f3dc360ce9a3277c65f374285e", size = 244584, upload-time = "2024-11-27T22:38:17.645Z" },
    { url = "https://files.pythonhosted.org/packages/1c/9a/47c0449b98e6e7d1be6cbac02f93dd79003234ddc4aaab6ba07a9a7482e2/tomli-2.2.1-cp312-cp312-win32.whl", hash = "sha256:889f80ef92701b9dbb224e49ec87c645ce5df3fa2cc548664eb8a25e03127a98", size = 98875, upload-time = "2024-11-27T22:38:19.159Z" },
    { url = "https://files.pythonhosted.org/packages/ef/60/9b9638f081c6f1261e2688bd487625cd1e660d0a85bd469e91d8db969734/tomli-2.2.1-cp312-cp312-win_amd64.whl", hash = "sha256:7fc04e92e1d624a4a63c76474610238576942d6b8950a2d7f908a340494e67e4", size = 109418, upload-time = "2024-11-27T22:38:20.064Z" },
    { url = "https://files.pythonhosted.org/packages/04/90/2ee5f2e0362cb8a0b6499dc44f4d7d48f8fff06d28ba46e6f1eaa61a1388/tomli-2.2.1-cp313-cp313-macosx_10_13_x86_64.whl", hash = "sha256:f4039b9cbc3048b2416cc57ab3bda989a6fcf9b36cf8937f01a6e731b64f80d7", size = 132708, upload-time = "2024-11-27T22:38:21.659Z" },
    { url = "https://files.pythonhosted.org/packages/c0/ec/46b4108816de6b385141f082ba99e315501ccd0a2ea23db4a100dd3990ea/tomli-2.2.1-cp313-cp313-macosx_11_0_arm64.whl", hash = "sha256:286f0ca2ffeeb5b9bd4fcc8d6c330534323ec51b2f52da063b11c502da16f30c", size = 123582, upload-time = "2024-11-27T22:38:22.693Z" },
    { url = "https://files.pythonhosted.org/packages/a0/bd/b470466d0137b37b68d24556c38a0cc819e8febe392d5b199dcd7f578365/tomli-2.2.1-cp313-cp313-manylinux_2_17_aarch64.manylinux2014_aarch64.whl", hash = "sha256:a92ef1a44547e894e2a17d24e7557a5e85a9e1d0048b0b5e7541f76c5032cb13", size = 232543, upload-time = "2024-11-27T22:38:24.367Z" },
    { url = "https://files.pythonhosted.org/packages/d9/e5/82e80ff3b751373f7cead2815bcbe2d51c895b3c990686741a8e56ec42ab/tomli-2.2.1-cp313-cp313-manylinux_2_17_x86_64.manylinux2014_x86_64.whl", hash = "sha256:9316dc65bed1684c9a98ee68759ceaed29d229e985297003e494aa825ebb0281", size = 241691, upload-time = "2024-11-27T22:38:26.081Z" },
    { url = "https://files.pythonhosted.org/packages/05/7e/2a110bc2713557d6a1bfb06af23dd01e7dde52b6ee7dadc589868f9abfac/tomli-2.2.1-cp313-cp313-manylinux_2_5_i686.manylinux1_i686.manylinux_2_17_i686.manylinux2014_i686.whl", hash = "sha256:e85e99945e688e32d5a35c1ff38ed0b3f41f43fad8df0bdf79f72b2ba7bc5272", size = 251170, upload-time = "2024-11-27T22:38:27.921Z" },
    { url = "https://files.pythonhosted.org/packages/64/7b/22d713946efe00e0adbcdfd6d1aa119ae03fd0b60ebed51ebb3fa9f5a2e5/tomli-2.2.1-cp313-cp313-musllinux_1_2_aarch64.whl", hash = "sha256:ac065718db92ca818f8d6141b5f66369833d4a80a9d74435a268c52bdfa73140", size = 236530, upload-time = "2024-11-27T22:38:29.591Z" },
    { url = "https://files.pythonhosted.org/packages/38/31/3a76f67da4b0cf37b742ca76beaf819dca0ebef26d78fc794a576e08accf/tomli-2.2.1-cp313-cp313-musllinux_1_2_i686.whl", hash = "sha256:d920f33822747519673ee656a4b6ac33e382eca9d331c87770faa3eef562aeb2", size = 258666, upload-time = "2024-11-27T22:38:30.639Z" },
    { url = "https://files.pythonhosted.org/packages/07/10/5af1293da642aded87e8a988753945d0cf7e00a9452d3911dd3bb354c9e2/tomli-2.2.1-cp313-cp313-musllinux_1_2_x86_64.whl", hash = "sha256:a198f10c4d1b1375d7687bc25294306e551bf1abfa4eace6650070a5c1ae2744", size = 243954, upload-time = "2024-11-27T22:38:31.702Z" },
    { url = "https://files.pythonhosted.org/packages/5b/b9/1ed31d167be802da0fc95020d04cd27b7d7065cc6fbefdd2f9186f60d7bd/tomli-2.2.1-cp313-cp313-win32.whl", hash = "sha256:d3f5614314d758649ab2ab3a62d4f2004c825922f9e370b29416484086b264ec", size = 98724, upload-time = "2024-11-27T22:38:32.837Z" },
    { url = "https://files.pythonhosted.org/packages/c7/32/b0963458706accd9afcfeb867c0f9175a741bf7b19cd424230714d722198/tomli-2.2.1-cp313-cp313-win_amd64.whl", hash = "sha256:a38aa0308e754b0e3c67e344754dff64999ff9b513e691d0e786265c93583c69", size = 109383, upload-time = "2024-11-27T22:38:34.455Z" },
    { url = "https://files.pythonhosted.org/packages/6e/c2/61d3e0f47e2b74ef40a68b9e6ad5984f6241a942f7cd3bbfbdbd03861ea9/tomli-2.2.1-py3-none-any.whl", hash = "sha256:cb55c73c5f4408779d0cf3eef9f762b9c9f147a77de7b258bef0a5628adc85cc", size = 14257, upload-time = "2024-11-27T22:38:35.385Z" },
]

[[package]]
name = "typing-extensions"
version = "4.14.1"
source = { registry = "https://pypi.org/simple" }
sdist = { url = "https://files.pythonhosted.org/packages/98/5a/da40306b885cc8c09109dc2e1abd358d5684b1425678151cdaed4731c822/typing_extensions-4.14.1.tar.gz", hash = "sha256:38b39f4aeeab64884ce9f74c94263ef78f3c22467c8724005483154c26648d36", size = 107673, upload-time = "2025-07-04T13:28:34.16Z" }
wheels = [
    { url = "https://files.pythonhosted.org/packages/b5/00/d631e67a838026495268c2f6884f3711a15a9a2a96cd244fdaea53b823fb/typing_extensions-4.14.1-py3-none-any.whl", hash = "sha256:d1e1e3b58374dc93031d6eda2420a48ea44a36c2b4766a4fdeb3710755731d76", size = 43906, upload-time = "2025-07-04T13:28:32.743Z" },
]

[[package]]
name = "urllib3"
version = "1.26.20"
source = { registry = "https://pypi.org/simple" }
resolution-markers = [
    "python_full_version < '3.10'",
]
sdist = { url = "https://files.pythonhosted.org/packages/e4/e8/6ff5e6bc22095cfc59b6ea711b687e2b7ed4bdb373f7eeec370a97d7392f/urllib3-1.26.20.tar.gz", hash = "sha256:40c2dc0c681e47eb8f90e7e27bf6ff7df2e677421fd46756da1161c39ca70d32", size = 307380, upload-time = "2024-08-29T15:43:11.37Z" }
wheels = [
    { url = "https://files.pythonhosted.org/packages/33/cf/8435d5a7159e2a9c83a95896ed596f68cf798005fe107cc655b5c5c14704/urllib3-1.26.20-py2.py3-none-any.whl", hash = "sha256:0ed14ccfbf1c30a9072c7ca157e4319b70d65f623e91e7b32fadb2853431016e", size = 144225, upload-time = "2024-08-29T15:43:08.921Z" },
]

[[package]]
name = "urllib3"
version = "2.5.0"
source = { registry = "https://pypi.org/simple" }
resolution-markers = [
    "python_full_version == '3.14.*'",
    "python_full_version >= '3.15' or (python_full_version >= '3.11' and python_full_version < '3.14')",
    "python_full_version == '3.10.*'",
]
sdist = { url = "https://files.pythonhosted.org/packages/15/22/9ee70a2574a4f4599c47dd506532914ce044817c7752a79b6a51286319bc/urllib3-2.5.0.tar.gz", hash = "sha256:3fc47733c7e419d4bc3f6b3dc2b4f890bb743906a30d56ba4a5bfa4bbff92760", size = 393185, upload-time = "2025-06-18T14:07:41.644Z" }
wheels = [
    { url = "https://files.pythonhosted.org/packages/a7/c2/fe1e52489ae3122415c51f387e221dd0773709bad6c6cdaa599e8a2c5185/urllib3-2.5.0-py3-none-any.whl", hash = "sha256:e6b01673c0fa6a13e374b50871808eb3bf7046c4b125b216f6bf1cc604cff0dc", size = 129795, upload-time = "2025-06-18T14:07:40.39Z" },
]

[[package]]
name = "uvicorn"
version = "0.35.0"
source = { registry = "https://pypi.org/simple" }
dependencies = [
    { name = "click", version = "8.1.8", source = { registry = "https://pypi.org/simple" }, marker = "python_full_version < '3.10'" },
    { name = "click", version = "8.2.1", source = { registry = "https://pypi.org/simple" }, marker = "python_full_version >= '3.10'" },
    { name = "h11" },
    { name = "typing-extensions", marker = "python_full_version < '3.11'" },
]
sdist = { url = "https://files.pythonhosted.org/packages/5e/42/e0e305207bb88c6b8d3061399c6a961ffe5fbb7e2aa63c9234df7259e9cd/uvicorn-0.35.0.tar.gz", hash = "sha256:bc662f087f7cf2ce11a1d7fd70b90c9f98ef2e2831556dd078d131b96cc94a01", size = 78473, upload-time = "2025-06-28T16:15:46.058Z" }
wheels = [
    { url = "https://files.pythonhosted.org/packages/d2/e2/dc81b1bd1dcfe91735810265e9d26bc8ec5da45b4c0f6237e286819194c3/uvicorn-0.35.0-py3-none-any.whl", hash = "sha256:197535216b25ff9b785e29a0b79199f55222193d47f820816e7da751e9bc8d4a", size = 66406, upload-time = "2025-06-28T16:15:44.816Z" },
]

[[package]]
name = "watchfiles"
version = "1.1.0"
source = { registry = "https://pypi.org/simple" }
dependencies = [
    { name = "anyio" },
]
sdist = { url = "https://files.pythonhosted.org/packages/2a/9a/d451fcc97d029f5812e898fd30a53fd8c15c7bbd058fd75cfc6beb9bd761/watchfiles-1.1.0.tar.gz", hash = "sha256:693ed7ec72cbfcee399e92c895362b6e66d63dac6b91e2c11ae03d10d503e575", size = 94406, upload-time = "2025-06-15T19:06:59.42Z" }
wheels = [
    { url = "https://files.pythonhosted.org/packages/b9/dd/579d1dc57f0f895426a1211c4ef3b0cb37eb9e642bb04bdcd962b5df206a/watchfiles-1.1.0-cp310-cp310-macosx_10_12_x86_64.whl", hash = "sha256:27f30e14aa1c1e91cb653f03a63445739919aef84c8d2517997a83155e7a2fcc", size = 405757, upload-time = "2025-06-15T19:04:51.058Z" },
    { url = "https://files.pythonhosted.org/packages/1c/a0/7a0318cd874393344d48c34d53b3dd419466adf59a29ba5b51c88dd18b86/watchfiles-1.1.0-cp310-cp310-macosx_11_0_arm64.whl", hash = "sha256:3366f56c272232860ab45c77c3ca7b74ee819c8e1f6f35a7125556b198bbc6df", size = 397511, upload-time = "2025-06-15T19:04:52.79Z" },
    { url = "https://files.pythonhosted.org/packages/06/be/503514656d0555ec2195f60d810eca29b938772e9bfb112d5cd5ad6f6a9e/watchfiles-1.1.0-cp310-cp310-manylinux_2_17_aarch64.manylinux2014_aarch64.whl", hash = "sha256:8412eacef34cae2836d891836a7fff7b754d6bcac61f6c12ba5ca9bc7e427b68", size = 450739, upload-time = "2025-06-15T19:04:54.203Z" },
    { url = "https://files.pythonhosted.org/packages/4e/0d/a05dd9e5f136cdc29751816d0890d084ab99f8c17b86f25697288ca09bc7/watchfiles-1.1.0-cp310-cp310-manylinux_2_17_armv7l.manylinux2014_armv7l.whl", hash = "sha256:df670918eb7dd719642e05979fc84704af913d563fd17ed636f7c4783003fdcc", size = 458106, upload-time = "2025-06-15T19:04:55.607Z" },
    { url = "https://files.pythonhosted.org/packages/f1/fa/9cd16e4dfdb831072b7ac39e7bea986e52128526251038eb481effe9f48e/watchfiles-1.1.0-cp310-cp310-manylinux_2_17_i686.manylinux2014_i686.whl", hash = "sha256:d7642b9bc4827b5518ebdb3b82698ada8c14c7661ddec5fe719f3e56ccd13c97", size = 484264, upload-time = "2025-06-15T19:04:57.009Z" },
    { url = "https://files.pythonhosted.org/packages/32/04/1da8a637c7e2b70e750a0308e9c8e662ada0cca46211fa9ef24a23937e0b/watchfiles-1.1.0-cp310-cp310-manylinux_2_17_ppc64le.manylinux2014_ppc64le.whl", hash = "sha256:199207b2d3eeaeb80ef4411875a6243d9ad8bc35b07fc42daa6b801cc39cc41c", size = 597612, upload-time = "2025-06-15T19:04:58.409Z" },
    { url = "https://files.pythonhosted.org/packages/30/01/109f2762e968d3e58c95731a206e5d7d2a7abaed4299dd8a94597250153c/watchfiles-1.1.0-cp310-cp310-manylinux_2_17_s390x.manylinux2014_s390x.whl", hash = "sha256:a479466da6db5c1e8754caee6c262cd373e6e6c363172d74394f4bff3d84d7b5", size = 477242, upload-time = "2025-06-15T19:04:59.786Z" },
    { url = "https://files.pythonhosted.org/packages/b5/b8/46f58cf4969d3b7bc3ca35a98e739fa4085b0657a1540ccc29a1a0bc016f/watchfiles-1.1.0-cp310-cp310-manylinux_2_17_x86_64.manylinux2014_x86_64.whl", hash = "sha256:935f9edd022ec13e447e5723a7d14456c8af254544cefbc533f6dd276c9aa0d9", size = 453148, upload-time = "2025-06-15T19:05:01.103Z" },
    { url = "https://files.pythonhosted.org/packages/a5/cd/8267594263b1770f1eb76914940d7b2d03ee55eca212302329608208e061/watchfiles-1.1.0-cp310-cp310-musllinux_1_1_aarch64.whl", hash = "sha256:8076a5769d6bdf5f673a19d51da05fc79e2bbf25e9fe755c47595785c06a8c72", size = 626574, upload-time = "2025-06-15T19:05:02.582Z" },
    { url = "https://files.pythonhosted.org/packages/a1/2f/7f2722e85899bed337cba715723e19185e288ef361360718973f891805be/watchfiles-1.1.0-cp310-cp310-musllinux_1_1_x86_64.whl", hash = "sha256:86b1e28d4c37e89220e924305cd9f82866bb0ace666943a6e4196c5df4d58dcc", size = 624378, upload-time = "2025-06-15T19:05:03.719Z" },
    { url = "https://files.pythonhosted.org/packages/bf/20/64c88ec43d90a568234d021ab4b2a6f42a5230d772b987c3f9c00cc27b8b/watchfiles-1.1.0-cp310-cp310-win32.whl", hash = "sha256:d1caf40c1c657b27858f9774d5c0e232089bca9cb8ee17ce7478c6e9264d2587", size = 279829, upload-time = "2025-06-15T19:05:04.822Z" },
    { url = "https://files.pythonhosted.org/packages/39/5c/a9c1ed33de7af80935e4eac09570de679c6e21c07070aa99f74b4431f4d6/watchfiles-1.1.0-cp310-cp310-win_amd64.whl", hash = "sha256:a89c75a5b9bc329131115a409d0acc16e8da8dfd5867ba59f1dd66ae7ea8fa82", size = 292192, upload-time = "2025-06-15T19:05:06.348Z" },
    { url = "https://files.pythonhosted.org/packages/8b/78/7401154b78ab484ccaaeef970dc2af0cb88b5ba8a1b415383da444cdd8d3/watchfiles-1.1.0-cp311-cp311-macosx_10_12_x86_64.whl", hash = "sha256:c9649dfc57cc1f9835551deb17689e8d44666315f2e82d337b9f07bd76ae3aa2", size = 405751, upload-time = "2025-06-15T19:05:07.679Z" },
    { url = "https://files.pythonhosted.org/packages/76/63/e6c3dbc1f78d001589b75e56a288c47723de28c580ad715eb116639152b5/watchfiles-1.1.0-cp311-cp311-macosx_11_0_arm64.whl", hash = "sha256:406520216186b99374cdb58bc48e34bb74535adec160c8459894884c983a149c", size = 397313, upload-time = "2025-06-15T19:05:08.764Z" },
    { url = "https://files.pythonhosted.org/packages/6c/a2/8afa359ff52e99af1632f90cbf359da46184207e893a5f179301b0c8d6df/watchfiles-1.1.0-cp311-cp311-manylinux_2_17_aarch64.manylinux2014_aarch64.whl", hash = "sha256:cb45350fd1dc75cd68d3d72c47f5b513cb0578da716df5fba02fff31c69d5f2d", size = 450792, upload-time = "2025-06-15T19:05:09.869Z" },
    { url = "https://files.pythonhosted.org/packages/1d/bf/7446b401667f5c64972a57a0233be1104157fc3abf72c4ef2666c1bd09b2/watchfiles-1.1.0-cp311-cp311-manylinux_2_17_armv7l.manylinux2014_armv7l.whl", hash = "sha256:11ee4444250fcbeb47459a877e5e80ed994ce8e8d20283857fc128be1715dac7", size = 458196, upload-time = "2025-06-15T19:05:11.91Z" },
    { url = "https://files.pythonhosted.org/packages/58/2f/501ddbdfa3fa874ea5597c77eeea3d413579c29af26c1091b08d0c792280/watchfiles-1.1.0-cp311-cp311-manylinux_2_17_i686.manylinux2014_i686.whl", hash = "sha256:bda8136e6a80bdea23e5e74e09df0362744d24ffb8cd59c4a95a6ce3d142f79c", size = 484788, upload-time = "2025-06-15T19:05:13.373Z" },
    { url = "https://files.pythonhosted.org/packages/61/1e/9c18eb2eb5c953c96bc0e5f626f0e53cfef4bd19bd50d71d1a049c63a575/watchfiles-1.1.0-cp311-cp311-manylinux_2_17_ppc64le.manylinux2014_ppc64le.whl", hash = "sha256:b915daeb2d8c1f5cee4b970f2e2c988ce6514aace3c9296e58dd64dc9aa5d575", size = 597879, upload-time = "2025-06-15T19:05:14.725Z" },
    { url = "https://files.pythonhosted.org/packages/8b/6c/1467402e5185d89388b4486745af1e0325007af0017c3384cc786fff0542/watchfiles-1.1.0-cp311-cp311-manylinux_2_17_s390x.manylinux2014_s390x.whl", hash = "sha256:ed8fc66786de8d0376f9f913c09e963c66e90ced9aa11997f93bdb30f7c872a8", size = 477447, upload-time = "2025-06-15T19:05:15.775Z" },
    { url = "https://files.pythonhosted.org/packages/2b/a1/ec0a606bde4853d6c4a578f9391eeb3684a9aea736a8eb217e3e00aa89a1/watchfiles-1.1.0-cp311-cp311-manylinux_2_17_x86_64.manylinux2014_x86_64.whl", hash = "sha256:fe4371595edf78c41ef8ac8df20df3943e13defd0efcb732b2e393b5a8a7a71f", size = 453145, upload-time = "2025-06-15T19:05:17.17Z" },
    { url = "https://files.pythonhosted.org/packages/90/b9/ef6f0c247a6a35d689fc970dc7f6734f9257451aefb30def5d100d6246a5/watchfiles-1.1.0-cp311-cp311-musllinux_1_1_aarch64.whl", hash = "sha256:b7c5f6fe273291f4d414d55b2c80d33c457b8a42677ad14b4b47ff025d0893e4", size = 626539, upload-time = "2025-06-15T19:05:18.557Z" },
    { url = "https://files.pythonhosted.org/packages/34/44/6ffda5537085106ff5aaa762b0d130ac6c75a08015dd1621376f708c94de/watchfiles-1.1.0-cp311-cp311-musllinux_1_1_x86_64.whl", hash = "sha256:7738027989881e70e3723c75921f1efa45225084228788fc59ea8c6d732eb30d", size = 624472, upload-time = "2025-06-15T19:05:19.588Z" },
    { url = "https://files.pythonhosted.org/packages/c3/e3/71170985c48028fa3f0a50946916a14055e741db11c2e7bc2f3b61f4d0e3/watchfiles-1.1.0-cp311-cp311-win32.whl", hash = "sha256:622d6b2c06be19f6e89b1d951485a232e3b59618def88dbeda575ed8f0d8dbf2", size = 279348, upload-time = "2025-06-15T19:05:20.856Z" },
    { url = "https://files.pythonhosted.org/packages/89/1b/3e39c68b68a7a171070f81fc2561d23ce8d6859659406842a0e4bebf3bba/watchfiles-1.1.0-cp311-cp311-win_amd64.whl", hash = "sha256:48aa25e5992b61debc908a61ab4d3f216b64f44fdaa71eb082d8b2de846b7d12", size = 292607, upload-time = "2025-06-15T19:05:21.937Z" },
    { url = "https://files.pythonhosted.org/packages/61/9f/2973b7539f2bdb6ea86d2c87f70f615a71a1fc2dba2911795cea25968aea/watchfiles-1.1.0-cp311-cp311-win_arm64.whl", hash = "sha256:00645eb79a3faa70d9cb15c8d4187bb72970b2470e938670240c7998dad9f13a", size = 285056, upload-time = "2025-06-15T19:05:23.12Z" },
    { url = "https://files.pythonhosted.org/packages/f6/b8/858957045a38a4079203a33aaa7d23ea9269ca7761c8a074af3524fbb240/watchfiles-1.1.0-cp312-cp312-macosx_10_12_x86_64.whl", hash = "sha256:9dc001c3e10de4725c749d4c2f2bdc6ae24de5a88a339c4bce32300a31ede179", size = 402339, upload-time = "2025-06-15T19:05:24.516Z" },
    { url = "https://files.pythonhosted.org/packages/80/28/98b222cca751ba68e88521fabd79a4fab64005fc5976ea49b53fa205d1fa/watchfiles-1.1.0-cp312-cp312-macosx_11_0_arm64.whl", hash = "sha256:d9ba68ec283153dead62cbe81872d28e053745f12335d037de9cbd14bd1877f5", size = 394409, upload-time = "2025-06-15T19:05:25.469Z" },
    { url = "https://files.pythonhosted.org/packages/86/50/dee79968566c03190677c26f7f47960aff738d32087087bdf63a5473e7df/watchfiles-1.1.0-cp312-cp312-manylinux_2_17_aarch64.manylinux2014_aarch64.whl", hash = "sha256:130fc497b8ee68dce163e4254d9b0356411d1490e868bd8790028bc46c5cc297", size = 450939, upload-time = "2025-06-15T19:05:26.494Z" },
    { url = "https://files.pythonhosted.org/packages/40/45/a7b56fb129700f3cfe2594a01aa38d033b92a33dddce86c8dfdfc1247b72/watchfiles-1.1.0-cp312-cp312-manylinux_2_17_armv7l.manylinux2014_armv7l.whl", hash = "sha256:50a51a90610d0845a5931a780d8e51d7bd7f309ebc25132ba975aca016b576a0", size = 457270, upload-time = "2025-06-15T19:05:27.466Z" },
    { url = "https://files.pythonhosted.org/packages/b5/c8/fa5ef9476b1d02dc6b5e258f515fcaaecf559037edf8b6feffcbc097c4b8/watchfiles-1.1.0-cp312-cp312-manylinux_2_17_i686.manylinux2014_i686.whl", hash = "sha256:dc44678a72ac0910bac46fa6a0de6af9ba1355669b3dfaf1ce5f05ca7a74364e", size = 483370, upload-time = "2025-06-15T19:05:28.548Z" },
    { url = "https://files.pythonhosted.org/packages/98/68/42cfcdd6533ec94f0a7aab83f759ec11280f70b11bfba0b0f885e298f9bd/watchfiles-1.1.0-cp312-cp312-manylinux_2_17_ppc64le.manylinux2014_ppc64le.whl", hash = "sha256:a543492513a93b001975ae283a51f4b67973662a375a403ae82f420d2c7205ee", size = 598654, upload-time = "2025-06-15T19:05:29.997Z" },
    { url = "https://files.pythonhosted.org/packages/d3/74/b2a1544224118cc28df7e59008a929e711f9c68ce7d554e171b2dc531352/watchfiles-1.1.0-cp312-cp312-manylinux_2_17_s390x.manylinux2014_s390x.whl", hash = "sha256:8ac164e20d17cc285f2b94dc31c384bc3aa3dd5e7490473b3db043dd70fbccfd", size = 478667, upload-time = "2025-06-15T19:05:31.172Z" },
    { url = "https://files.pythonhosted.org/packages/8c/77/e3362fe308358dc9f8588102481e599c83e1b91c2ae843780a7ded939a35/watchfiles-1.1.0-cp312-cp312-manylinux_2_17_x86_64.manylinux2014_x86_64.whl", hash = "sha256:f7590d5a455321e53857892ab8879dce62d1f4b04748769f5adf2e707afb9d4f", size = 452213, upload-time = "2025-06-15T19:05:32.299Z" },
    { url = "https://files.pythonhosted.org/packages/6e/17/c8f1a36540c9a1558d4faf08e909399e8133599fa359bf52ec8fcee5be6f/watchfiles-1.1.0-cp312-cp312-musllinux_1_1_aarch64.whl", hash = "sha256:37d3d3f7defb13f62ece99e9be912afe9dd8a0077b7c45ee5a57c74811d581a4", size = 626718, upload-time = "2025-06-15T19:05:33.415Z" },
    { url = "https://files.pythonhosted.org/packages/26/45/fb599be38b4bd38032643783d7496a26a6f9ae05dea1a42e58229a20ac13/watchfiles-1.1.0-cp312-cp312-musllinux_1_1_x86_64.whl", hash = "sha256:7080c4bb3efd70a07b1cc2df99a7aa51d98685be56be6038c3169199d0a1c69f", size = 623098, upload-time = "2025-06-15T19:05:34.534Z" },
    { url = "https://files.pythonhosted.org/packages/a1/e7/fdf40e038475498e160cd167333c946e45d8563ae4dd65caf757e9ffe6b4/watchfiles-1.1.0-cp312-cp312-win32.whl", hash = "sha256:cbcf8630ef4afb05dc30107bfa17f16c0896bb30ee48fc24bf64c1f970f3b1fd", size = 279209, upload-time = "2025-06-15T19:05:35.577Z" },
    { url = "https://files.pythonhosted.org/packages/3f/d3/3ae9d5124ec75143bdf088d436cba39812122edc47709cd2caafeac3266f/watchfiles-1.1.0-cp312-cp312-win_amd64.whl", hash = "sha256:cbd949bdd87567b0ad183d7676feb98136cde5bb9025403794a4c0db28ed3a47", size = 292786, upload-time = "2025-06-15T19:05:36.559Z" },
    { url = "https://files.pythonhosted.org/packages/26/2f/7dd4fc8b5f2b34b545e19629b4a018bfb1de23b3a496766a2c1165ca890d/watchfiles-1.1.0-cp312-cp312-win_arm64.whl", hash = "sha256:0a7d40b77f07be87c6faa93d0951a0fcd8cbca1ddff60a1b65d741bac6f3a9f6", size = 284343, upload-time = "2025-06-15T19:05:37.5Z" },
    { url = "https://files.pythonhosted.org/packages/d3/42/fae874df96595556a9089ade83be34a2e04f0f11eb53a8dbf8a8a5e562b4/watchfiles-1.1.0-cp313-cp313-macosx_10_12_x86_64.whl", hash = "sha256:5007f860c7f1f8df471e4e04aaa8c43673429047d63205d1630880f7637bca30", size = 402004, upload-time = "2025-06-15T19:05:38.499Z" },
    { url = "https://files.pythonhosted.org/packages/fa/55/a77e533e59c3003d9803c09c44c3651224067cbe7fb5d574ddbaa31e11ca/watchfiles-1.1.0-cp313-cp313-macosx_11_0_arm64.whl", hash = "sha256:20ecc8abbd957046f1fe9562757903f5eaf57c3bce70929fda6c7711bb58074a", size = 393671, upload-time = "2025-06-15T19:05:39.52Z" },
    { url = "https://files.pythonhosted.org/packages/05/68/b0afb3f79c8e832e6571022611adbdc36e35a44e14f129ba09709aa4bb7a/watchfiles-1.1.0-cp313-cp313-manylinux_2_17_aarch64.manylinux2014_aarch64.whl", hash = "sha256:f2f0498b7d2a3c072766dba3274fe22a183dbea1f99d188f1c6c72209a1063dc", size = 449772, upload-time = "2025-06-15T19:05:40.897Z" },
    { url = "https://files.pythonhosted.org/packages/ff/05/46dd1f6879bc40e1e74c6c39a1b9ab9e790bf1f5a2fe6c08b463d9a807f4/watchfiles-1.1.0-cp313-cp313-manylinux_2_17_armv7l.manylinux2014_armv7l.whl", hash = "sha256:239736577e848678e13b201bba14e89718f5c2133dfd6b1f7846fa1b58a8532b", size = 456789, upload-time = "2025-06-15T19:05:42.045Z" },
    { url = "https://files.pythonhosted.org/packages/8b/ca/0eeb2c06227ca7f12e50a47a3679df0cd1ba487ea19cf844a905920f8e95/watchfiles-1.1.0-cp313-cp313-manylinux_2_17_i686.manylinux2014_i686.whl", hash = "sha256:eff4b8d89f444f7e49136dc695599a591ff769300734446c0a86cba2eb2f9895", size = 482551, upload-time = "2025-06-15T19:05:43.781Z" },
    { url = "https://files.pythonhosted.org/packages/31/47/2cecbd8694095647406645f822781008cc524320466ea393f55fe70eed3b/watchfiles-1.1.0-cp313-cp313-manylinux_2_17_ppc64le.manylinux2014_ppc64le.whl", hash = "sha256:12b0a02a91762c08f7264e2e79542f76870c3040bbc847fb67410ab81474932a", size = 597420, upload-time = "2025-06-15T19:05:45.244Z" },
    { url = "https://files.pythonhosted.org/packages/d9/7e/82abc4240e0806846548559d70f0b1a6dfdca75c1b4f9fa62b504ae9b083/watchfiles-1.1.0-cp313-cp313-manylinux_2_17_s390x.manylinux2014_s390x.whl", hash = "sha256:29e7bc2eee15cbb339c68445959108803dc14ee0c7b4eea556400131a8de462b", size = 477950, upload-time = "2025-06-15T19:05:46.332Z" },
    { url = "https://files.pythonhosted.org/packages/25/0d/4d564798a49bf5482a4fa9416dea6b6c0733a3b5700cb8a5a503c4b15853/watchfiles-1.1.0-cp313-cp313-manylinux_2_17_x86_64.manylinux2014_x86_64.whl", hash = "sha256:d9481174d3ed982e269c090f780122fb59cee6c3796f74efe74e70f7780ed94c", size = 451706, upload-time = "2025-06-15T19:05:47.459Z" },
    { url = "https://files.pythonhosted.org/packages/81/b5/5516cf46b033192d544102ea07c65b6f770f10ed1d0a6d388f5d3874f6e4/watchfiles-1.1.0-cp313-cp313-musllinux_1_1_aarch64.whl", hash = "sha256:80f811146831c8c86ab17b640801c25dc0a88c630e855e2bef3568f30434d52b", size = 625814, upload-time = "2025-06-15T19:05:48.654Z" },
    { url = "https://files.pythonhosted.org/packages/0c/dd/7c1331f902f30669ac3e754680b6edb9a0dd06dea5438e61128111fadd2c/watchfiles-1.1.0-cp313-cp313-musllinux_1_1_x86_64.whl", hash = "sha256:60022527e71d1d1fda67a33150ee42869042bce3d0fcc9cc49be009a9cded3fb", size = 622820, upload-time = "2025-06-15T19:05:50.088Z" },
    { url = "https://files.pythonhosted.org/packages/1b/14/36d7a8e27cd128d7b1009e7715a7c02f6c131be9d4ce1e5c3b73d0e342d8/watchfiles-1.1.0-cp313-cp313-win32.whl", hash = "sha256:32d6d4e583593cb8576e129879ea0991660b935177c0f93c6681359b3654bfa9", size = 279194, upload-time = "2025-06-15T19:05:51.186Z" },
    { url = "https://files.pythonhosted.org/packages/25/41/2dd88054b849aa546dbeef5696019c58f8e0774f4d1c42123273304cdb2e/watchfiles-1.1.0-cp313-cp313-win_amd64.whl", hash = "sha256:f21af781a4a6fbad54f03c598ab620e3a77032c5878f3d780448421a6e1818c7", size = 292349, upload-time = "2025-06-15T19:05:52.201Z" },
    { url = "https://files.pythonhosted.org/packages/c8/cf/421d659de88285eb13941cf11a81f875c176f76a6d99342599be88e08d03/watchfiles-1.1.0-cp313-cp313-win_arm64.whl", hash = "sha256:5366164391873ed76bfdf618818c82084c9db7fac82b64a20c44d335eec9ced5", size = 283836, upload-time = "2025-06-15T19:05:53.265Z" },
    { url = "https://files.pythonhosted.org/packages/45/10/6faf6858d527e3599cc50ec9fcae73590fbddc1420bd4fdccfebffeedbc6/watchfiles-1.1.0-cp313-cp313t-macosx_10_12_x86_64.whl", hash = "sha256:17ab167cca6339c2b830b744eaf10803d2a5b6683be4d79d8475d88b4a8a4be1", size = 400343, upload-time = "2025-06-15T19:05:54.252Z" },
    { url = "https://files.pythonhosted.org/packages/03/20/5cb7d3966f5e8c718006d0e97dfe379a82f16fecd3caa7810f634412047a/watchfiles-1.1.0-cp313-cp313t-macosx_11_0_arm64.whl", hash = "sha256:328dbc9bff7205c215a7807da7c18dce37da7da718e798356212d22696404339", size = 392916, upload-time = "2025-06-15T19:05:55.264Z" },
    { url = "https://files.pythonhosted.org/packages/8c/07/d8f1176328fa9e9581b6f120b017e286d2a2d22ae3f554efd9515c8e1b49/watchfiles-1.1.0-cp313-cp313t-manylinux_2_17_aarch64.manylinux2014_aarch64.whl", hash = "sha256:f7208ab6e009c627b7557ce55c465c98967e8caa8b11833531fdf95799372633", size = 449582, upload-time = "2025-06-15T19:05:56.317Z" },
    { url = "https://files.pythonhosted.org/packages/66/e8/80a14a453cf6038e81d072a86c05276692a1826471fef91df7537dba8b46/watchfiles-1.1.0-cp313-cp313t-manylinux_2_17_armv7l.manylinux2014_armv7l.whl", hash = "sha256:a8f6f72974a19efead54195bc9bed4d850fc047bb7aa971268fd9a8387c89011", size = 456752, upload-time = "2025-06-15T19:05:57.359Z" },
    { url = "https://files.pythonhosted.org/packages/5a/25/0853b3fe0e3c2f5af9ea60eb2e781eade939760239a72c2d38fc4cc335f6/watchfiles-1.1.0-cp313-cp313t-manylinux_2_17_i686.manylinux2014_i686.whl", hash = "sha256:d181ef50923c29cf0450c3cd47e2f0557b62218c50b2ab8ce2ecaa02bd97e670", size = 481436, upload-time = "2025-06-15T19:05:58.447Z" },
    { url = "https://files.pythonhosted.org/packages/fe/9e/4af0056c258b861fbb29dcb36258de1e2b857be4a9509e6298abcf31e5c9/watchfiles-1.1.0-cp313-cp313t-manylinux_2_17_ppc64le.manylinux2014_ppc64le.whl", hash = "sha256:adb4167043d3a78280d5d05ce0ba22055c266cf8655ce942f2fb881262ff3cdf", size = 596016, upload-time = "2025-06-15T19:05:59.59Z" },
    { url = "https://files.pythonhosted.org/packages/c5/fa/95d604b58aa375e781daf350897aaaa089cff59d84147e9ccff2447c8294/watchfiles-1.1.0-cp313-cp313t-manylinux_2_17_s390x.manylinux2014_s390x.whl", hash = "sha256:8c5701dc474b041e2934a26d31d39f90fac8a3dee2322b39f7729867f932b1d4", size = 476727, upload-time = "2025-06-15T19:06:01.086Z" },
    { url = "https://files.pythonhosted.org/packages/65/95/fe479b2664f19be4cf5ceeb21be05afd491d95f142e72d26a42f41b7c4f8/watchfiles-1.1.0-cp313-cp313t-manylinux_2_17_x86_64.manylinux2014_x86_64.whl", hash = "sha256:b067915e3c3936966a8607f6fe5487df0c9c4afb85226613b520890049deea20", size = 451864, upload-time = "2025-06-15T19:06:02.144Z" },
    { url = "https://files.pythonhosted.org/packages/d3/8a/3c4af14b93a15ce55901cd7a92e1a4701910f1768c78fb30f61d2b79785b/watchfiles-1.1.0-cp313-cp313t-musllinux_1_1_aarch64.whl", hash = "sha256:9c733cda03b6d636b4219625a4acb5c6ffb10803338e437fb614fef9516825ef", size = 625626, upload-time = "2025-06-15T19:06:03.578Z" },
    { url = "https://files.pythonhosted.org/packages/da/f5/cf6aa047d4d9e128f4b7cde615236a915673775ef171ff85971d698f3c2c/watchfiles-1.1.0-cp313-cp313t-musllinux_1_1_x86_64.whl", hash = "sha256:cc08ef8b90d78bfac66f0def80240b0197008e4852c9f285907377b2947ffdcb", size = 622744, upload-time = "2025-06-15T19:06:05.066Z" },
    { url = "https://files.pythonhosted.org/packages/2c/00/70f75c47f05dea6fd30df90f047765f6fc2d6eb8b5a3921379b0b04defa2/watchfiles-1.1.0-cp314-cp314-macosx_10_12_x86_64.whl", hash = "sha256:9974d2f7dc561cce3bb88dfa8eb309dab64c729de85fba32e98d75cf24b66297", size = 402114, upload-time = "2025-06-15T19:06:06.186Z" },
    { url = "https://files.pythonhosted.org/packages/53/03/acd69c48db4a1ed1de26b349d94077cca2238ff98fd64393f3e97484cae6/watchfiles-1.1.0-cp314-cp314-macosx_11_0_arm64.whl", hash = "sha256:c68e9f1fcb4d43798ad8814c4c1b61547b014b667216cb754e606bfade587018", size = 393879, upload-time = "2025-06-15T19:06:07.369Z" },
    { url = "https://files.pythonhosted.org/packages/2f/c8/a9a2a6f9c8baa4eceae5887fecd421e1b7ce86802bcfc8b6a942e2add834/watchfiles-1.1.0-cp314-cp314-manylinux_2_17_aarch64.manylinux2014_aarch64.whl", hash = "sha256:95ab1594377effac17110e1352989bdd7bdfca9ff0e5eeccd8c69c5389b826d0", size = 450026, upload-time = "2025-06-15T19:06:08.476Z" },
    { url = "https://files.pythonhosted.org/packages/fe/51/d572260d98388e6e2b967425c985e07d47ee6f62e6455cefb46a6e06eda5/watchfiles-1.1.0-cp314-cp314-manylinux_2_17_armv7l.manylinux2014_armv7l.whl", hash = "sha256:fba9b62da882c1be1280a7584ec4515d0a6006a94d6e5819730ec2eab60ffe12", size = 457917, upload-time = "2025-06-15T19:06:09.988Z" },
    { url = "https://files.pythonhosted.org/packages/c6/2d/4258e52917bf9f12909b6ec314ff9636276f3542f9d3807d143f27309104/watchfiles-1.1.0-cp314-cp314-manylinux_2_17_i686.manylinux2014_i686.whl", hash = "sha256:3434e401f3ce0ed6b42569128b3d1e3af773d7ec18751b918b89cd49c14eaafb", size = 483602, upload-time = "2025-06-15T19:06:11.088Z" },
    { url = "https://files.pythonhosted.org/packages/84/99/bee17a5f341a4345fe7b7972a475809af9e528deba056f8963d61ea49f75/watchfiles-1.1.0-cp314-cp314-manylinux_2_17_ppc64le.manylinux2014_ppc64le.whl", hash = "sha256:fa257a4d0d21fcbca5b5fcba9dca5a78011cb93c0323fb8855c6d2dfbc76eb77", size = 596758, upload-time = "2025-06-15T19:06:12.197Z" },
    { url = "https://files.pythonhosted.org/packages/40/76/e4bec1d59b25b89d2b0716b41b461ed655a9a53c60dc78ad5771fda5b3e6/watchfiles-1.1.0-cp314-cp314-manylinux_2_17_s390x.manylinux2014_s390x.whl", hash = "sha256:7fd1b3879a578a8ec2076c7961076df540b9af317123f84569f5a9ddee64ce92", size = 477601, upload-time = "2025-06-15T19:06:13.391Z" },
    { url = "https://files.pythonhosted.org/packages/1f/fa/a514292956f4a9ce3c567ec0c13cce427c158e9f272062685a8a727d08fc/watchfiles-1.1.0-cp314-cp314-manylinux_2_17_x86_64.manylinux2014_x86_64.whl", hash = "sha256:62cc7a30eeb0e20ecc5f4bd113cd69dcdb745a07c68c0370cea919f373f65d9e", size = 451936, upload-time = "2025-06-15T19:06:14.656Z" },
    { url = "https://files.pythonhosted.org/packages/32/5d/c3bf927ec3bbeb4566984eba8dd7a8eb69569400f5509904545576741f88/watchfiles-1.1.0-cp314-cp314-musllinux_1_1_aarch64.whl", hash = "sha256:891c69e027748b4a73847335d208e374ce54ca3c335907d381fde4e41661b13b", size = 626243, upload-time = "2025-06-15T19:06:16.232Z" },
    { url = "https://files.pythonhosted.org/packages/e6/65/6e12c042f1a68c556802a84d54bb06d35577c81e29fba14019562479159c/watchfiles-1.1.0-cp314-cp314-musllinux_1_1_x86_64.whl", hash = "sha256:12fe8eaffaf0faa7906895b4f8bb88264035b3f0243275e0bf24af0436b27259", size = 623073, upload-time = "2025-06-15T19:06:17.457Z" },
    { url = "https://files.pythonhosted.org/packages/89/ab/7f79d9bf57329e7cbb0a6fd4c7bd7d0cee1e4a8ef0041459f5409da3506c/watchfiles-1.1.0-cp314-cp314t-macosx_10_12_x86_64.whl", hash = "sha256:bfe3c517c283e484843cb2e357dd57ba009cff351edf45fb455b5fbd1f45b15f", size = 400872, upload-time = "2025-06-15T19:06:18.57Z" },
    { url = "https://files.pythonhosted.org/packages/df/d5/3f7bf9912798e9e6c516094db6b8932df53b223660c781ee37607030b6d3/watchfiles-1.1.0-cp314-cp314t-macosx_11_0_arm64.whl", hash = "sha256:a9ccbf1f129480ed3044f540c0fdbc4ee556f7175e5ab40fe077ff6baf286d4e", size = 392877, upload-time = "2025-06-15T19:06:19.55Z" },
    { url = "https://files.pythonhosted.org/packages/0d/c5/54ec7601a2798604e01c75294770dbee8150e81c6e471445d7601610b495/watchfiles-1.1.0-cp314-cp314t-manylinux_2_17_aarch64.manylinux2014_aarch64.whl", hash = "sha256:ba0e3255b0396cac3cc7bbace76404dd72b5438bf0d8e7cefa2f79a7f3649caa", size = 449645, upload-time = "2025-06-15T19:06:20.66Z" },
    { url = "https://files.pythonhosted.org/packages/0a/04/c2f44afc3b2fce21ca0b7802cbd37ed90a29874f96069ed30a36dfe57c2b/watchfiles-1.1.0-cp314-cp314t-manylinux_2_17_armv7l.manylinux2014_armv7l.whl", hash = "sha256:4281cd9fce9fc0a9dbf0fc1217f39bf9cf2b4d315d9626ef1d4e87b84699e7e8", size = 457424, upload-time = "2025-06-15T19:06:21.712Z" },
    { url = "https://files.pythonhosted.org/packages/9f/b0/eec32cb6c14d248095261a04f290636da3df3119d4040ef91a4a50b29fa5/watchfiles-1.1.0-cp314-cp314t-manylinux_2_17_i686.manylinux2014_i686.whl", hash = "sha256:6d2404af8db1329f9a3c9b79ff63e0ae7131986446901582067d9304ae8aaf7f", size = 481584, upload-time = "2025-06-15T19:06:22.777Z" },
    { url = "https://files.pythonhosted.org/packages/d1/e2/ca4bb71c68a937d7145aa25709e4f5d68eb7698a25ce266e84b55d591bbd/watchfiles-1.1.0-cp314-cp314t-manylinux_2_17_ppc64le.manylinux2014_ppc64le.whl", hash = "sha256:e78b6ed8165996013165eeabd875c5dfc19d41b54f94b40e9fff0eb3193e5e8e", size = 596675, upload-time = "2025-06-15T19:06:24.226Z" },
    { url = "https://files.pythonhosted.org/packages/a1/dd/b0e4b7fb5acf783816bc950180a6cd7c6c1d2cf7e9372c0ea634e722712b/watchfiles-1.1.0-cp314-cp314t-manylinux_2_17_s390x.manylinux2014_s390x.whl", hash = "sha256:249590eb75ccc117f488e2fabd1bfa33c580e24b96f00658ad88e38844a040bb", size = 477363, upload-time = "2025-06-15T19:06:25.42Z" },
    { url = "https://files.pythonhosted.org/packages/69/c4/088825b75489cb5b6a761a4542645718893d395d8c530b38734f19da44d2/watchfiles-1.1.0-cp314-cp314t-manylinux_2_17_x86_64.manylinux2014_x86_64.whl", hash = "sha256:d05686b5487cfa2e2c28ff1aa370ea3e6c5accfe6435944ddea1e10d93872147", size = 452240, upload-time = "2025-06-15T19:06:26.552Z" },
    { url = "https://files.pythonhosted.org/packages/10/8c/22b074814970eeef43b7c44df98c3e9667c1f7bf5b83e0ff0201b0bd43f9/watchfiles-1.1.0-cp314-cp314t-musllinux_1_1_aarch64.whl", hash = "sha256:d0e10e6f8f6dc5762adee7dece33b722282e1f59aa6a55da5d493a97282fedd8", size = 625607, upload-time = "2025-06-15T19:06:27.606Z" },
    { url = "https://files.pythonhosted.org/packages/32/fa/a4f5c2046385492b2273213ef815bf71a0d4c1943b784fb904e184e30201/watchfiles-1.1.0-cp314-cp314t-musllinux_1_1_x86_64.whl", hash = "sha256:af06c863f152005c7592df1d6a7009c836a247c9d8adb78fef8575a5a98699db", size = 623315, upload-time = "2025-06-15T19:06:29.076Z" },
    { url = "https://files.pythonhosted.org/packages/47/8a/a45db804b9f0740f8408626ab2bca89c3136432e57c4673b50180bf85dd9/watchfiles-1.1.0-cp39-cp39-macosx_10_12_x86_64.whl", hash = "sha256:865c8e95713744cf5ae261f3067861e9da5f1370ba91fc536431e29b418676fa", size = 406400, upload-time = "2025-06-15T19:06:30.233Z" },
    { url = "https://files.pythonhosted.org/packages/64/06/a08684f628fb41addd451845aceedc2407dc3d843b4b060a7c4350ddee0c/watchfiles-1.1.0-cp39-cp39-macosx_11_0_arm64.whl", hash = "sha256:42f92befc848bb7a19658f21f3e7bae80d7d005d13891c62c2cd4d4d0abb3433", size = 397920, upload-time = "2025-06-15T19:06:31.315Z" },
    { url = "https://files.pythonhosted.org/packages/79/e6/e10d5675af653b1b07d4156906858041149ca222edaf8995877f2605ba9e/watchfiles-1.1.0-cp39-cp39-manylinux_2_17_aarch64.manylinux2014_aarch64.whl", hash = "sha256:aa0cc8365ab29487eb4f9979fd41b22549853389e22d5de3f134a6796e1b05a4", size = 451196, upload-time = "2025-06-15T19:06:32.435Z" },
    { url = "https://files.pythonhosted.org/packages/f6/8a/facd6988100cd0f39e89f6c550af80edb28e3a529e1ee662e750663e6b36/watchfiles-1.1.0-cp39-cp39-manylinux_2_17_armv7l.manylinux2014_armv7l.whl", hash = "sha256:90ebb429e933645f3da534c89b29b665e285048973b4d2b6946526888c3eb2c7", size = 458218, upload-time = "2025-06-15T19:06:33.503Z" },
    { url = "https://files.pythonhosted.org/packages/90/26/34cbcbc4d0f2f8f9cc243007e65d741ae039f7a11ef8ec6e9cd25bee08d1/watchfiles-1.1.0-cp39-cp39-manylinux_2_17_i686.manylinux2014_i686.whl", hash = "sha256:c588c45da9b08ab3da81d08d7987dae6d2a3badd63acdb3e206a42dbfa7cb76f", size = 484851, upload-time = "2025-06-15T19:06:34.541Z" },
    { url = "https://files.pythonhosted.org/packages/d7/1f/f59faa9fc4b0e36dbcdd28a18c430416443b309d295d8b82e18192d120ad/watchfiles-1.1.0-cp39-cp39-manylinux_2_17_ppc64le.manylinux2014_ppc64le.whl", hash = "sha256:7c55b0f9f68590115c25272b06e63f0824f03d4fc7d6deed43d8ad5660cabdbf", size = 599520, upload-time = "2025-06-15T19:06:35.785Z" },
    { url = "https://files.pythonhosted.org/packages/83/72/3637abecb3bf590529f5154ca000924003e5f4bbb9619744feeaf6f0b70b/watchfiles-1.1.0-cp39-cp39-manylinux_2_17_s390x.manylinux2014_s390x.whl", hash = "sha256:cd17a1e489f02ce9117b0de3c0b1fab1c3e2eedc82311b299ee6b6faf6c23a29", size = 477956, upload-time = "2025-06-15T19:06:36.965Z" },
    { url = "https://files.pythonhosted.org/packages/f7/f3/d14ffd9acc0c1bd4790378995e320981423263a5d70bd3929e2e0dc87fff/watchfiles-1.1.0-cp39-cp39-manylinux_2_17_x86_64.manylinux2014_x86_64.whl", hash = "sha256:da71945c9ace018d8634822f16cbc2a78323ef6c876b1d34bbf5d5222fd6a72e", size = 453196, upload-time = "2025-06-15T19:06:38.024Z" },
    { url = "https://files.pythonhosted.org/packages/7f/38/78ad77bd99e20c0fdc82262be571ef114fc0beef9b43db52adb939768c38/watchfiles-1.1.0-cp39-cp39-musllinux_1_1_aarch64.whl", hash = "sha256:51556d5004887045dba3acdd1fdf61dddea2be0a7e18048b5e853dcd37149b86", size = 627479, upload-time = "2025-06-15T19:06:39.442Z" },
    { url = "https://files.pythonhosted.org/packages/e6/cf/549d50a22fcc83f1017c6427b1c76c053233f91b526f4ad7a45971e70c0b/watchfiles-1.1.0-cp39-cp39-musllinux_1_1_x86_64.whl", hash = "sha256:04e4ed5d1cd3eae68c89bcc1a485a109f39f2fd8de05f705e98af6b5f1861f1f", size = 624414, upload-time = "2025-06-15T19:06:40.859Z" },
    { url = "https://files.pythonhosted.org/packages/72/de/57d6e40dc9140af71c12f3a9fc2d3efc5529d93981cd4d265d484d7c9148/watchfiles-1.1.0-cp39-cp39-win32.whl", hash = "sha256:c600e85f2ffd9f1035222b1a312aff85fd11ea39baff1d705b9b047aad2ce267", size = 280020, upload-time = "2025-06-15T19:06:41.89Z" },
    { url = "https://files.pythonhosted.org/packages/88/bb/7d287fc2a762396b128a0fca2dbae29386e0a242b81d1046daf389641db3/watchfiles-1.1.0-cp39-cp39-win_amd64.whl", hash = "sha256:3aba215958d88182e8d2acba0fdaf687745180974946609119953c0e112397dc", size = 292758, upload-time = "2025-06-15T19:06:43.251Z" },
    { url = "https://files.pythonhosted.org/packages/be/7c/a3d7c55cfa377c2f62c4ae3c6502b997186bc5e38156bafcb9b653de9a6d/watchfiles-1.1.0-pp310-pypy310_pp73-macosx_10_12_x86_64.whl", hash = "sha256:3a6fd40bbb50d24976eb275ccb55cd1951dfb63dbc27cae3066a6ca5f4beabd5", size = 406748, upload-time = "2025-06-15T19:06:44.2Z" },
    { url = "https://files.pythonhosted.org/packages/38/d0/c46f1b2c0ca47f3667b144de6f0515f6d1c670d72f2ca29861cac78abaa1/watchfiles-1.1.0-pp310-pypy310_pp73-macosx_11_0_arm64.whl", hash = "sha256:9f811079d2f9795b5d48b55a37aa7773680a5659afe34b54cc1d86590a51507d", size = 398801, upload-time = "2025-06-15T19:06:45.774Z" },
    { url = "https://files.pythonhosted.org/packages/70/9c/9a6a42e97f92eeed77c3485a43ea96723900aefa3ac739a8c73f4bff2cd7/watchfiles-1.1.0-pp310-pypy310_pp73-manylinux_2_17_aarch64.manylinux2014_aarch64.whl", hash = "sha256:a2726d7bfd9f76158c84c10a409b77a320426540df8c35be172444394b17f7ea", size = 451528, upload-time = "2025-06-15T19:06:46.791Z" },
    { url = "https://files.pythonhosted.org/packages/51/7b/98c7f4f7ce7ff03023cf971cd84a3ee3b790021ae7584ffffa0eb2554b96/watchfiles-1.1.0-pp310-pypy310_pp73-manylinux_2_17_x86_64.manylinux2014_x86_64.whl", hash = "sha256:df32d59cb9780f66d165a9a7a26f19df2c7d24e3bd58713108b41d0ff4f929c6", size = 454095, upload-time = "2025-06-15T19:06:48.211Z" },
    { url = "https://files.pythonhosted.org/packages/8c/6b/686dcf5d3525ad17b384fd94708e95193529b460a1b7bf40851f1328ec6e/watchfiles-1.1.0-pp311-pypy311_pp73-macosx_10_12_x86_64.whl", hash = "sha256:0ece16b563b17ab26eaa2d52230c9a7ae46cf01759621f4fbbca280e438267b3", size = 406910, upload-time = "2025-06-15T19:06:49.335Z" },
    { url = "https://files.pythonhosted.org/packages/f3/d3/71c2dcf81dc1edcf8af9f4d8d63b1316fb0a2dd90cbfd427e8d9dd584a90/watchfiles-1.1.0-pp311-pypy311_pp73-macosx_11_0_arm64.whl", hash = "sha256:51b81e55d40c4b4aa8658427a3ee7ea847c591ae9e8b81ef94a90b668999353c", size = 398816, upload-time = "2025-06-15T19:06:50.433Z" },
    { url = "https://files.pythonhosted.org/packages/b8/fa/12269467b2fc006f8fce4cd6c3acfa77491dd0777d2a747415f28ccc8c60/watchfiles-1.1.0-pp311-pypy311_pp73-manylinux_2_17_aarch64.manylinux2014_aarch64.whl", hash = "sha256:f2bcdc54ea267fe72bfc7d83c041e4eb58d7d8dc6f578dfddb52f037ce62f432", size = 451584, upload-time = "2025-06-15T19:06:51.834Z" },
    { url = "https://files.pythonhosted.org/packages/bd/d3/254cea30f918f489db09d6a8435a7de7047f8cb68584477a515f160541d6/watchfiles-1.1.0-pp311-pypy311_pp73-manylinux_2_17_x86_64.manylinux2014_x86_64.whl", hash = "sha256:923fec6e5461c42bd7e3fd5ec37492c6f3468be0499bc0707b4bbbc16ac21792", size = 454009, upload-time = "2025-06-15T19:06:52.896Z" },
    { url = "https://files.pythonhosted.org/packages/48/93/5c96bdb65e7f88f7da40645f34c0a3c317a2931ed82161e93c91e8eddd27/watchfiles-1.1.0-pp39-pypy39_pp73-macosx_10_12_x86_64.whl", hash = "sha256:7b3443f4ec3ba5aa00b0e9fa90cf31d98321cbff8b925a7c7b84161619870bc9", size = 406640, upload-time = "2025-06-15T19:06:54.868Z" },
    { url = "https://files.pythonhosted.org/packages/e3/25/09204836e93e1b99cce88802ce87264a1d20610c7a8f6de24def27ad95b1/watchfiles-1.1.0-pp39-pypy39_pp73-macosx_11_0_arm64.whl", hash = "sha256:7049e52167fc75fc3cc418fc13d39a8e520cbb60ca08b47f6cedb85e181d2f2a", size = 398543, upload-time = "2025-06-15T19:06:55.95Z" },
    { url = "https://files.pythonhosted.org/packages/5e/dc/6f324a6f32c5ab73b54311b5f393a79df34c1584b8d2404cf7e6d780aa5d/watchfiles-1.1.0-pp39-pypy39_pp73-manylinux_2_17_aarch64.manylinux2014_aarch64.whl", hash = "sha256:54062ef956807ba806559b3c3d52105ae1827a0d4ab47b621b31132b6b7e2866", size = 451787, upload-time = "2025-06-15T19:06:56.998Z" },
    { url = "https://files.pythonhosted.org/packages/45/5d/1d02ef4caa4ec02389e72d5594cdf9c67f1800a7c380baa55063c30c6598/watchfiles-1.1.0-pp39-pypy39_pp73-manylinux_2_17_x86_64.manylinux2014_x86_64.whl", hash = "sha256:7a7bd57a1bb02f9d5c398c0c1675384e7ab1dd39da0ca50b7f09af45fa435277", size = 454272, upload-time = "2025-06-15T19:06:58.055Z" },
]

[[package]]
name = "websockets"
version = "15.0.1"
source = { registry = "https://pypi.org/simple" }
sdist = { url = "https://files.pythonhosted.org/packages/21/e6/26d09fab466b7ca9c7737474c52be4f76a40301b08362eb2dbc19dcc16c1/websockets-15.0.1.tar.gz", hash = "sha256:82544de02076bafba038ce055ee6412d68da13ab47f0c60cab827346de828dee", size = 177016, upload-time = "2025-03-05T20:03:41.606Z" }
wheels = [
    { url = "https://files.pythonhosted.org/packages/1e/da/6462a9f510c0c49837bbc9345aca92d767a56c1fb2939e1579df1e1cdcf7/websockets-15.0.1-cp310-cp310-macosx_10_9_universal2.whl", hash = "sha256:d63efaa0cd96cf0c5fe4d581521d9fa87744540d4bc999ae6e08595a1014b45b", size = 175423, upload-time = "2025-03-05T20:01:35.363Z" },
    { url = "https://files.pythonhosted.org/packages/1c/9f/9d11c1a4eb046a9e106483b9ff69bce7ac880443f00e5ce64261b47b07e7/websockets-15.0.1-cp310-cp310-macosx_10_9_x86_64.whl", hash = "sha256:ac60e3b188ec7574cb761b08d50fcedf9d77f1530352db4eef1707fe9dee7205", size = 173080, upload-time = "2025-03-05T20:01:37.304Z" },
    { url = "https://files.pythonhosted.org/packages/d5/4f/b462242432d93ea45f297b6179c7333dd0402b855a912a04e7fc61c0d71f/websockets-15.0.1-cp310-cp310-macosx_11_0_arm64.whl", hash = "sha256:5756779642579d902eed757b21b0164cd6fe338506a8083eb58af5c372e39d9a", size = 173329, upload-time = "2025-03-05T20:01:39.668Z" },
    { url = "https://files.pythonhosted.org/packages/6e/0c/6afa1f4644d7ed50284ac59cc70ef8abd44ccf7d45850d989ea7310538d0/websockets-15.0.1-cp310-cp310-manylinux_2_17_aarch64.manylinux2014_aarch64.whl", hash = "sha256:0fdfe3e2a29e4db3659dbd5bbf04560cea53dd9610273917799f1cde46aa725e", size = 182312, upload-time = "2025-03-05T20:01:41.815Z" },
    { url = "https://files.pythonhosted.org/packages/dd/d4/ffc8bd1350b229ca7a4db2a3e1c482cf87cea1baccd0ef3e72bc720caeec/websockets-15.0.1-cp310-cp310-manylinux_2_5_i686.manylinux1_i686.manylinux_2_17_i686.manylinux2014_i686.whl", hash = "sha256:4c2529b320eb9e35af0fa3016c187dffb84a3ecc572bcee7c3ce302bfeba52bf", size = 181319, upload-time = "2025-03-05T20:01:43.967Z" },
    { url = "https://files.pythonhosted.org/packages/97/3a/5323a6bb94917af13bbb34009fac01e55c51dfde354f63692bf2533ffbc2/websockets-15.0.1-cp310-cp310-manylinux_2_5_x86_64.manylinux1_x86_64.manylinux_2_17_x86_64.manylinux2014_x86_64.whl", hash = "sha256:ac1e5c9054fe23226fb11e05a6e630837f074174c4c2f0fe442996112a6de4fb", size = 181631, upload-time = "2025-03-05T20:01:46.104Z" },
    { url = "https://files.pythonhosted.org/packages/a6/cc/1aeb0f7cee59ef065724041bb7ed667b6ab1eeffe5141696cccec2687b66/websockets-15.0.1-cp310-cp310-musllinux_1_2_aarch64.whl", hash = "sha256:5df592cd503496351d6dc14f7cdad49f268d8e618f80dce0cd5a36b93c3fc08d", size = 182016, upload-time = "2025-03-05T20:01:47.603Z" },
    { url = "https://files.pythonhosted.org/packages/79/f9/c86f8f7af208e4161a7f7e02774e9d0a81c632ae76db2ff22549e1718a51/websockets-15.0.1-cp310-cp310-musllinux_1_2_i686.whl", hash = "sha256:0a34631031a8f05657e8e90903e656959234f3a04552259458aac0b0f9ae6fd9", size = 181426, upload-time = "2025-03-05T20:01:48.949Z" },
    { url = "https://files.pythonhosted.org/packages/c7/b9/828b0bc6753db905b91df6ae477c0b14a141090df64fb17f8a9d7e3516cf/websockets-15.0.1-cp310-cp310-musllinux_1_2_x86_64.whl", hash = "sha256:3d00075aa65772e7ce9e990cab3ff1de702aa09be3940d1dc88d5abf1ab8a09c", size = 181360, upload-time = "2025-03-05T20:01:50.938Z" },
    { url = "https://files.pythonhosted.org/packages/89/fb/250f5533ec468ba6327055b7d98b9df056fb1ce623b8b6aaafb30b55d02e/websockets-15.0.1-cp310-cp310-win32.whl", hash = "sha256:1234d4ef35db82f5446dca8e35a7da7964d02c127b095e172e54397fb6a6c256", size = 176388, upload-time = "2025-03-05T20:01:52.213Z" },
    { url = "https://files.pythonhosted.org/packages/1c/46/aca7082012768bb98e5608f01658ff3ac8437e563eca41cf068bd5849a5e/websockets-15.0.1-cp310-cp310-win_amd64.whl", hash = "sha256:39c1fec2c11dc8d89bba6b2bf1556af381611a173ac2b511cf7231622058af41", size = 176830, upload-time = "2025-03-05T20:01:53.922Z" },
    { url = "https://files.pythonhosted.org/packages/9f/32/18fcd5919c293a398db67443acd33fde142f283853076049824fc58e6f75/websockets-15.0.1-cp311-cp311-macosx_10_9_universal2.whl", hash = "sha256:823c248b690b2fd9303ba00c4f66cd5e2d8c3ba4aa968b2779be9532a4dad431", size = 175423, upload-time = "2025-03-05T20:01:56.276Z" },
    { url = "https://files.pythonhosted.org/packages/76/70/ba1ad96b07869275ef42e2ce21f07a5b0148936688c2baf7e4a1f60d5058/websockets-15.0.1-cp311-cp311-macosx_10_9_x86_64.whl", hash = "sha256:678999709e68425ae2593acf2e3ebcbcf2e69885a5ee78f9eb80e6e371f1bf57", size = 173082, upload-time = "2025-03-05T20:01:57.563Z" },
    { url = "https://files.pythonhosted.org/packages/86/f2/10b55821dd40eb696ce4704a87d57774696f9451108cff0d2824c97e0f97/websockets-15.0.1-cp311-cp311-macosx_11_0_arm64.whl", hash = "sha256:d50fd1ee42388dcfb2b3676132c78116490976f1300da28eb629272d5d93e905", size = 173330, upload-time = "2025-03-05T20:01:59.063Z" },
    { url = "https://files.pythonhosted.org/packages/a5/90/1c37ae8b8a113d3daf1065222b6af61cc44102da95388ac0018fcb7d93d9/websockets-15.0.1-cp311-cp311-manylinux_2_17_aarch64.manylinux2014_aarch64.whl", hash = "sha256:d99e5546bf73dbad5bf3547174cd6cb8ba7273062a23808ffea025ecb1cf8562", size = 182878, upload-time = "2025-03-05T20:02:00.305Z" },
    { url = "https://files.pythonhosted.org/packages/8e/8d/96e8e288b2a41dffafb78e8904ea7367ee4f891dafc2ab8d87e2124cb3d3/websockets-15.0.1-cp311-cp311-manylinux_2_5_i686.manylinux1_i686.manylinux_2_17_i686.manylinux2014_i686.whl", hash = "sha256:66dd88c918e3287efc22409d426c8f729688d89a0c587c88971a0faa2c2f3792", size = 181883, upload-time = "2025-03-05T20:02:03.148Z" },
    { url = "https://files.pythonhosted.org/packages/93/1f/5d6dbf551766308f6f50f8baf8e9860be6182911e8106da7a7f73785f4c4/websockets-15.0.1-cp311-cp311-manylinux_2_5_x86_64.manylinux1_x86_64.manylinux_2_17_x86_64.manylinux2014_x86_64.whl", hash = "sha256:8dd8327c795b3e3f219760fa603dcae1dcc148172290a8ab15158cf85a953413", size = 182252, upload-time = "2025-03-05T20:02:05.29Z" },
    { url = "https://files.pythonhosted.org/packages/d4/78/2d4fed9123e6620cbf1706c0de8a1632e1a28e7774d94346d7de1bba2ca3/websockets-15.0.1-cp311-cp311-musllinux_1_2_aarch64.whl", hash = "sha256:8fdc51055e6ff4adeb88d58a11042ec9a5eae317a0a53d12c062c8a8865909e8", size = 182521, upload-time = "2025-03-05T20:02:07.458Z" },
    { url = "https://files.pythonhosted.org/packages/e7/3b/66d4c1b444dd1a9823c4a81f50231b921bab54eee2f69e70319b4e21f1ca/websockets-15.0.1-cp311-cp311-musllinux_1_2_i686.whl", hash = "sha256:693f0192126df6c2327cce3baa7c06f2a117575e32ab2308f7f8216c29d9e2e3", size = 181958, upload-time = "2025-03-05T20:02:09.842Z" },
    { url = "https://files.pythonhosted.org/packages/08/ff/e9eed2ee5fed6f76fdd6032ca5cd38c57ca9661430bb3d5fb2872dc8703c/websockets-15.0.1-cp311-cp311-musllinux_1_2_x86_64.whl", hash = "sha256:54479983bd5fb469c38f2f5c7e3a24f9a4e70594cd68cd1fa6b9340dadaff7cf", size = 181918, upload-time = "2025-03-05T20:02:11.968Z" },
    { url = "https://files.pythonhosted.org/packages/d8/75/994634a49b7e12532be6a42103597b71098fd25900f7437d6055ed39930a/websockets-15.0.1-cp311-cp311-win32.whl", hash = "sha256:16b6c1b3e57799b9d38427dda63edcbe4926352c47cf88588c0be4ace18dac85", size = 176388, upload-time = "2025-03-05T20:02:13.32Z" },
    { url = "https://files.pythonhosted.org/packages/98/93/e36c73f78400a65f5e236cd376713c34182e6663f6889cd45a4a04d8f203/websockets-15.0.1-cp311-cp311-win_amd64.whl", hash = "sha256:27ccee0071a0e75d22cb35849b1db43f2ecd3e161041ac1ee9d2352ddf72f065", size = 176828, upload-time = "2025-03-05T20:02:14.585Z" },
    { url = "https://files.pythonhosted.org/packages/51/6b/4545a0d843594f5d0771e86463606a3988b5a09ca5123136f8a76580dd63/websockets-15.0.1-cp312-cp312-macosx_10_13_universal2.whl", hash = "sha256:3e90baa811a5d73f3ca0bcbf32064d663ed81318ab225ee4f427ad4e26e5aff3", size = 175437, upload-time = "2025-03-05T20:02:16.706Z" },
    { url = "https://files.pythonhosted.org/packages/f4/71/809a0f5f6a06522af902e0f2ea2757f71ead94610010cf570ab5c98e99ed/websockets-15.0.1-cp312-cp312-macosx_10_13_x86_64.whl", hash = "sha256:592f1a9fe869c778694f0aa806ba0374e97648ab57936f092fd9d87f8bc03665", size = 173096, upload-time = "2025-03-05T20:02:18.832Z" },
    { url = "https://files.pythonhosted.org/packages/3d/69/1a681dd6f02180916f116894181eab8b2e25b31e484c5d0eae637ec01f7c/websockets-15.0.1-cp312-cp312-macosx_11_0_arm64.whl", hash = "sha256:0701bc3cfcb9164d04a14b149fd74be7347a530ad3bbf15ab2c678a2cd3dd9a2", size = 173332, upload-time = "2025-03-05T20:02:20.187Z" },
    { url = "https://files.pythonhosted.org/packages/a6/02/0073b3952f5bce97eafbb35757f8d0d54812b6174ed8dd952aa08429bcc3/websockets-15.0.1-cp312-cp312-manylinux_2_17_aarch64.manylinux2014_aarch64.whl", hash = "sha256:e8b56bdcdb4505c8078cb6c7157d9811a85790f2f2b3632c7d1462ab5783d215", size = 183152, upload-time = "2025-03-05T20:02:22.286Z" },
    { url = "https://files.pythonhosted.org/packages/74/45/c205c8480eafd114b428284840da0b1be9ffd0e4f87338dc95dc6ff961a1/websockets-15.0.1-cp312-cp312-manylinux_2_5_i686.manylinux1_i686.manylinux_2_17_i686.manylinux2014_i686.whl", hash = "sha256:0af68c55afbd5f07986df82831c7bff04846928ea8d1fd7f30052638788bc9b5", size = 182096, upload-time = "2025-03-05T20:02:24.368Z" },
    { url = "https://files.pythonhosted.org/packages/14/8f/aa61f528fba38578ec553c145857a181384c72b98156f858ca5c8e82d9d3/websockets-15.0.1-cp312-cp312-manylinux_2_5_x86_64.manylinux1_x86_64.manylinux_2_17_x86_64.manylinux2014_x86_64.whl", hash = "sha256:64dee438fed052b52e4f98f76c5790513235efaa1ef7f3f2192c392cd7c91b65", size = 182523, upload-time = "2025-03-05T20:02:25.669Z" },
    { url = "https://files.pythonhosted.org/packages/ec/6d/0267396610add5bc0d0d3e77f546d4cd287200804fe02323797de77dbce9/websockets-15.0.1-cp312-cp312-musllinux_1_2_aarch64.whl", hash = "sha256:d5f6b181bb38171a8ad1d6aa58a67a6aa9d4b38d0f8c5f496b9e42561dfc62fe", size = 182790, upload-time = "2025-03-05T20:02:26.99Z" },
    { url = "https://files.pythonhosted.org/packages/02/05/c68c5adbf679cf610ae2f74a9b871ae84564462955d991178f95a1ddb7dd/websockets-15.0.1-cp312-cp312-musllinux_1_2_i686.whl", hash = "sha256:5d54b09eba2bada6011aea5375542a157637b91029687eb4fdb2dab11059c1b4", size = 182165, upload-time = "2025-03-05T20:02:30.291Z" },
    { url = "https://files.pythonhosted.org/packages/29/93/bb672df7b2f5faac89761cb5fa34f5cec45a4026c383a4b5761c6cea5c16/websockets-15.0.1-cp312-cp312-musllinux_1_2_x86_64.whl", hash = "sha256:3be571a8b5afed347da347bfcf27ba12b069d9d7f42cb8c7028b5e98bbb12597", size = 182160, upload-time = "2025-03-05T20:02:31.634Z" },
    { url = "https://files.pythonhosted.org/packages/ff/83/de1f7709376dc3ca9b7eeb4b9a07b4526b14876b6d372a4dc62312bebee0/websockets-15.0.1-cp312-cp312-win32.whl", hash = "sha256:c338ffa0520bdb12fbc527265235639fb76e7bc7faafbb93f6ba80d9c06578a9", size = 176395, upload-time = "2025-03-05T20:02:33.017Z" },
    { url = "https://files.pythonhosted.org/packages/7d/71/abf2ebc3bbfa40f391ce1428c7168fb20582d0ff57019b69ea20fa698043/websockets-15.0.1-cp312-cp312-win_amd64.whl", hash = "sha256:fcd5cf9e305d7b8338754470cf69cf81f420459dbae8a3b40cee57417f4614a7", size = 176841, upload-time = "2025-03-05T20:02:34.498Z" },
    { url = "https://files.pythonhosted.org/packages/cb/9f/51f0cf64471a9d2b4d0fc6c534f323b664e7095640c34562f5182e5a7195/websockets-15.0.1-cp313-cp313-macosx_10_13_universal2.whl", hash = "sha256:ee443ef070bb3b6ed74514f5efaa37a252af57c90eb33b956d35c8e9c10a1931", size = 175440, upload-time = "2025-03-05T20:02:36.695Z" },
    { url = "https://files.pythonhosted.org/packages/8a/05/aa116ec9943c718905997412c5989f7ed671bc0188ee2ba89520e8765d7b/websockets-15.0.1-cp313-cp313-macosx_10_13_x86_64.whl", hash = "sha256:5a939de6b7b4e18ca683218320fc67ea886038265fd1ed30173f5ce3f8e85675", size = 173098, upload-time = "2025-03-05T20:02:37.985Z" },
    { url = "https://files.pythonhosted.org/packages/ff/0b/33cef55ff24f2d92924923c99926dcce78e7bd922d649467f0eda8368923/websockets-15.0.1-cp313-cp313-macosx_11_0_arm64.whl", hash = "sha256:746ee8dba912cd6fc889a8147168991d50ed70447bf18bcda7039f7d2e3d9151", size = 173329, upload-time = "2025-03-05T20:02:39.298Z" },
    { url = "https://files.pythonhosted.org/packages/31/1d/063b25dcc01faa8fada1469bdf769de3768b7044eac9d41f734fd7b6ad6d/websockets-15.0.1-cp313-cp313-manylinux_2_17_aarch64.manylinux2014_aarch64.whl", hash = "sha256:595b6c3969023ecf9041b2936ac3827e4623bfa3ccf007575f04c5a6aa318c22", size = 183111, upload-time = "2025-03-05T20:02:40.595Z" },
    { url = "https://files.pythonhosted.org/packages/93/53/9a87ee494a51bf63e4ec9241c1ccc4f7c2f45fff85d5bde2ff74fcb68b9e/websockets-15.0.1-cp313-cp313-manylinux_2_5_i686.manylinux1_i686.manylinux_2_17_i686.manylinux2014_i686.whl", hash = "sha256:3c714d2fc58b5ca3e285461a4cc0c9a66bd0e24c5da9911e30158286c9b5be7f", size = 182054, upload-time = "2025-03-05T20:02:41.926Z" },
    { url = "https://files.pythonhosted.org/packages/ff/b2/83a6ddf56cdcbad4e3d841fcc55d6ba7d19aeb89c50f24dd7e859ec0805f/websockets-15.0.1-cp313-cp313-manylinux_2_5_x86_64.manylinux1_x86_64.manylinux_2_17_x86_64.manylinux2014_x86_64.whl", hash = "sha256:0f3c1e2ab208db911594ae5b4f79addeb3501604a165019dd221c0bdcabe4db8", size = 182496, upload-time = "2025-03-05T20:02:43.304Z" },
    { url = "https://files.pythonhosted.org/packages/98/41/e7038944ed0abf34c45aa4635ba28136f06052e08fc2168520bb8b25149f/websockets-15.0.1-cp313-cp313-musllinux_1_2_aarch64.whl", hash = "sha256:229cf1d3ca6c1804400b0a9790dc66528e08a6a1feec0d5040e8b9eb14422375", size = 182829, upload-time = "2025-03-05T20:02:48.812Z" },
    { url = "https://files.pythonhosted.org/packages/e0/17/de15b6158680c7623c6ef0db361da965ab25d813ae54fcfeae2e5b9ef910/websockets-15.0.1-cp313-cp313-musllinux_1_2_i686.whl", hash = "sha256:756c56e867a90fb00177d530dca4b097dd753cde348448a1012ed6c5131f8b7d", size = 182217, upload-time = "2025-03-05T20:02:50.14Z" },
    { url = "https://files.pythonhosted.org/packages/33/2b/1f168cb6041853eef0362fb9554c3824367c5560cbdaad89ac40f8c2edfc/websockets-15.0.1-cp313-cp313-musllinux_1_2_x86_64.whl", hash = "sha256:558d023b3df0bffe50a04e710bc87742de35060580a293c2a984299ed83bc4e4", size = 182195, upload-time = "2025-03-05T20:02:51.561Z" },
    { url = "https://files.pythonhosted.org/packages/86/eb/20b6cdf273913d0ad05a6a14aed4b9a85591c18a987a3d47f20fa13dcc47/websockets-15.0.1-cp313-cp313-win32.whl", hash = "sha256:ba9e56e8ceeeedb2e080147ba85ffcd5cd0711b89576b83784d8605a7df455fa", size = 176393, upload-time = "2025-03-05T20:02:53.814Z" },
    { url = "https://files.pythonhosted.org/packages/1b/6c/c65773d6cab416a64d191d6ee8a8b1c68a09970ea6909d16965d26bfed1e/websockets-15.0.1-cp313-cp313-win_amd64.whl", hash = "sha256:e09473f095a819042ecb2ab9465aee615bd9c2028e4ef7d933600a8401c79561", size = 176837, upload-time = "2025-03-05T20:02:55.237Z" },
    { url = "https://files.pythonhosted.org/packages/36/db/3fff0bcbe339a6fa6a3b9e3fbc2bfb321ec2f4cd233692272c5a8d6cf801/websockets-15.0.1-cp39-cp39-macosx_10_9_universal2.whl", hash = "sha256:5f4c04ead5aed67c8a1a20491d54cdfba5884507a48dd798ecaf13c74c4489f5", size = 175424, upload-time = "2025-03-05T20:02:56.505Z" },
    { url = "https://files.pythonhosted.org/packages/46/e6/519054c2f477def4165b0ec060ad664ed174e140b0d1cbb9fafa4a54f6db/websockets-15.0.1-cp39-cp39-macosx_10_9_x86_64.whl", hash = "sha256:abdc0c6c8c648b4805c5eacd131910d2a7f6455dfd3becab248ef108e89ab16a", size = 173077, upload-time = "2025-03-05T20:02:58.37Z" },
    { url = "https://files.pythonhosted.org/packages/1a/21/c0712e382df64c93a0d16449ecbf87b647163485ca1cc3f6cbadb36d2b03/websockets-15.0.1-cp39-cp39-macosx_11_0_arm64.whl", hash = "sha256:a625e06551975f4b7ea7102bc43895b90742746797e2e14b70ed61c43a90f09b", size = 173324, upload-time = "2025-03-05T20:02:59.773Z" },
    { url = "https://files.pythonhosted.org/packages/1c/cb/51ba82e59b3a664df54beed8ad95517c1b4dc1a913730e7a7db778f21291/websockets-15.0.1-cp39-cp39-manylinux_2_17_aarch64.manylinux2014_aarch64.whl", hash = "sha256:d591f8de75824cbb7acad4e05d2d710484f15f29d4a915092675ad3456f11770", size = 182094, upload-time = "2025-03-05T20:03:01.827Z" },
    { url = "https://files.pythonhosted.org/packages/fb/0f/bf3788c03fec679bcdaef787518dbe60d12fe5615a544a6d4cf82f045193/websockets-15.0.1-cp39-cp39-manylinux_2_5_i686.manylinux1_i686.manylinux_2_17_i686.manylinux2014_i686.whl", hash = "sha256:47819cea040f31d670cc8d324bb6435c6f133b8c7a19ec3d61634e62f8d8f9eb", size = 181094, upload-time = "2025-03-05T20:03:03.123Z" },
    { url = "https://files.pythonhosted.org/packages/5e/da/9fb8c21edbc719b66763a571afbaf206cb6d3736d28255a46fc2fe20f902/websockets-15.0.1-cp39-cp39-manylinux_2_5_x86_64.manylinux1_x86_64.manylinux_2_17_x86_64.manylinux2014_x86_64.whl", hash = "sha256:ac017dd64572e5c3bd01939121e4d16cf30e5d7e110a119399cf3133b63ad054", size = 181397, upload-time = "2025-03-05T20:03:04.443Z" },
    { url = "https://files.pythonhosted.org/packages/2e/65/65f379525a2719e91d9d90c38fe8b8bc62bd3c702ac651b7278609b696c4/websockets-15.0.1-cp39-cp39-musllinux_1_2_aarch64.whl", hash = "sha256:4a9fac8e469d04ce6c25bb2610dc535235bd4aa14996b4e6dbebf5e007eba5ee", size = 181794, upload-time = "2025-03-05T20:03:06.708Z" },
    { url = "https://files.pythonhosted.org/packages/d9/26/31ac2d08f8e9304d81a1a7ed2851c0300f636019a57cbaa91342015c72cc/websockets-15.0.1-cp39-cp39-musllinux_1_2_i686.whl", hash = "sha256:363c6f671b761efcb30608d24925a382497c12c506b51661883c3e22337265ed", size = 181194, upload-time = "2025-03-05T20:03:08.844Z" },
    { url = "https://files.pythonhosted.org/packages/98/72/1090de20d6c91994cd4b357c3f75a4f25ee231b63e03adea89671cc12a3f/websockets-15.0.1-cp39-cp39-musllinux_1_2_x86_64.whl", hash = "sha256:2034693ad3097d5355bfdacfffcbd3ef5694f9718ab7f29c29689a9eae841880", size = 181164, upload-time = "2025-03-05T20:03:10.242Z" },
    { url = "https://files.pythonhosted.org/packages/2d/37/098f2e1c103ae8ed79b0e77f08d83b0ec0b241cf4b7f2f10edd0126472e1/websockets-15.0.1-cp39-cp39-win32.whl", hash = "sha256:3b1ac0d3e594bf121308112697cf4b32be538fb1444468fb0a6ae4feebc83411", size = 176381, upload-time = "2025-03-05T20:03:12.77Z" },
    { url = "https://files.pythonhosted.org/packages/75/8b/a32978a3ab42cebb2ebdd5b05df0696a09f4d436ce69def11893afa301f0/websockets-15.0.1-cp39-cp39-win_amd64.whl", hash = "sha256:b7643a03db5c95c799b89b31c036d5f27eeb4d259c798e878d6937d71832b1e4", size = 176841, upload-time = "2025-03-05T20:03:14.367Z" },
    { url = "https://files.pythonhosted.org/packages/02/9e/d40f779fa16f74d3468357197af8d6ad07e7c5a27ea1ca74ceb38986f77a/websockets-15.0.1-pp310-pypy310_pp73-macosx_10_15_x86_64.whl", hash = "sha256:0c9e74d766f2818bb95f84c25be4dea09841ac0f734d1966f415e4edfc4ef1c3", size = 173109, upload-time = "2025-03-05T20:03:17.769Z" },
    { url = "https://files.pythonhosted.org/packages/bc/cd/5b887b8585a593073fd92f7c23ecd3985cd2c3175025a91b0d69b0551372/websockets-15.0.1-pp310-pypy310_pp73-macosx_11_0_arm64.whl", hash = "sha256:1009ee0c7739c08a0cd59de430d6de452a55e42d6b522de7aa15e6f67db0b8e1", size = 173343, upload-time = "2025-03-05T20:03:19.094Z" },
    { url = "https://files.pythonhosted.org/packages/fe/ae/d34f7556890341e900a95acf4886833646306269f899d58ad62f588bf410/websockets-15.0.1-pp310-pypy310_pp73-manylinux_2_17_aarch64.manylinux2014_aarch64.whl", hash = "sha256:76d1f20b1c7a2fa82367e04982e708723ba0e7b8d43aa643d3dcd404d74f1475", size = 174599, upload-time = "2025-03-05T20:03:21.1Z" },
    { url = "https://files.pythonhosted.org/packages/71/e6/5fd43993a87db364ec60fc1d608273a1a465c0caba69176dd160e197ce42/websockets-15.0.1-pp310-pypy310_pp73-manylinux_2_5_i686.manylinux1_i686.manylinux_2_17_i686.manylinux2014_i686.whl", hash = "sha256:f29d80eb9a9263b8d109135351caf568cc3f80b9928bccde535c235de55c22d9", size = 174207, upload-time = "2025-03-05T20:03:23.221Z" },
    { url = "https://files.pythonhosted.org/packages/2b/fb/c492d6daa5ec067c2988ac80c61359ace5c4c674c532985ac5a123436cec/websockets-15.0.1-pp310-pypy310_pp73-manylinux_2_5_x86_64.manylinux1_x86_64.manylinux_2_17_x86_64.manylinux2014_x86_64.whl", hash = "sha256:b359ed09954d7c18bbc1680f380c7301f92c60bf924171629c5db97febb12f04", size = 174155, upload-time = "2025-03-05T20:03:25.321Z" },
    { url = "https://files.pythonhosted.org/packages/68/a1/dcb68430b1d00b698ae7a7e0194433bce4f07ded185f0ee5fb21e2a2e91e/websockets-15.0.1-pp310-pypy310_pp73-win_amd64.whl", hash = "sha256:cad21560da69f4ce7658ca2cb83138fb4cf695a2ba3e475e0559e05991aa8122", size = 176884, upload-time = "2025-03-05T20:03:27.934Z" },
    { url = "https://files.pythonhosted.org/packages/b7/48/4b67623bac4d79beb3a6bb27b803ba75c1bdedc06bd827e465803690a4b2/websockets-15.0.1-pp39-pypy39_pp73-macosx_10_15_x86_64.whl", hash = "sha256:7f493881579c90fc262d9cdbaa05a6b54b3811c2f300766748db79f098db9940", size = 173106, upload-time = "2025-03-05T20:03:29.404Z" },
    { url = "https://files.pythonhosted.org/packages/ed/f0/adb07514a49fe5728192764e04295be78859e4a537ab8fcc518a3dbb3281/websockets-15.0.1-pp39-pypy39_pp73-macosx_11_0_arm64.whl", hash = "sha256:47b099e1f4fbc95b701b6e85768e1fcdaf1630f3cbe4765fa216596f12310e2e", size = 173339, upload-time = "2025-03-05T20:03:30.755Z" },
    { url = "https://files.pythonhosted.org/packages/87/28/bd23c6344b18fb43df40d0700f6d3fffcd7cef14a6995b4f976978b52e62/websockets-15.0.1-pp39-pypy39_pp73-manylinux_2_17_aarch64.manylinux2014_aarch64.whl", hash = "sha256:67f2b6de947f8c757db2db9c71527933ad0019737ec374a8a6be9a956786aaf9", size = 174597, upload-time = "2025-03-05T20:03:32.247Z" },
    { url = "https://files.pythonhosted.org/packages/6d/79/ca288495863d0f23a60f546f0905ae8f3ed467ad87f8b6aceb65f4c013e4/websockets-15.0.1-pp39-pypy39_pp73-manylinux_2_5_i686.manylinux1_i686.manylinux_2_17_i686.manylinux2014_i686.whl", hash = "sha256:d08eb4c2b7d6c41da6ca0600c077e93f5adcfd979cd777d747e9ee624556da4b", size = 174205, upload-time = "2025-03-05T20:03:33.731Z" },
    { url = "https://files.pythonhosted.org/packages/04/e4/120ff3180b0872b1fe6637f6f995bcb009fb5c87d597c1fc21456f50c848/websockets-15.0.1-pp39-pypy39_pp73-manylinux_2_5_x86_64.manylinux1_x86_64.manylinux_2_17_x86_64.manylinux2014_x86_64.whl", hash = "sha256:4b826973a4a2ae47ba357e4e82fa44a463b8f168e1ca775ac64521442b19e87f", size = 174150, upload-time = "2025-03-05T20:03:35.757Z" },
    { url = "https://files.pythonhosted.org/packages/cb/c3/30e2f9c539b8da8b1d76f64012f3b19253271a63413b2d3adb94b143407f/websockets-15.0.1-pp39-pypy39_pp73-win_amd64.whl", hash = "sha256:21c1fa28a6a7e3cbdc171c694398b6df4744613ce9b36b1a498e816787e28123", size = 176877, upload-time = "2025-03-05T20:03:37.199Z" },
    { url = "https://files.pythonhosted.org/packages/fa/a8/5b41e0da817d64113292ab1f8247140aac61cbf6cfd085d6a0fa77f4984f/websockets-15.0.1-py3-none-any.whl", hash = "sha256:f7a866fbc1e97b5c617ee4116daaa09b722101d4a3c170c787450ba409f9736f", size = 169743, upload-time = "2025-03-05T20:03:39.41Z" },
]

[[package]]
name = "winkerberos"
version = "0.12.2"
source = { registry = "https://pypi.org/simple" }
sdist = { url = "https://files.pythonhosted.org/packages/2d/75/86d470935167eb1c40d53498993e14cc021d9611a539d61c9b4202c291ab/winkerberos-0.12.2.tar.gz", hash = "sha256:ff91daed04727a0362892802ee093d8da11f08536393526bdf3bc64e04079faa", size = 35672, upload-time = "2025-04-02T14:41:48.274Z" }
wheels = [
    { url = "https://files.pythonhosted.org/packages/59/ac/c6ce495af45371ffd85a6a3d24c2ced679b8dbcf3b8c6beca093706b1620/winkerberos-0.12.2-cp310-cp310-win32.whl", hash = "sha256:f8b751bd5a28e6a9146f154bed395c30ce4f245448addc763f98cb8843879027", size = 25331, upload-time = "2025-04-02T14:41:36.398Z" },
    { url = "https://files.pythonhosted.org/packages/cb/7b/ad32174c3ed4710cd2ad8f20171f5061cb13603f091d714d5aa6b30d51f0/winkerberos-0.12.2-cp310-cp310-win_amd64.whl", hash = "sha256:4be3b0de548b80f52a6544dff9d571da6cdfde590176a01477358b3808b12dfa", size = 27670, upload-time = "2025-04-02T14:41:37.68Z" },
    { url = "https://files.pythonhosted.org/packages/91/12/23b29d359dee9f7a8243cb0040ea1834acd1af8cbc38cfe1c7ca82ab4ec0/winkerberos-0.12.2-cp311-cp311-win32.whl", hash = "sha256:ff2b2ec9b9246bbc05f0d4e6fe5f3f3563237357b9b35eaa58ec1a9ddf349ab8", size = 25332, upload-time = "2025-04-02T14:41:38.671Z" },
    { url = "https://files.pythonhosted.org/packages/23/d2/2bfa1dcdb4a47b7f989a9e758c892bd7393a156b0e1f0df63eca8304e892/winkerberos-0.12.2-cp311-cp311-win_amd64.whl", hash = "sha256:e6ac2b2cc329a68502821905f6ffe48e109d54a46aba7414ea231a30c75bb2d9", size = 27671, upload-time = "2025-04-02T14:41:40.104Z" },
    { url = "https://files.pythonhosted.org/packages/4f/01/26c5b1435654596c07b314653183ffe42b64ea07041c328f0fd4c68fe9f9/winkerberos-0.12.2-cp312-cp312-win32.whl", hash = "sha256:46dac1300e20738cbaf6c17c2e4832062ed7faee346c7a96f0e57f8bbe279c25", size = 25396, upload-time = "2025-04-02T14:41:41.6Z" },
    { url = "https://files.pythonhosted.org/packages/64/b1/6c4a1e4e50553798eb44dbb0d71ba6af48e2a62a0eb01bd0d4e2b41914e3/winkerberos-0.12.2-cp312-cp312-win_amd64.whl", hash = "sha256:2c5c7a70c0d4a43546b20d5654e7e7e5e5e96f42084a7f293864f7ad0fb1e953", size = 27710, upload-time = "2025-04-02T14:41:42.656Z" },
    { url = "https://files.pythonhosted.org/packages/5f/91/cff6750c7c3b2a9f35e12cd7c4df901251fc3be985edef707a3458c43e9a/winkerberos-0.12.2-cp313-cp313-win32.whl", hash = "sha256:482a72500b7822cc8f941d0c6eed668a24c030ac145c97732e175b51441bebbf", size = 25391, upload-time = "2025-04-02T14:41:43.938Z" },
    { url = "https://files.pythonhosted.org/packages/2a/98/defb037ad127c4006c4e992dd55ce0df92059626d3df5f5f4c5fc8502c26/winkerberos-0.12.2-cp313-cp313-win_amd64.whl", hash = "sha256:efd65ba54534512070916cb9c91ef9798a0f9fb0b04e12732c9631e71553fd69", size = 27704, upload-time = "2025-04-02T14:41:45.203Z" },
    { url = "https://files.pythonhosted.org/packages/be/17/b16e72e0b896cdf05666994cbc402a66f5911d56ea28d4e858714328b698/winkerberos-0.12.2-cp39-cp39-win32.whl", hash = "sha256:0c80eed53472a38d7f1dd015e27d93705b22a2acd2557bad13d8b5d688037b29", size = 25326, upload-time = "2025-04-02T14:41:46.216Z" },
    { url = "https://files.pythonhosted.org/packages/65/04/ae42e839e8d836fde613f94f30395953292a7b9be388247237196d1e5caa/winkerberos-0.12.2-cp39-cp39-win_amd64.whl", hash = "sha256:4b908aab5ab42e98bee44eca67dfebe4733d210bccf021e42b669bf4af2005a4", size = 27663, upload-time = "2025-04-02T14:41:47.294Z" },
]

[[package]]
name = "zipp"
version = "3.23.0"
source = { registry = "https://pypi.org/simple" }
sdist = { url = "https://files.pythonhosted.org/packages/e3/02/0f2892c661036d50ede074e376733dca2ae7c6eb617489437771209d4180/zipp-3.23.0.tar.gz", hash = "sha256:a07157588a12518c9d4034df3fbbee09c814741a33ff63c05fa29d26a2404166", size = 25547, upload-time = "2025-06-08T17:06:39.4Z" }
wheels = [
    { url = "https://files.pythonhosted.org/packages/2e/54/647ade08bf0db230bfea292f893923872fd20be6ac6f53b2b936ba839d75/zipp-3.23.0-py3-none-any.whl", hash = "sha256:071652d6115ed432f5ce1d34c336c0adfd6a884660d1e9712a256d3d3bd4b14e", size = 10276, upload-time = "2025-06-08T17:06:38.034Z" },
]

[[package]]
name = "zope-event"
version = "5.1.1"
source = { registry = "https://pypi.org/simple" }
dependencies = [
    { name = "setuptools" },
]
sdist = { url = "https://files.pythonhosted.org/packages/5a/9f/c443569a68d3844c044d9fa9711e08adb33649b527b4d432433f4c2a6a02/zope_event-5.1.1.tar.gz", hash = "sha256:c1ac931abf57efba71a2a313c5f4d57768a19b15c37e3f02f50eb1536be12d4e", size = 18811, upload-time = "2025-07-22T07:04:00.924Z" }
wheels = [
    { url = "https://files.pythonhosted.org/packages/e9/04/fd55695f6448abd22295fc68b2d3a135389558f0f49a24b0dffe019d0ecb/zope_event-5.1.1-py3-none-any.whl", hash = "sha256:8d5ea7b992c42ce73a6fa9c2ba99a004c52cd9f05d87f3220768ef0329b92df7", size = 7014, upload-time = "2025-07-22T07:03:59.9Z" },
]

[[package]]
name = "zope-interface"
version = "7.2"
source = { registry = "https://pypi.org/simple" }
dependencies = [
    { name = "setuptools" },
]
sdist = { url = "https://files.pythonhosted.org/packages/30/93/9210e7606be57a2dfc6277ac97dcc864fd8d39f142ca194fdc186d596fda/zope.interface-7.2.tar.gz", hash = "sha256:8b49f1a3d1ee4cdaf5b32d2e738362c7f5e40ac8b46dd7d1a65e82a4872728fe", size = 252960, upload-time = "2024-11-28T08:45:39.224Z" }
wheels = [
    { url = "https://files.pythonhosted.org/packages/76/71/e6177f390e8daa7e75378505c5ab974e0bf59c1d3b19155638c7afbf4b2d/zope.interface-7.2-cp310-cp310-macosx_10_9_x86_64.whl", hash = "sha256:ce290e62229964715f1011c3dbeab7a4a1e4971fd6f31324c4519464473ef9f2", size = 208243, upload-time = "2024-11-28T08:47:29.781Z" },
    { url = "https://files.pythonhosted.org/packages/52/db/7e5f4226bef540f6d55acfd95cd105782bc6ee044d9b5587ce2c95558a5e/zope.interface-7.2-cp310-cp310-macosx_11_0_arm64.whl", hash = "sha256:05b910a5afe03256b58ab2ba6288960a2892dfeef01336dc4be6f1b9ed02ab0a", size = 208759, upload-time = "2024-11-28T08:47:31.908Z" },
    { url = "https://files.pythonhosted.org/packages/28/ea/fdd9813c1eafd333ad92464d57a4e3a82b37ae57c19497bcffa42df673e4/zope.interface-7.2-cp310-cp310-manylinux_2_17_aarch64.manylinux2014_aarch64.whl", hash = "sha256:550f1c6588ecc368c9ce13c44a49b8d6b6f3ca7588873c679bd8fd88a1b557b6", size = 254922, upload-time = "2024-11-28T09:18:11.795Z" },
    { url = "https://files.pythonhosted.org/packages/3b/d3/0000a4d497ef9fbf4f66bb6828b8d0a235e690d57c333be877bec763722f/zope.interface-7.2-cp310-cp310-manylinux_2_5_i686.manylinux1_i686.manylinux_2_17_i686.manylinux2014_i686.whl", hash = "sha256:0ef9e2f865721553c6f22a9ff97da0f0216c074bd02b25cf0d3af60ea4d6931d", size = 249367, upload-time = "2024-11-28T08:48:24.238Z" },
    { url = "https://files.pythonhosted.org/packages/3e/e5/0b359e99084f033d413419eff23ee9c2bd33bca2ca9f4e83d11856f22d10/zope.interface-7.2-cp310-cp310-manylinux_2_5_x86_64.manylinux1_x86_64.manylinux_2_17_x86_64.manylinux2014_x86_64.whl", hash = "sha256:27f926f0dcb058211a3bb3e0e501c69759613b17a553788b2caeb991bed3b61d", size = 254488, upload-time = "2024-11-28T08:48:28.816Z" },
    { url = "https://files.pythonhosted.org/packages/7b/90/12d50b95f40e3b2fc0ba7f7782104093b9fd62806b13b98ef4e580f2ca61/zope.interface-7.2-cp310-cp310-win_amd64.whl", hash = "sha256:144964649eba4c5e4410bb0ee290d338e78f179cdbfd15813de1a664e7649b3b", size = 211947, upload-time = "2024-11-28T08:48:18.831Z" },
    { url = "https://files.pythonhosted.org/packages/98/7d/2e8daf0abea7798d16a58f2f3a2bf7588872eee54ac119f99393fdd47b65/zope.interface-7.2-cp311-cp311-macosx_10_9_x86_64.whl", hash = "sha256:1909f52a00c8c3dcab6c4fad5d13de2285a4b3c7be063b239b8dc15ddfb73bd2", size = 208776, upload-time = "2024-11-28T08:47:53.009Z" },
    { url = "https://files.pythonhosted.org/packages/a0/2a/0c03c7170fe61d0d371e4c7ea5b62b8cb79b095b3d630ca16719bf8b7b18/zope.interface-7.2-cp311-cp311-macosx_11_0_arm64.whl", hash = "sha256:80ecf2451596f19fd607bb09953f426588fc1e79e93f5968ecf3367550396b22", size = 209296, upload-time = "2024-11-28T08:47:57.993Z" },
    { url = "https://files.pythonhosted.org/packages/49/b4/451f19448772b4a1159519033a5f72672221e623b0a1bd2b896b653943d8/zope.interface-7.2-cp311-cp311-manylinux_2_17_aarch64.manylinux2014_aarch64.whl", hash = "sha256:033b3923b63474800b04cba480b70f6e6243a62208071fc148354f3f89cc01b7", size = 260997, upload-time = "2024-11-28T09:18:13.935Z" },
    { url = "https://files.pythonhosted.org/packages/65/94/5aa4461c10718062c8f8711161faf3249d6d3679c24a0b81dd6fc8ba1dd3/zope.interface-7.2-cp311-cp311-manylinux_2_5_i686.manylinux1_i686.manylinux_2_17_i686.manylinux2014_i686.whl", hash = "sha256:a102424e28c6b47c67923a1f337ede4a4c2bba3965b01cf707978a801fc7442c", size = 255038, upload-time = "2024-11-28T08:48:26.381Z" },
    { url = "https://files.pythonhosted.org/packages/9f/aa/1a28c02815fe1ca282b54f6705b9ddba20328fabdc37b8cf73fc06b172f0/zope.interface-7.2-cp311-cp311-manylinux_2_5_x86_64.manylinux1_x86_64.manylinux_2_17_x86_64.manylinux2014_x86_64.whl", hash = "sha256:25e6a61dcb184453bb00eafa733169ab6d903e46f5c2ace4ad275386f9ab327a", size = 259806, upload-time = "2024-11-28T08:48:30.78Z" },
    { url = "https://files.pythonhosted.org/packages/a7/2c/82028f121d27c7e68632347fe04f4a6e0466e77bb36e104c8b074f3d7d7b/zope.interface-7.2-cp311-cp311-win_amd64.whl", hash = "sha256:3f6771d1647b1fc543d37640b45c06b34832a943c80d1db214a37c31161a93f1", size = 212305, upload-time = "2024-11-28T08:49:14.525Z" },
    { url = "https://files.pythonhosted.org/packages/68/0b/c7516bc3bad144c2496f355e35bd699443b82e9437aa02d9867653203b4a/zope.interface-7.2-cp312-cp312-macosx_10_9_x86_64.whl", hash = "sha256:086ee2f51eaef1e4a52bd7d3111a0404081dadae87f84c0ad4ce2649d4f708b7", size = 208959, upload-time = "2024-11-28T08:47:47.788Z" },
    { url = "https://files.pythonhosted.org/packages/a2/e9/1463036df1f78ff8c45a02642a7bf6931ae4a38a4acd6a8e07c128e387a7/zope.interface-7.2-cp312-cp312-macosx_11_0_arm64.whl", hash = "sha256:21328fcc9d5b80768bf051faa35ab98fb979080c18e6f84ab3f27ce703bce465", size = 209357, upload-time = "2024-11-28T08:47:50.897Z" },
    { url = "https://files.pythonhosted.org/packages/07/a8/106ca4c2add440728e382f1b16c7d886563602487bdd90004788d45eb310/zope.interface-7.2-cp312-cp312-manylinux_2_17_aarch64.manylinux2014_aarch64.whl", hash = "sha256:f6dd02ec01f4468da0f234da9d9c8545c5412fef80bc590cc51d8dd084138a89", size = 264235, upload-time = "2024-11-28T09:18:15.56Z" },
    { url = "https://files.pythonhosted.org/packages/fc/ca/57286866285f4b8a4634c12ca1957c24bdac06eae28fd4a3a578e30cf906/zope.interface-7.2-cp312-cp312-manylinux_2_5_i686.manylinux1_i686.manylinux_2_17_i686.manylinux2014_i686.whl", hash = "sha256:8e7da17f53e25d1a3bde5da4601e026adc9e8071f9f6f936d0fe3fe84ace6d54", size = 259253, upload-time = "2024-11-28T08:48:29.025Z" },
    { url = "https://files.pythonhosted.org/packages/96/08/2103587ebc989b455cf05e858e7fbdfeedfc3373358320e9c513428290b1/zope.interface-7.2-cp312-cp312-manylinux_2_5_x86_64.manylinux1_x86_64.manylinux_2_17_x86_64.manylinux2014_x86_64.whl", hash = "sha256:cab15ff4832580aa440dc9790b8a6128abd0b88b7ee4dd56abacbc52f212209d", size = 264702, upload-time = "2024-11-28T08:48:37.363Z" },
    { url = "https://files.pythonhosted.org/packages/5f/c7/3c67562e03b3752ba4ab6b23355f15a58ac2d023a6ef763caaca430f91f2/zope.interface-7.2-cp312-cp312-win_amd64.whl", hash = "sha256:29caad142a2355ce7cfea48725aa8bcf0067e2b5cc63fcf5cd9f97ad12d6afb5", size = 212466, upload-time = "2024-11-28T08:49:14.397Z" },
    { url = "https://files.pythonhosted.org/packages/c6/3b/e309d731712c1a1866d61b5356a069dd44e5b01e394b6cb49848fa2efbff/zope.interface-7.2-cp313-cp313-macosx_10_9_x86_64.whl", hash = "sha256:3e0350b51e88658d5ad126c6a57502b19d5f559f6cb0a628e3dc90442b53dd98", size = 208961, upload-time = "2024-11-28T08:48:29.865Z" },
    { url = "https://files.pythonhosted.org/packages/49/65/78e7cebca6be07c8fc4032bfbb123e500d60efdf7b86727bb8a071992108/zope.interface-7.2-cp313-cp313-macosx_11_0_arm64.whl", hash = "sha256:15398c000c094b8855d7d74f4fdc9e73aa02d4d0d5c775acdef98cdb1119768d", size = 209356, upload-time = "2024-11-28T08:48:33.297Z" },
    { url = "https://files.pythonhosted.org/packages/11/b1/627384b745310d082d29e3695db5f5a9188186676912c14b61a78bbc6afe/zope.interface-7.2-cp313-cp313-manylinux_2_17_aarch64.manylinux2014_aarch64.whl", hash = "sha256:802176a9f99bd8cc276dcd3b8512808716492f6f557c11196d42e26c01a69a4c", size = 264196, upload-time = "2024-11-28T09:18:17.584Z" },
    { url = "https://files.pythonhosted.org/packages/b8/f6/54548df6dc73e30ac6c8a7ff1da73ac9007ba38f866397091d5a82237bd3/zope.interface-7.2-cp313-cp313-manylinux_2_5_i686.manylinux1_i686.manylinux_2_17_i686.manylinux2014_i686.whl", hash = "sha256:eb23f58a446a7f09db85eda09521a498e109f137b85fb278edb2e34841055398", size = 259237, upload-time = "2024-11-28T08:48:31.71Z" },
    { url = "https://files.pythonhosted.org/packages/b6/66/ac05b741c2129fdf668b85631d2268421c5cd1a9ff99be1674371139d665/zope.interface-7.2-cp313-cp313-manylinux_2_5_x86_64.manylinux1_x86_64.manylinux_2_17_x86_64.manylinux2014_x86_64.whl", hash = "sha256:a71a5b541078d0ebe373a81a3b7e71432c61d12e660f1d67896ca62d9628045b", size = 264696, upload-time = "2024-11-28T08:48:41.161Z" },
    { url = "https://files.pythonhosted.org/packages/0a/2f/1bccc6f4cc882662162a1158cda1a7f616add2ffe322b28c99cb031b4ffc/zope.interface-7.2-cp313-cp313-win_amd64.whl", hash = "sha256:4893395d5dd2ba655c38ceb13014fd65667740f09fa5bb01caa1e6284e48c0cd", size = 212472, upload-time = "2024-11-28T08:49:56.587Z" },
    { url = "https://files.pythonhosted.org/packages/8c/2c/1f49dc8b4843c4f0848d8e43191aed312bad946a1563d1bf9e46cf2816ee/zope.interface-7.2-cp39-cp39-macosx_10_9_x86_64.whl", hash = "sha256:7bd449c306ba006c65799ea7912adbbfed071089461a19091a228998b82b1fdb", size = 208349, upload-time = "2024-11-28T08:49:28.872Z" },
    { url = "https://files.pythonhosted.org/packages/ed/7d/83ddbfc8424c69579a90fc8edc2b797223da2a8083a94d8dfa0e374c5ed4/zope.interface-7.2-cp39-cp39-macosx_11_0_arm64.whl", hash = "sha256:a19a6cc9c6ce4b1e7e3d319a473cf0ee989cbbe2b39201d7c19e214d2dfb80c7", size = 208799, upload-time = "2024-11-28T08:49:30.616Z" },
    { url = "https://files.pythonhosted.org/packages/36/22/b1abd91854c1be03f5542fe092e6a745096d2eca7704d69432e119100583/zope.interface-7.2-cp39-cp39-manylinux_2_17_aarch64.manylinux2014_aarch64.whl", hash = "sha256:72cd1790b48c16db85d51fbbd12d20949d7339ad84fd971427cf00d990c1f137", size = 254267, upload-time = "2024-11-28T09:18:21.059Z" },
    { url = "https://files.pythonhosted.org/packages/2a/dd/fcd313ee216ad0739ae00e6126bc22a0af62a74f76a9ca668d16cd276222/zope.interface-7.2-cp39-cp39-manylinux_2_5_i686.manylinux1_i686.manylinux_2_17_i686.manylinux2014_i686.whl", hash = "sha256:52e446f9955195440e787596dccd1411f543743c359eeb26e9b2c02b077b0519", size = 248614, upload-time = "2024-11-28T08:48:41.953Z" },
    { url = "https://files.pythonhosted.org/packages/88/d4/4ba1569b856870527cec4bf22b91fe704b81a3c1a451b2ccf234e9e0666f/zope.interface-7.2-cp39-cp39-manylinux_2_5_x86_64.manylinux1_x86_64.manylinux_2_17_x86_64.manylinux2014_x86_64.whl", hash = "sha256:2ad9913fd858274db8dd867012ebe544ef18d218f6f7d1e3c3e6d98000f14b75", size = 253800, upload-time = "2024-11-28T08:48:46.637Z" },
    { url = "https://files.pythonhosted.org/packages/69/da/c9cfb384c18bd3a26d9fc6a9b5f32ccea49ae09444f097eaa5ca9814aff9/zope.interface-7.2-cp39-cp39-win_amd64.whl", hash = "sha256:1090c60116b3da3bfdd0c03406e2f14a1ff53e5771aebe33fec1edc0a350175d", size = 211980, upload-time = "2024-11-28T08:50:35.681Z" },
]

[[package]]
name = "zstandard"
version = "0.23.0"
source = { registry = "https://pypi.org/simple" }
dependencies = [
    { name = "cffi", marker = "platform_python_implementation == 'PyPy'" },
]
sdist = { url = "https://files.pythonhosted.org/packages/ed/f6/2ac0287b442160a89d726b17a9184a4c615bb5237db763791a7fd16d9df1/zstandard-0.23.0.tar.gz", hash = "sha256:b2d8c62d08e7255f68f7a740bae85b3c9b8e5466baa9cbf7f57f1cde0ac6bc09", size = 681701, upload-time = "2024-07-15T00:18:06.141Z" }
wheels = [
    { url = "https://files.pythonhosted.org/packages/2a/55/bd0487e86679db1823fc9ee0d8c9c78ae2413d34c0b461193b5f4c31d22f/zstandard-0.23.0-cp310-cp310-macosx_10_9_x86_64.whl", hash = "sha256:bf0a05b6059c0528477fba9054d09179beb63744355cab9f38059548fedd46a9", size = 788701, upload-time = "2024-07-15T00:13:27.351Z" },
    { url = "https://files.pythonhosted.org/packages/e1/8a/ccb516b684f3ad987dfee27570d635822e3038645b1a950c5e8022df1145/zstandard-0.23.0-cp310-cp310-macosx_11_0_arm64.whl", hash = "sha256:fc9ca1c9718cb3b06634c7c8dec57d24e9438b2aa9a0f02b8bb36bf478538880", size = 633678, upload-time = "2024-07-15T00:13:30.24Z" },
    { url = "https://files.pythonhosted.org/packages/12/89/75e633d0611c028e0d9af6df199423bf43f54bea5007e6718ab7132e234c/zstandard-0.23.0-cp310-cp310-manylinux_2_17_aarch64.manylinux2014_aarch64.whl", hash = "sha256:77da4c6bfa20dd5ea25cbf12c76f181a8e8cd7ea231c673828d0386b1740b8dc", size = 4941098, upload-time = "2024-07-15T00:13:32.526Z" },
    { url = "https://files.pythonhosted.org/packages/4a/7a/bd7f6a21802de358b63f1ee636ab823711c25ce043a3e9f043b4fcb5ba32/zstandard-0.23.0-cp310-cp310-manylinux_2_17_ppc64le.manylinux2014_ppc64le.whl", hash = "sha256:b2170c7e0367dde86a2647ed5b6f57394ea7f53545746104c6b09fc1f4223573", size = 5308798, upload-time = "2024-07-15T00:13:34.925Z" },
    { url = "https://files.pythonhosted.org/packages/79/3b/775f851a4a65013e88ca559c8ae42ac1352db6fcd96b028d0df4d7d1d7b4/zstandard-0.23.0-cp310-cp310-manylinux_2_17_s390x.manylinux2014_s390x.whl", hash = "sha256:c16842b846a8d2a145223f520b7e18b57c8f476924bda92aeee3a88d11cfc391", size = 5341840, upload-time = "2024-07-15T00:13:37.376Z" },
    { url = "https://files.pythonhosted.org/packages/09/4f/0cc49570141dd72d4d95dd6fcf09328d1b702c47a6ec12fbed3b8aed18a5/zstandard-0.23.0-cp310-cp310-manylinux_2_17_x86_64.manylinux2014_x86_64.whl", hash = "sha256:157e89ceb4054029a289fb504c98c6a9fe8010f1680de0201b3eb5dc20aa6d9e", size = 5440337, upload-time = "2024-07-15T00:13:39.772Z" },
    { url = "https://files.pythonhosted.org/packages/e7/7c/aaa7cd27148bae2dc095191529c0570d16058c54c4597a7d118de4b21676/zstandard-0.23.0-cp310-cp310-manylinux_2_5_i686.manylinux1_i686.manylinux_2_17_i686.manylinux2014_i686.whl", hash = "sha256:203d236f4c94cd8379d1ea61db2fce20730b4c38d7f1c34506a31b34edc87bdd", size = 4861182, upload-time = "2024-07-15T00:13:42.495Z" },
    { url = "https://files.pythonhosted.org/packages/ac/eb/4b58b5c071d177f7dc027129d20bd2a44161faca6592a67f8fcb0b88b3ae/zstandard-0.23.0-cp310-cp310-musllinux_1_1_aarch64.whl", hash = "sha256:dc5d1a49d3f8262be192589a4b72f0d03b72dcf46c51ad5852a4fdc67be7b9e4", size = 4932936, upload-time = "2024-07-15T00:13:44.234Z" },
    { url = "https://files.pythonhosted.org/packages/44/f9/21a5fb9bb7c9a274b05ad700a82ad22ce82f7ef0f485980a1e98ed6e8c5f/zstandard-0.23.0-cp310-cp310-musllinux_1_1_x86_64.whl", hash = "sha256:752bf8a74412b9892f4e5b58f2f890a039f57037f52c89a740757ebd807f33ea", size = 5464705, upload-time = "2024-07-15T00:13:46.822Z" },
    { url = "https://files.pythonhosted.org/packages/49/74/b7b3e61db3f88632776b78b1db597af3f44c91ce17d533e14a25ce6a2816/zstandard-0.23.0-cp310-cp310-musllinux_1_2_aarch64.whl", hash = "sha256:80080816b4f52a9d886e67f1f96912891074903238fe54f2de8b786f86baded2", size = 4857882, upload-time = "2024-07-15T00:13:49.297Z" },
    { url = "https://files.pythonhosted.org/packages/4a/7f/d8eb1cb123d8e4c541d4465167080bec88481ab54cd0b31eb4013ba04b95/zstandard-0.23.0-cp310-cp310-musllinux_1_2_i686.whl", hash = "sha256:84433dddea68571a6d6bd4fbf8ff398236031149116a7fff6f777ff95cad3df9", size = 4697672, upload-time = "2024-07-15T00:13:51.447Z" },
    { url = "https://files.pythonhosted.org/packages/5e/05/f7dccdf3d121309b60342da454d3e706453a31073e2c4dac8e1581861e44/zstandard-0.23.0-cp310-cp310-musllinux_1_2_ppc64le.whl", hash = "sha256:ab19a2d91963ed9e42b4e8d77cd847ae8381576585bad79dbd0a8837a9f6620a", size = 5206043, upload-time = "2024-07-15T00:13:53.587Z" },
    { url = "https://files.pythonhosted.org/packages/86/9d/3677a02e172dccd8dd3a941307621c0cbd7691d77cb435ac3c75ab6a3105/zstandard-0.23.0-cp310-cp310-musllinux_1_2_s390x.whl", hash = "sha256:59556bf80a7094d0cfb9f5e50bb2db27fefb75d5138bb16fb052b61b0e0eeeb0", size = 5667390, upload-time = "2024-07-15T00:13:56.137Z" },
    { url = "https://files.pythonhosted.org/packages/41/7e/0012a02458e74a7ba122cd9cafe491facc602c9a17f590367da369929498/zstandard-0.23.0-cp310-cp310-musllinux_1_2_x86_64.whl", hash = "sha256:27d3ef2252d2e62476389ca8f9b0cf2bbafb082a3b6bfe9d90cbcbb5529ecf7c", size = 5198901, upload-time = "2024-07-15T00:13:58.584Z" },
    { url = "https://files.pythonhosted.org/packages/65/3a/8f715b97bd7bcfc7342d8adcd99a026cb2fb550e44866a3b6c348e1b0f02/zstandard-0.23.0-cp310-cp310-win32.whl", hash = "sha256:5d41d5e025f1e0bccae4928981e71b2334c60f580bdc8345f824e7c0a4c2a813", size = 430596, upload-time = "2024-07-15T00:14:00.693Z" },
    { url = "https://files.pythonhosted.org/packages/19/b7/b2b9eca5e5a01111e4fe8a8ffb56bdcdf56b12448a24effe6cfe4a252034/zstandard-0.23.0-cp310-cp310-win_amd64.whl", hash = "sha256:519fbf169dfac1222a76ba8861ef4ac7f0530c35dd79ba5727014613f91613d4", size = 495498, upload-time = "2024-07-15T00:14:02.741Z" },
    { url = "https://files.pythonhosted.org/packages/9e/40/f67e7d2c25a0e2dc1744dd781110b0b60306657f8696cafb7ad7579469bd/zstandard-0.23.0-cp311-cp311-macosx_10_9_x86_64.whl", hash = "sha256:34895a41273ad33347b2fc70e1bff4240556de3c46c6ea430a7ed91f9042aa4e", size = 788699, upload-time = "2024-07-15T00:14:04.909Z" },
    { url = "https://files.pythonhosted.org/packages/e8/46/66d5b55f4d737dd6ab75851b224abf0afe5774976fe511a54d2eb9063a41/zstandard-0.23.0-cp311-cp311-macosx_11_0_arm64.whl", hash = "sha256:77ea385f7dd5b5676d7fd943292ffa18fbf5c72ba98f7d09fc1fb9e819b34c23", size = 633681, upload-time = "2024-07-15T00:14:13.99Z" },
    { url = "https://files.pythonhosted.org/packages/63/b6/677e65c095d8e12b66b8f862b069bcf1f1d781b9c9c6f12eb55000d57583/zstandard-0.23.0-cp311-cp311-manylinux_2_17_aarch64.manylinux2014_aarch64.whl", hash = "sha256:983b6efd649723474f29ed42e1467f90a35a74793437d0bc64a5bf482bedfa0a", size = 4944328, upload-time = "2024-07-15T00:14:16.588Z" },
    { url = "https://files.pythonhosted.org/packages/59/cc/e76acb4c42afa05a9d20827116d1f9287e9c32b7ad58cc3af0721ce2b481/zstandard-0.23.0-cp311-cp311-manylinux_2_17_ppc64le.manylinux2014_ppc64le.whl", hash = "sha256:80a539906390591dd39ebb8d773771dc4db82ace6372c4d41e2d293f8e32b8db", size = 5311955, upload-time = "2024-07-15T00:14:19.389Z" },
    { url = "https://files.pythonhosted.org/packages/78/e4/644b8075f18fc7f632130c32e8f36f6dc1b93065bf2dd87f03223b187f26/zstandard-0.23.0-cp311-cp311-manylinux_2_17_s390x.manylinux2014_s390x.whl", hash = "sha256:445e4cb5048b04e90ce96a79b4b63140e3f4ab5f662321975679b5f6360b90e2", size = 5344944, upload-time = "2024-07-15T00:14:22.173Z" },
    { url = "https://files.pythonhosted.org/packages/76/3f/dbafccf19cfeca25bbabf6f2dd81796b7218f768ec400f043edc767015a6/zstandard-0.23.0-cp311-cp311-manylinux_2_17_x86_64.manylinux2014_x86_64.whl", hash = "sha256:fd30d9c67d13d891f2360b2a120186729c111238ac63b43dbd37a5a40670b8ca", size = 5442927, upload-time = "2024-07-15T00:14:24.825Z" },
    { url = "https://files.pythonhosted.org/packages/0c/c3/d24a01a19b6733b9f218e94d1a87c477d523237e07f94899e1c10f6fd06c/zstandard-0.23.0-cp311-cp311-manylinux_2_5_i686.manylinux1_i686.manylinux_2_17_i686.manylinux2014_i686.whl", hash = "sha256:d20fd853fbb5807c8e84c136c278827b6167ded66c72ec6f9a14b863d809211c", size = 4864910, upload-time = "2024-07-15T00:14:26.982Z" },
    { url = "https://files.pythonhosted.org/packages/1c/a9/cf8f78ead4597264f7618d0875be01f9bc23c9d1d11afb6d225b867cb423/zstandard-0.23.0-cp311-cp311-musllinux_1_1_aarch64.whl", hash = "sha256:ed1708dbf4d2e3a1c5c69110ba2b4eb6678262028afd6c6fbcc5a8dac9cda68e", size = 4935544, upload-time = "2024-07-15T00:14:29.582Z" },
    { url = "https://files.pythonhosted.org/packages/2c/96/8af1e3731b67965fb995a940c04a2c20997a7b3b14826b9d1301cf160879/zstandard-0.23.0-cp311-cp311-musllinux_1_1_x86_64.whl", hash = "sha256:be9b5b8659dff1f913039c2feee1aca499cfbc19e98fa12bc85e037c17ec6ca5", size = 5467094, upload-time = "2024-07-15T00:14:40.126Z" },
    { url = "https://files.pythonhosted.org/packages/ff/57/43ea9df642c636cb79f88a13ab07d92d88d3bfe3e550b55a25a07a26d878/zstandard-0.23.0-cp311-cp311-musllinux_1_2_aarch64.whl", hash = "sha256:65308f4b4890aa12d9b6ad9f2844b7ee42c7f7a4fd3390425b242ffc57498f48", size = 4860440, upload-time = "2024-07-15T00:14:42.786Z" },
    { url = "https://files.pythonhosted.org/packages/46/37/edb78f33c7f44f806525f27baa300341918fd4c4af9472fbc2c3094be2e8/zstandard-0.23.0-cp311-cp311-musllinux_1_2_i686.whl", hash = "sha256:98da17ce9cbf3bfe4617e836d561e433f871129e3a7ac16d6ef4c680f13a839c", size = 4700091, upload-time = "2024-07-15T00:14:45.184Z" },
    { url = "https://files.pythonhosted.org/packages/c1/f1/454ac3962671a754f3cb49242472df5c2cced4eb959ae203a377b45b1a3c/zstandard-0.23.0-cp311-cp311-musllinux_1_2_ppc64le.whl", hash = "sha256:8ed7d27cb56b3e058d3cf684d7200703bcae623e1dcc06ed1e18ecda39fee003", size = 5208682, upload-time = "2024-07-15T00:14:47.407Z" },
    { url = "https://files.pythonhosted.org/packages/85/b2/1734b0fff1634390b1b887202d557d2dd542de84a4c155c258cf75da4773/zstandard-0.23.0-cp311-cp311-musllinux_1_2_s390x.whl", hash = "sha256:b69bb4f51daf461b15e7b3db033160937d3ff88303a7bc808c67bbc1eaf98c78", size = 5669707, upload-time = "2024-07-15T00:15:03.529Z" },
    { url = "https://files.pythonhosted.org/packages/52/5a/87d6971f0997c4b9b09c495bf92189fb63de86a83cadc4977dc19735f652/zstandard-0.23.0-cp311-cp311-musllinux_1_2_x86_64.whl", hash = "sha256:034b88913ecc1b097f528e42b539453fa82c3557e414b3de9d5632c80439a473", size = 5201792, upload-time = "2024-07-15T00:15:28.372Z" },
    { url = "https://files.pythonhosted.org/packages/79/02/6f6a42cc84459d399bd1a4e1adfc78d4dfe45e56d05b072008d10040e13b/zstandard-0.23.0-cp311-cp311-win32.whl", hash = "sha256:f2d4380bf5f62daabd7b751ea2339c1a21d1c9463f1feb7fc2bdcea2c29c3160", size = 430586, upload-time = "2024-07-15T00:15:32.26Z" },
    { url = "https://files.pythonhosted.org/packages/be/a2/4272175d47c623ff78196f3c10e9dc7045c1b9caf3735bf041e65271eca4/zstandard-0.23.0-cp311-cp311-win_amd64.whl", hash = "sha256:62136da96a973bd2557f06ddd4e8e807f9e13cbb0bfb9cc06cfe6d98ea90dfe0", size = 495420, upload-time = "2024-07-15T00:15:34.004Z" },
    { url = "https://files.pythonhosted.org/packages/7b/83/f23338c963bd9de687d47bf32efe9fd30164e722ba27fb59df33e6b1719b/zstandard-0.23.0-cp312-cp312-macosx_10_9_x86_64.whl", hash = "sha256:b4567955a6bc1b20e9c31612e615af6b53733491aeaa19a6b3b37f3b65477094", size = 788713, upload-time = "2024-07-15T00:15:35.815Z" },
    { url = "https://files.pythonhosted.org/packages/5b/b3/1a028f6750fd9227ee0b937a278a434ab7f7fdc3066c3173f64366fe2466/zstandard-0.23.0-cp312-cp312-macosx_11_0_arm64.whl", hash = "sha256:1e172f57cd78c20f13a3415cc8dfe24bf388614324d25539146594c16d78fcc8", size = 633459, upload-time = "2024-07-15T00:15:37.995Z" },
    { url = "https://files.pythonhosted.org/packages/26/af/36d89aae0c1f95a0a98e50711bc5d92c144939efc1f81a2fcd3e78d7f4c1/zstandard-0.23.0-cp312-cp312-manylinux_2_17_aarch64.manylinux2014_aarch64.whl", hash = "sha256:b0e166f698c5a3e914947388c162be2583e0c638a4703fc6a543e23a88dea3c1", size = 4945707, upload-time = "2024-07-15T00:15:39.872Z" },
    { url = "https://files.pythonhosted.org/packages/cd/2e/2051f5c772f4dfc0aae3741d5fc72c3dcfe3aaeb461cc231668a4db1ce14/zstandard-0.23.0-cp312-cp312-manylinux_2_17_ppc64le.manylinux2014_ppc64le.whl", hash = "sha256:12a289832e520c6bd4dcaad68e944b86da3bad0d339ef7989fb7e88f92e96072", size = 5306545, upload-time = "2024-07-15T00:15:41.75Z" },
    { url = "https://files.pythonhosted.org/packages/0a/9e/a11c97b087f89cab030fa71206963090d2fecd8eb83e67bb8f3ffb84c024/zstandard-0.23.0-cp312-cp312-manylinux_2_17_s390x.manylinux2014_s390x.whl", hash = "sha256:d50d31bfedd53a928fed6707b15a8dbeef011bb6366297cc435accc888b27c20", size = 5337533, upload-time = "2024-07-15T00:15:44.114Z" },
    { url = "https://files.pythonhosted.org/packages/fc/79/edeb217c57fe1bf16d890aa91a1c2c96b28c07b46afed54a5dcf310c3f6f/zstandard-0.23.0-cp312-cp312-manylinux_2_17_x86_64.manylinux2014_x86_64.whl", hash = "sha256:72c68dda124a1a138340fb62fa21b9bf4848437d9ca60bd35db36f2d3345f373", size = 5436510, upload-time = "2024-07-15T00:15:46.509Z" },
    { url = "https://files.pythonhosted.org/packages/81/4f/c21383d97cb7a422ddf1ae824b53ce4b51063d0eeb2afa757eb40804a8ef/zstandard-0.23.0-cp312-cp312-manylinux_2_5_i686.manylinux1_i686.manylinux_2_17_i686.manylinux2014_i686.whl", hash = "sha256:53dd9d5e3d29f95acd5de6802e909ada8d8d8cfa37a3ac64836f3bc4bc5512db", size = 4859973, upload-time = "2024-07-15T00:15:49.939Z" },
    { url = "https://files.pythonhosted.org/packages/ab/15/08d22e87753304405ccac8be2493a495f529edd81d39a0870621462276ef/zstandard-0.23.0-cp312-cp312-musllinux_1_1_aarch64.whl", hash = "sha256:6a41c120c3dbc0d81a8e8adc73312d668cd34acd7725f036992b1b72d22c1772", size = 4936968, upload-time = "2024-07-15T00:15:52.025Z" },
    { url = "https://files.pythonhosted.org/packages/eb/fa/f3670a597949fe7dcf38119a39f7da49a8a84a6f0b1a2e46b2f71a0ab83f/zstandard-0.23.0-cp312-cp312-musllinux_1_1_x86_64.whl", hash = "sha256:40b33d93c6eddf02d2c19f5773196068d875c41ca25730e8288e9b672897c105", size = 5467179, upload-time = "2024-07-15T00:15:54.971Z" },
    { url = "https://files.pythonhosted.org/packages/4e/a9/dad2ab22020211e380adc477a1dbf9f109b1f8d94c614944843e20dc2a99/zstandard-0.23.0-cp312-cp312-musllinux_1_2_aarch64.whl", hash = "sha256:9206649ec587e6b02bd124fb7799b86cddec350f6f6c14bc82a2b70183e708ba", size = 4848577, upload-time = "2024-07-15T00:15:57.634Z" },
    { url = "https://files.pythonhosted.org/packages/08/03/dd28b4484b0770f1e23478413e01bee476ae8227bbc81561f9c329e12564/zstandard-0.23.0-cp312-cp312-musllinux_1_2_i686.whl", hash = "sha256:76e79bc28a65f467e0409098fa2c4376931fd3207fbeb6b956c7c476d53746dd", size = 4693899, upload-time = "2024-07-15T00:16:00.811Z" },
    { url = "https://files.pythonhosted.org/packages/2b/64/3da7497eb635d025841e958bcd66a86117ae320c3b14b0ae86e9e8627518/zstandard-0.23.0-cp312-cp312-musllinux_1_2_ppc64le.whl", hash = "sha256:66b689c107857eceabf2cf3d3fc699c3c0fe8ccd18df2219d978c0283e4c508a", size = 5199964, upload-time = "2024-07-15T00:16:03.669Z" },
    { url = "https://files.pythonhosted.org/packages/43/a4/d82decbab158a0e8a6ebb7fc98bc4d903266bce85b6e9aaedea1d288338c/zstandard-0.23.0-cp312-cp312-musllinux_1_2_s390x.whl", hash = "sha256:9c236e635582742fee16603042553d276cca506e824fa2e6489db04039521e90", size = 5655398, upload-time = "2024-07-15T00:16:06.694Z" },
    { url = "https://files.pythonhosted.org/packages/f2/61/ac78a1263bc83a5cf29e7458b77a568eda5a8f81980691bbc6eb6a0d45cc/zstandard-0.23.0-cp312-cp312-musllinux_1_2_x86_64.whl", hash = "sha256:a8fffdbd9d1408006baaf02f1068d7dd1f016c6bcb7538682622c556e7b68e35", size = 5191313, upload-time = "2024-07-15T00:16:09.758Z" },
    { url = "https://files.pythonhosted.org/packages/e7/54/967c478314e16af5baf849b6ee9d6ea724ae5b100eb506011f045d3d4e16/zstandard-0.23.0-cp312-cp312-win32.whl", hash = "sha256:dc1d33abb8a0d754ea4763bad944fd965d3d95b5baef6b121c0c9013eaf1907d", size = 430877, upload-time = "2024-07-15T00:16:11.758Z" },
    { url = "https://files.pythonhosted.org/packages/75/37/872d74bd7739639c4553bf94c84af7d54d8211b626b352bc57f0fd8d1e3f/zstandard-0.23.0-cp312-cp312-win_amd64.whl", hash = "sha256:64585e1dba664dc67c7cdabd56c1e5685233fbb1fc1966cfba2a340ec0dfff7b", size = 495595, upload-time = "2024-07-15T00:16:13.731Z" },
    { url = "https://files.pythonhosted.org/packages/80/f1/8386f3f7c10261fe85fbc2c012fdb3d4db793b921c9abcc995d8da1b7a80/zstandard-0.23.0-cp313-cp313-macosx_10_13_x86_64.whl", hash = "sha256:576856e8594e6649aee06ddbfc738fec6a834f7c85bf7cadd1c53d4a58186ef9", size = 788975, upload-time = "2024-07-15T00:16:16.005Z" },
    { url = "https://files.pythonhosted.org/packages/16/e8/cbf01077550b3e5dc86089035ff8f6fbbb312bc0983757c2d1117ebba242/zstandard-0.23.0-cp313-cp313-macosx_11_0_arm64.whl", hash = "sha256:38302b78a850ff82656beaddeb0bb989a0322a8bbb1bf1ab10c17506681d772a", size = 633448, upload-time = "2024-07-15T00:16:17.897Z" },
    { url = "https://files.pythonhosted.org/packages/06/27/4a1b4c267c29a464a161aeb2589aff212b4db653a1d96bffe3598f3f0d22/zstandard-0.23.0-cp313-cp313-manylinux_2_17_aarch64.manylinux2014_aarch64.whl", hash = "sha256:d2240ddc86b74966c34554c49d00eaafa8200a18d3a5b6ffbf7da63b11d74ee2", size = 4945269, upload-time = "2024-07-15T00:16:20.136Z" },
    { url = "https://files.pythonhosted.org/packages/7c/64/d99261cc57afd9ae65b707e38045ed8269fbdae73544fd2e4a4d50d0ed83/zstandard-0.23.0-cp313-cp313-manylinux_2_17_ppc64le.manylinux2014_ppc64le.whl", hash = "sha256:2ef230a8fd217a2015bc91b74f6b3b7d6522ba48be29ad4ea0ca3a3775bf7dd5", size = 5306228, upload-time = "2024-07-15T00:16:23.398Z" },
    { url = "https://files.pythonhosted.org/packages/7a/cf/27b74c6f22541f0263016a0fd6369b1b7818941de639215c84e4e94b2a1c/zstandard-0.23.0-cp313-cp313-manylinux_2_17_s390x.manylinux2014_s390x.whl", hash = "sha256:774d45b1fac1461f48698a9d4b5fa19a69d47ece02fa469825b442263f04021f", size = 5336891, upload-time = "2024-07-15T00:16:26.391Z" },
    { url = "https://files.pythonhosted.org/packages/fa/18/89ac62eac46b69948bf35fcd90d37103f38722968e2981f752d69081ec4d/zstandard-0.23.0-cp313-cp313-manylinux_2_17_x86_64.manylinux2014_x86_64.whl", hash = "sha256:6f77fa49079891a4aab203d0b1744acc85577ed16d767b52fc089d83faf8d8ed", size = 5436310, upload-time = "2024-07-15T00:16:29.018Z" },
    { url = "https://files.pythonhosted.org/packages/a8/a8/5ca5328ee568a873f5118d5b5f70d1f36c6387716efe2e369010289a5738/zstandard-0.23.0-cp313-cp313-manylinux_2_5_i686.manylinux1_i686.manylinux_2_17_i686.manylinux2014_i686.whl", hash = "sha256:ac184f87ff521f4840e6ea0b10c0ec90c6b1dcd0bad2f1e4a9a1b4fa177982ea", size = 4859912, upload-time = "2024-07-15T00:16:31.871Z" },
    { url = "https://files.pythonhosted.org/packages/ea/ca/3781059c95fd0868658b1cf0440edd832b942f84ae60685d0cfdb808bca1/zstandard-0.23.0-cp313-cp313-musllinux_1_1_aarch64.whl", hash = "sha256:c363b53e257246a954ebc7c488304b5592b9c53fbe74d03bc1c64dda153fb847", size = 4936946, upload-time = "2024-07-15T00:16:34.593Z" },
    { url = "https://files.pythonhosted.org/packages/ce/11/41a58986f809532742c2b832c53b74ba0e0a5dae7e8ab4642bf5876f35de/zstandard-0.23.0-cp313-cp313-musllinux_1_1_x86_64.whl", hash = "sha256:e7792606d606c8df5277c32ccb58f29b9b8603bf83b48639b7aedf6df4fe8171", size = 5466994, upload-time = "2024-07-15T00:16:36.887Z" },
    { url = "https://files.pythonhosted.org/packages/83/e3/97d84fe95edd38d7053af05159465d298c8b20cebe9ccb3d26783faa9094/zstandard-0.23.0-cp313-cp313-musllinux_1_2_aarch64.whl", hash = "sha256:a0817825b900fcd43ac5d05b8b3079937073d2b1ff9cf89427590718b70dd840", size = 4848681, upload-time = "2024-07-15T00:16:39.709Z" },
    { url = "https://files.pythonhosted.org/packages/6e/99/cb1e63e931de15c88af26085e3f2d9af9ce53ccafac73b6e48418fd5a6e6/zstandard-0.23.0-cp313-cp313-musllinux_1_2_i686.whl", hash = "sha256:9da6bc32faac9a293ddfdcb9108d4b20416219461e4ec64dfea8383cac186690", size = 4694239, upload-time = "2024-07-15T00:16:41.83Z" },
    { url = "https://files.pythonhosted.org/packages/ab/50/b1e703016eebbc6501fc92f34db7b1c68e54e567ef39e6e59cf5fb6f2ec0/zstandard-0.23.0-cp313-cp313-musllinux_1_2_ppc64le.whl", hash = "sha256:fd7699e8fd9969f455ef2926221e0233f81a2542921471382e77a9e2f2b57f4b", size = 5200149, upload-time = "2024-07-15T00:16:44.287Z" },
    { url = "https://files.pythonhosted.org/packages/aa/e0/932388630aaba70197c78bdb10cce2c91fae01a7e553b76ce85471aec690/zstandard-0.23.0-cp313-cp313-musllinux_1_2_s390x.whl", hash = "sha256:d477ed829077cd945b01fc3115edd132c47e6540ddcd96ca169facff28173057", size = 5655392, upload-time = "2024-07-15T00:16:46.423Z" },
    { url = "https://files.pythonhosted.org/packages/02/90/2633473864f67a15526324b007a9f96c96f56d5f32ef2a56cc12f9548723/zstandard-0.23.0-cp313-cp313-musllinux_1_2_x86_64.whl", hash = "sha256:fa6ce8b52c5987b3e34d5674b0ab529a4602b632ebab0a93b07bfb4dfc8f8a33", size = 5191299, upload-time = "2024-07-15T00:16:49.053Z" },
    { url = "https://files.pythonhosted.org/packages/b0/4c/315ca5c32da7e2dc3455f3b2caee5c8c2246074a61aac6ec3378a97b7136/zstandard-0.23.0-cp313-cp313-win32.whl", hash = "sha256:a9b07268d0c3ca5c170a385a0ab9fb7fdd9f5fd866be004c4ea39e44edce47dd", size = 430862, upload-time = "2024-07-15T00:16:51.003Z" },
    { url = "https://files.pythonhosted.org/packages/a2/bf/c6aaba098e2d04781e8f4f7c0ba3c7aa73d00e4c436bcc0cf059a66691d1/zstandard-0.23.0-cp313-cp313-win_amd64.whl", hash = "sha256:f3513916e8c645d0610815c257cbfd3242adfd5c4cfa78be514e5a3ebb42a41b", size = 495578, upload-time = "2024-07-15T00:16:53.135Z" },
    { url = "https://files.pythonhosted.org/packages/fb/96/4fcafeb7e013a2386d22f974b5b97a0b9a65004ed58c87ae001599bfbd48/zstandard-0.23.0-cp39-cp39-macosx_10_9_x86_64.whl", hash = "sha256:3aa014d55c3af933c1315eb4bb06dd0459661cc0b15cd61077afa6489bec63bb", size = 788697, upload-time = "2024-07-15T00:17:31.236Z" },
    { url = "https://files.pythonhosted.org/packages/83/ff/a52ce725be69b86a2967ecba0497a8184540cc284c0991125515449e54e2/zstandard-0.23.0-cp39-cp39-macosx_11_0_arm64.whl", hash = "sha256:0a7f0804bb3799414af278e9ad51be25edf67f78f916e08afdb983e74161b916", size = 633679, upload-time = "2024-07-15T00:17:32.911Z" },
    { url = "https://files.pythonhosted.org/packages/34/0f/3dc62db122f6a9c481c335fff6fc9f4e88d8f6e2d47321ee3937328addb4/zstandard-0.23.0-cp39-cp39-manylinux_2_17_aarch64.manylinux2014_aarch64.whl", hash = "sha256:fb2b1ecfef1e67897d336de3a0e3f52478182d6a47eda86cbd42504c5cbd009a", size = 4940416, upload-time = "2024-07-15T00:17:34.849Z" },
    { url = "https://files.pythonhosted.org/packages/1d/e5/9fe0dd8c85fdc2f635e6660d07872a5dc4b366db566630161e39f9f804e1/zstandard-0.23.0-cp39-cp39-manylinux_2_17_ppc64le.manylinux2014_ppc64le.whl", hash = "sha256:837bb6764be6919963ef41235fd56a6486b132ea64afe5fafb4cb279ac44f259", size = 5307693, upload-time = "2024-07-15T00:17:37.355Z" },
    { url = "https://files.pythonhosted.org/packages/73/bf/fe62c0cd865c171ee8ed5bc83174b5382a2cb729c8d6162edfb99a83158b/zstandard-0.23.0-cp39-cp39-manylinux_2_17_s390x.manylinux2014_s390x.whl", hash = "sha256:1516c8c37d3a053b01c1c15b182f3b5f5eef19ced9b930b684a73bad121addf4", size = 5341236, upload-time = "2024-07-15T00:17:40.213Z" },
    { url = "https://files.pythonhosted.org/packages/39/86/4fe79b30c794286110802a6cd44a73b6a314ac8196b9338c0fbd78c2407d/zstandard-0.23.0-cp39-cp39-manylinux_2_17_x86_64.manylinux2014_x86_64.whl", hash = "sha256:48ef6a43b1846f6025dde6ed9fee0c24e1149c1c25f7fb0a0585572b2f3adc58", size = 5439101, upload-time = "2024-07-15T00:17:42.284Z" },
    { url = "https://files.pythonhosted.org/packages/72/ed/cacec235c581ebf8c608c7fb3d4b6b70d1b490d0e5128ea6996f809ecaef/zstandard-0.23.0-cp39-cp39-manylinux_2_5_i686.manylinux1_i686.manylinux_2_17_i686.manylinux2014_i686.whl", hash = "sha256:11e3bf3c924853a2d5835b24f03eeba7fc9b07d8ca499e247e06ff5676461a15", size = 4860320, upload-time = "2024-07-15T00:17:44.21Z" },
    { url = "https://files.pythonhosted.org/packages/f6/1e/2c589a2930f93946b132fc852c574a19d5edc23fad2b9e566f431050c7ec/zstandard-0.23.0-cp39-cp39-musllinux_1_1_aarch64.whl", hash = "sha256:2fb4535137de7e244c230e24f9d1ec194f61721c86ebea04e1581d9d06ea1269", size = 4931933, upload-time = "2024-07-15T00:17:46.455Z" },
    { url = "https://files.pythonhosted.org/packages/8e/f5/30eadde3686d902b5d4692bb5f286977cbc4adc082145eb3f49d834b2eae/zstandard-0.23.0-cp39-cp39-musllinux_1_1_x86_64.whl", hash = "sha256:8c24f21fa2af4bb9f2c492a86fe0c34e6d2c63812a839590edaf177b7398f700", size = 5463878, upload-time = "2024-07-15T00:17:48.866Z" },
    { url = "https://files.pythonhosted.org/packages/e0/c8/8aed1f0ab9854ef48e5ad4431367fcb23ce73f0304f7b72335a8edc66556/zstandard-0.23.0-cp39-cp39-musllinux_1_2_aarch64.whl", hash = "sha256:a8c86881813a78a6f4508ef9daf9d4995b8ac2d147dcb1a450448941398091c9", size = 4857192, upload-time = "2024-07-15T00:17:51.558Z" },
    { url = "https://files.pythonhosted.org/packages/a8/c6/55e666cfbcd032b9e271865e8578fec56e5594d4faeac379d371526514f5/zstandard-0.23.0-cp39-cp39-musllinux_1_2_i686.whl", hash = "sha256:fe3b385d996ee0822fd46528d9f0443b880d4d05528fd26a9119a54ec3f91c69", size = 4696513, upload-time = "2024-07-15T00:17:53.924Z" },
    { url = "https://files.pythonhosted.org/packages/dc/bd/720b65bea63ec9de0ac7414c33b9baf271c8de8996e5ff324dc93fc90ff1/zstandard-0.23.0-cp39-cp39-musllinux_1_2_ppc64le.whl", hash = "sha256:82d17e94d735c99621bf8ebf9995f870a6b3e6d14543b99e201ae046dfe7de70", size = 5204823, upload-time = "2024-07-15T00:17:55.948Z" },
    { url = "https://files.pythonhosted.org/packages/d8/40/d678db1556e3941d330cd4e95623a63ef235b18547da98fa184cbc028ecf/zstandard-0.23.0-cp39-cp39-musllinux_1_2_s390x.whl", hash = "sha256:c7c517d74bea1a6afd39aa612fa025e6b8011982a0897768a2f7c8ab4ebb78a2", size = 5666490, upload-time = "2024-07-15T00:17:58.327Z" },
    { url = "https://files.pythonhosted.org/packages/ed/cc/c89329723d7515898a1fc7ef5d251264078548c505719d13e9511800a103/zstandard-0.23.0-cp39-cp39-musllinux_1_2_x86_64.whl", hash = "sha256:1fd7e0f1cfb70eb2f95a19b472ee7ad6d9a0a992ec0ae53286870c104ca939e5", size = 5196622, upload-time = "2024-07-15T00:18:00.404Z" },
    { url = "https://files.pythonhosted.org/packages/78/4c/634289d41e094327a94500dfc919e58841b10ea3a9efdfafbac614797ec2/zstandard-0.23.0-cp39-cp39-win32.whl", hash = "sha256:43da0f0092281bf501f9c5f6f3b4c975a8a0ea82de49ba3f7100e64d422a1274", size = 430620, upload-time = "2024-07-15T00:18:02.613Z" },
    { url = "https://files.pythonhosted.org/packages/a2/e2/0b0c5a0f4f7699fecd92c1ba6278ef9b01f2b0b0dd46f62bfc6729c05659/zstandard-0.23.0-cp39-cp39-win_amd64.whl", hash = "sha256:f8346bfa098532bc1fb6c7ef06783e969d87a99dd1d2a5a18a892c1d7a643c58", size = 495528, upload-time = "2024-07-15T00:18:04.452Z" },
]<|MERGE_RESOLUTION|>--- conflicted
+++ resolved
@@ -1140,10 +1140,6 @@
     { name = "pytest-cov" },
 ]
 gevent = [
-<<<<<<< HEAD
-    { name = "cffi", marker = "python_full_version == '3.14.*'" },
-=======
->>>>>>> e0767cf5
     { name = "gevent" },
 ]
 mockupdb = [
