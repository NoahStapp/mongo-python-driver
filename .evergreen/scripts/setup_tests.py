--- conflicted
+++ resolved
@@ -28,33 +28,6 @@
 # Passthrough environment variables.
 PASS_THROUGH_ENV = ["GREEN_FRAMEWORK", "NO_EXT", "MONGODB_API_VERSION", "DEBUG_LOG"]
 
-<<<<<<< HEAD
-# Map the test name to a test suite.
-TEST_SUITE_MAP = {
-    "atlas": "atlas",
-    "auth_aws": "auth_aws",
-    "auth_oidc": "auth_oidc",
-    "data_lake": "data_lake",
-    "default": "",
-    "default_async": "default_async",
-    "default_sync": "default",
-    "encryption": "encryption",
-    "enterprise_auth": "auth",
-    "index_management": "index_management",
-    "kms": "kms",
-    "load_balancer": "load_balancer",
-    "mockupdb": "mockupdb",
-    "pyopenssl": "",
-    "ocsp": "ocsp",
-    "perf": "perf",
-    "serverless": "",
-}
-
-# Tests that require a sub test suite.
-SUB_TEST_REQUIRED = ["auth_aws", "kms", "perf"]
-
-=======
->>>>>>> 7ef18af4
 # Map the test name to test extra.
 EXTRAS_MAP = {
     "auth_aws": "aws",
