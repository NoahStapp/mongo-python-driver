--- conflicted
+++ resolved
@@ -22,11 +22,7 @@
 ##############
 
 ALL_VERSIONS = ["4.2", "4.4", "5.0", "6.0", "7.0", "8.0", "rapid", "latest"]
-<<<<<<< HEAD
 CPYTHONS = ["3.10", "3.11", "3.12", "3.13", "3.14", "3.14t"]
-=======
-CPYTHONS = ["3.10", "3.11", "3.12", "3.13", "3.14"]
->>>>>>> e0767cf5
 PYPYS = ["pypy3.10"]
 ALL_PYTHONS = CPYTHONS + PYPYS
 MIN_MAX_PYTHON = [CPYTHONS[0], CPYTHONS[-2]]
