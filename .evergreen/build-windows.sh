#!/bin/bash -ex

# Get access to testinstall.
. .evergreen/utils.sh

# Create temp directory for validated files.
rm -rf validdist
mkdir -p validdist
mv dist/* validdist || true

<<<<<<< HEAD
for VERSION in 37 38 39 310; do
=======
for VERSION in 37 38 39 310 311 312; do
>>>>>>> b041ca5f
    _pythons=("C:/Python/Python${VERSION}/python.exe" \
              "C:/Python/32/Python${VERSION}/python.exe")
    for PYTHON in "${_pythons[@]}"; do
        rm -rf build
        $PYTHON -m pip install build
        $PYTHON -m build --wheel .

        # Test that each wheel is installable.
        for release in dist/*; do
            testinstall $PYTHON $release
            mv $release validdist/
        done
    done
done

mv validdist/* dist
rm -rf validdist
ls dist<|MERGE_RESOLUTION|>--- conflicted
+++ resolved
@@ -8,11 +8,7 @@
 mkdir -p validdist
 mv dist/* validdist || true
 
-<<<<<<< HEAD
-for VERSION in 37 38 39 310; do
-=======
 for VERSION in 37 38 39 310 311 312; do
->>>>>>> b041ca5f
     _pythons=("C:/Python/Python${VERSION}/python.exe" \
               "C:/Python/32/Python${VERSION}/python.exe")
     for PYTHON in "${_pythons[@]}"; do
