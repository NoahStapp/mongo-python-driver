#!/bin/bash -ex
cd /src

# Get access to testinstall.
. .evergreen/utils.sh

# Create temp directory for validated files.
rm -rf validdist
mkdir -p validdist
mv dist/* validdist || true

# Compile wheels
for PYTHON in /opt/python/*/bin/python; do
<<<<<<< HEAD
    if [[ ! $PYTHON =~ (cp37|cp38|cp39|cp310) ]]; then
=======
    if [[ ! $PYTHON =~ (cp37|cp38|cp39|cp310|cp311|cp312) ]]; then
>>>>>>> b041ca5f
        continue
    fi
    # https://github.com/pypa/manylinux/issues/49
    rm -rf build
    $PYTHON -m pip install build
    $PYTHON -m build --wheel .
    rm -rf build

    # Audit wheels and write manylinux tag
    for whl in dist/*.whl; do
        # Skip already built manylinux wheels.
        if [[ "$whl" != *"manylinux"* ]]; then
            auditwheel repair $whl -w dist
            rm $whl
        fi
    done

    # Test that each wheel is installable.
    # Test without virtualenv because it's not present on manylinux containers.
    for release in dist/*; do
        testinstall $PYTHON $release "without-virtualenv"
        mv $release validdist/
    done
done

mv validdist/* dist
rm -rf validdist
ls dist<|MERGE_RESOLUTION|>--- conflicted
+++ resolved
@@ -11,11 +11,7 @@
 
 # Compile wheels
 for PYTHON in /opt/python/*/bin/python; do
-<<<<<<< HEAD
-    if [[ ! $PYTHON =~ (cp37|cp38|cp39|cp310) ]]; then
-=======
     if [[ ! $PYTHON =~ (cp37|cp38|cp39|cp310|cp311|cp312) ]]; then
->>>>>>> b041ca5f
         continue
     fi
     # https://github.com/pypa/manylinux/issues/49
