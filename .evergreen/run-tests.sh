--- conflicted
+++ resolved
@@ -206,12 +206,10 @@
     TEST_ARGS="test/test_data_lake.py"
 fi
 
-<<<<<<< HEAD
 if [ -n "$TEST_ATLAS" ]; then
     TEST_ARGS="test/atlas/test_connection.py"
 fi
 
-=======
 if [ -n "$TEST_OCSP" ]; then
     python -m pip install ".[ocsp]"
     TEST_ARGS="test/ocsp/test_ocsp.py"
@@ -232,7 +230,6 @@
     start_time=$(date +%s)
     TEST_ARGS="test/performance/perf_test.py"
 fi
->>>>>>> 43845c36
 
 echo "Running $AUTH tests over $SSL with python $PYTHON"
 python -c 'import sys; print(sys.version)'
