#!/bin/bash
set -o errexit  # Exit the script with error if any of the commands fail
set -o xtrace

# Note: It is assumed that you have already set up a virtual environment before running this file.

# Supported/used environment variables:
#  AUTH                 Set to enable authentication. Defaults to "noauth"
#  SSL                  Set to enable SSL. Defaults to "nossl"
#  GREEN_FRAMEWORK      The green framework to test with, if any.
#  COVERAGE             If non-empty, run the test suite with coverage.
#  COMPRESSORS          If non-empty, install appropriate compressor.
#  LIBMONGOCRYPT_URL    The URL to download libmongocrypt.
#  TEST_DATA_LAKE       If non-empty, run data lake tests.
#  TEST_ENCRYPTION      If non-empty, run encryption tests.
#  TEST_CRYPT_SHARED    If non-empty, install crypt_shared lib.
#  TEST_SERVERLESS      If non-empy, test on serverless.
#  TEST_LOADBALANCER    If non-empy, test load balancing.
#  TEST_FLE_AZURE_AUTO  If non-empy, test auto FLE on Azure
#  TEST_FLE_GCP_AUTO    If non-empy, test auto FLE on GCP
#  TEST_PYOPENSSL       If non-empy, test with PyOpenSSL
#  TEST_ENTERPRISE_AUTH If non-empty, test with Enterprise Auth
#  TEST_AUTH_AWS        If non-empty, test AWS Auth Mechanism
#  TEST_AUTH_OIDC       If non-empty, test OIDC Auth Mechanism
#  TEST_PERF            If non-empty, run performance tests
#  TEST_OCSP            If non-empty, run OCSP tests
#  TEST_ATLAS           If non-empty, test Atlas connections
#  TEST_INDEX_MANAGEMENT        If non-empty, run index management tests
#  TEST_ENCRYPTION_PYOPENSSL    If non-empy, test encryption with PyOpenSSL

AUTH=${AUTH:-noauth}
SSL=${SSL:-nossl}
TEST_ARGS="${*:1}"
PYTHON=$(which python)
export PIP_QUIET=1  # Quiet by default

python -c "import sys; sys.exit(sys.prefix == sys.base_prefix)" || (echo "Not inside a virtual env!"; exit 1)

# Try to source local Drivers Secrets
if [ -f ./secrets-export.sh ]; then
  echo "Sourcing secrets"
  source ./secrets-export.sh
else
  echo "Not sourcing secrets"
fi

if [ "$AUTH" != "noauth" ]; then
    set +x
    if [ ! -z "$TEST_DATA_LAKE" ]; then
        export DB_USER="mhuser"
        export DB_PASSWORD="pencil"
    elif [ ! -z "$TEST_SERVERLESS" ]; then
        source ${DRIVERS_TOOLS}/.evergreen/serverless/secrets-export.sh
        export DB_USER=$SERVERLESS_ATLAS_USER
        export DB_PASSWORD=$SERVERLESS_ATLAS_PASSWORD
        export MONGODB_URI="$SERVERLESS_URI"
        echo "MONGODB_URI=$MONGODB_URI"
        export SINGLE_MONGOS_LB_URI=$MONGODB_URI
        export MULTI_MONGOS_LB_URI=$MONGODB_URI
    elif [ ! -z "$TEST_AUTH_OIDC" ]; then
        export DB_USER=$OIDC_ADMIN_USER
        export DB_PASSWORD=$OIDC_ADMIN_PWD
        export DB_IP="$MONGODB_URI"
    else
        export DB_USER="bob"
        export DB_PASSWORD="pwd123"
    fi
    echo "Added auth, DB_USER: $DB_USER"
    set -x
fi

if [ -n "$TEST_ENTERPRISE_AUTH" ]; then
    if [ "Windows_NT" = "$OS" ]; then
        echo "Setting GSSAPI_PASS"
        export GSSAPI_PASS=${SASL_PASS}
        export GSSAPI_CANONICALIZE="true"
    else
        # BUILD-3830
        touch krb5.conf.empty
        export KRB5_CONFIG=${PROJECT_DIRECTORY}/.evergreen/krb5.conf.empty

        echo "Writing keytab"
        echo ${KEYTAB_BASE64} | base64 -d > ${PROJECT_DIRECTORY}/.evergreen/drivers.keytab
        echo "Running kinit"
        kinit -k -t ${PROJECT_DIRECTORY}/.evergreen/drivers.keytab -p ${PRINCIPAL}
    fi
    echo "Setting GSSAPI variables"
    export GSSAPI_HOST=${SASL_HOST}
    export GSSAPI_PORT=${SASL_PORT}
    export GSSAPI_PRINCIPAL=${PRINCIPAL}
fi

if [ -n "$TEST_LOADBALANCER" ]; then
    export LOAD_BALANCER=1
    export SINGLE_MONGOS_LB_URI="${SINGLE_MONGOS_LB_URI:-mongodb://127.0.0.1:8000/?loadBalanced=true}"
    export MULTI_MONGOS_LB_URI="${MULTI_MONGOS_LB_URI:-mongodb://127.0.0.1:8001/?loadBalanced=true}"
    export TEST_ARGS="test/test_load_balancer.py"
fi

if [ "$SSL" != "nossl" ]; then
    export CLIENT_PEM="$DRIVERS_TOOLS/.evergreen/x509gen/client.pem"
    export CA_PEM="$DRIVERS_TOOLS/.evergreen/x509gen/ca.pem"

    if [ -n "$TEST_LOADBALANCER" ]; then
        export SINGLE_MONGOS_LB_URI="${SINGLE_MONGOS_LB_URI}&tls=true"
        export MULTI_MONGOS_LB_URI="${MULTI_MONGOS_LB_URI}&tls=true"
    fi
fi

<<<<<<< HEAD
# For createvirtualenv.
. .evergreen/utils.sh

if [ -z "$PYTHON_BINARY" ]; then
    # Use Python 3 from the server toolchain to test on ARM, POWER or zSeries if a
    # system python3 doesn't exist or exists but is older than 3.7.
    if is_python_37 "$(command -v python3)"; then
        PYTHON=$(command -v python3)
    elif is_python_37"$(command -v /opt/mongodbtoolchain/v3/bin/python3)"; then
        PYTHON=$(command -v /opt/mongodbtoolchain/v3/bin/python3)
    else
        echo "Cannot test without python3.7+ installed!"
    fi
elif [ "$COMPRESSORS" = "snappy" ]; then
    createvirtualenv $PYTHON_BINARY snappytest
    trap "deactivate; rm -rf snappytest" EXIT HUP
    python -m pip install python-snappy
=======
if [ "$COMPRESSORS" = "snappy" ]; then
    python -m pip install '.[snappy]'
>>>>>>> b041ca5f
    PYTHON=python
elif [ "$COMPRESSORS" = "zstd" ]; then
    python -m pip install zstandard
fi

# PyOpenSSL test setup.
if [ -n "$TEST_PYOPENSSL" ]; then
    python -m pip install '.[ocsp]'
fi

if [ -n "$TEST_ENCRYPTION" ] || [ -n "$TEST_FLE_AZURE_AUTO" ] || [ -n "$TEST_FLE_GCP_AUTO" ]; then

    python -m pip install --prefer-binary '.[encryption]'

    # Install libmongocrypt if necessary.
    if [ ! -d "libmongocrypt" ]; then
        bash ./.evergreen/setup-libmongocrypt.sh
    fi

    # Use the nocrypto build to avoid dependency issues with older windows/python versions.
    BASE=$(pwd)/libmongocrypt/nocrypto
    if [ -f "${BASE}/lib/libmongocrypt.so" ]; then
        PYMONGOCRYPT_LIB=${BASE}/lib/libmongocrypt.so
    elif [ -f "${BASE}/lib/libmongocrypt.dylib" ]; then
        PYMONGOCRYPT_LIB=${BASE}/lib/libmongocrypt.dylib
    elif [ -f "${BASE}/bin/mongocrypt.dll" ]; then
        PYMONGOCRYPT_LIB=${BASE}/bin/mongocrypt.dll
        # libmongocrypt's windows dll is not marked executable.
        chmod +x $PYMONGOCRYPT_LIB
        PYMONGOCRYPT_LIB=$(cygpath -m $PYMONGOCRYPT_LIB)
    elif [ -f "${BASE}/lib64/libmongocrypt.so" ]; then
        PYMONGOCRYPT_LIB=${BASE}/lib64/libmongocrypt.so
    else
        echo "Cannot find libmongocrypt shared object file"
        exit 1
    fi
    export PYMONGOCRYPT_LIB

    # TODO: Test with 'pip install pymongocrypt'
    if [ ! -d "libmongocrypt_git" ]; then
      git clone https://github.com/mongodb/libmongocrypt.git libmongocrypt_git
    fi
    python -m pip install ./libmongocrypt_git/bindings/python
    python -c "import pymongocrypt; print('pymongocrypt version: '+pymongocrypt.__version__)"
    python -c "import pymongocrypt; print('libmongocrypt version: '+pymongocrypt.libmongocrypt_version())"
    # PATH is updated by PREPARE_SHELL for access to mongocryptd.
fi

if [ -n "$TEST_ENCRYPTION" ]; then
    if [ -n "$TEST_ENCRYPTION_PYOPENSSL" ]; then
        python -m pip install '.[ocsp]'
    fi

    if [ -n "$TEST_CRYPT_SHARED" ]; then
        CRYPT_SHARED_DIR=`dirname $CRYPT_SHARED_LIB_PATH`
        echo "using crypt_shared_dir $CRYPT_SHARED_DIR"
        export DYLD_FALLBACK_LIBRARY_PATH=$CRYPT_SHARED_DIR:$DYLD_FALLBACK_LIBRARY_PATH
        export LD_LIBRARY_PATH=$CRYPT_SHARED_DIR:$LD_LIBRARY_PATH
        export PATH=$CRYPT_SHARED_DIR:$PATH
    fi
    # Only run the encryption tests.
    if [ -z "$TEST_ARGS" ]; then
        TEST_ARGS="test/test_encryption.py"
    fi
fi

if [ -n "$TEST_FLE_AZURE_AUTO" ] || [ -n "$TEST_FLE_GCP_AUTO" ]; then
    if [[ -z "$SUCCESS" ]]; then
        echo "Must define SUCCESS"
        exit 1
    fi

    if echo "$MONGODB_URI" | grep -q "@"; then
      echo "MONGODB_URI unexpectedly contains user credentials in FLE test!";
      exit 1
    fi

    if [ -z "$TEST_ARGS" ]; then
        TEST_ARGS="test/test_on_demand_csfle.py"
    fi
fi

if [ -n "$TEST_INDEX_MANAGEMENT" ]; then
    source $DRIVERS_TOOLS/.evergreen/atlas/secrets-export.sh
    export DB_USER="${DRIVERS_ATLAS_LAMBDA_USER}"
    set +x
    export DB_PASSWORD="${DRIVERS_ATLAS_LAMBDA_PASSWORD}"
    set -x
    TEST_ARGS="test/test_index_management.py"
fi

if [ -n "$TEST_DATA_LAKE" ] && [ -z "$TEST_ARGS" ]; then
    TEST_ARGS="test/test_data_lake.py"
fi

if [ -n "$TEST_ATLAS" ]; then
    TEST_ARGS="test/atlas/test_connection.py"
fi

if [ -n "$TEST_OCSP" ]; then
    python -m pip install ".[ocsp]"
    TEST_ARGS="test/ocsp/test_ocsp.py"
fi

if [ -n "$TEST_AUTH_AWS" ]; then
    python -m pip install ".[aws]"
    TEST_ARGS="test/auth_aws/test_auth_aws.py"
fi

if [ -n "$TEST_AUTH_OIDC" ]; then
    python -m pip install ".[aws]"
    TEST_ARGS="test/auth_oidc/test_auth_oidc.py"
fi

if [ -n "$PERF_TEST" ]; then
    python -m pip install simplejson
    start_time=$(date +%s)
    TEST_ARGS="test/performance/perf_test.py"
fi

echo "Running $AUTH tests over $SSL with python $PYTHON"
python -c 'import sys; print(sys.version)'


# Run the tests, and store the results in Evergreen compatible XUnit XML
# files in the xunit-results/ directory.

# Run the tests with coverage if requested and coverage is installed.
# Only cover CPython. PyPy reports suspiciously low coverage.
PYTHON_IMPL=$($PYTHON -c "import platform; print(platform.python_implementation())")
if [ -n "$COVERAGE" ] && [ "$PYTHON_IMPL" = "CPython" ]; then
    # coverage 7.3 dropped support for Python 3.7, keep in sync with combine-coverage.sh.
    # coverage >=5 is needed for relative_files=true.
    python -m pip install pytest-cov "coverage>=5,<7.3"
    TEST_ARGS="$TEST_ARGS --cov"
fi

if [ -n "$GREEN_FRAMEWORK" ]; then
     python -m pip install $GREEN_FRAMEWORK
fi

# Show the installed packages
PIP_QUIET=0 python -m pip list

if [ -z "$GREEN_FRAMEWORK" ]; then
    # Use --capture=tee-sys so pytest prints test output inline:
    # https://docs.pytest.org/en/stable/how-to/capture-stdout-stderr.html
    python -m pytest -v --capture=tee-sys --durations=5 --maxfail=10 $TEST_ARGS
else
<<<<<<< HEAD
    # --no_ext has to come before "test" so there is no way to toggle extensions here.
    $PYTHON -m pip install --upgrade $GREEN_FRAMEWORK
    $PYTHON green_framework_test.py $GREEN_FRAMEWORK $OUTPUT
fi


# Run additional tests for asyncio
$PYTHON -m pip install asyncio-gevent gevent tornado pymongocrypt
PYTHONWARNINGS=error $PYTHON  setup.py test -s test.test_gevent
PYTHONWARNINGS=error $PYTHON  setup.py test -s test.test_tornado
PYTHONWARNINGS=error $PYTHON  setup.py test -s test.test_client

if [ -n "$TEST_ENCRYPTION" ]; then
    PYTHONWARNINGS=error python setup.py test -s test.test_encryption.TestClientSimple
=======
    python green_framework_test.py $GREEN_FRAMEWORK -v $TEST_ARGS
fi

# Handle perf test post actions.
if [ -n "$PERF_TEST" ]; then
    end_time=$(date +%s)
    elapsed_secs=$((end_time-start_time))

    cat results.json

    echo "{\"failures\": 0, \"results\": [{\"status\": \"pass\", \"exit_code\": 0, \"test_file\": \"BenchMarkTests\", \"start\": $start_time, \"end\": $end_time, \"elapsed\": $elapsed_secs}]}" > report.json

    cat report.json
fi

# Handle coverage post actions.
if [ -n "$COVERAGE" ]; then
    rm -rf .pytest_cache
>>>>>>> b041ca5f
fi<|MERGE_RESOLUTION|>--- conflicted
+++ resolved
@@ -107,28 +107,8 @@
     fi
 fi
 
-<<<<<<< HEAD
-# For createvirtualenv.
-. .evergreen/utils.sh
-
-if [ -z "$PYTHON_BINARY" ]; then
-    # Use Python 3 from the server toolchain to test on ARM, POWER or zSeries if a
-    # system python3 doesn't exist or exists but is older than 3.7.
-    if is_python_37 "$(command -v python3)"; then
-        PYTHON=$(command -v python3)
-    elif is_python_37"$(command -v /opt/mongodbtoolchain/v3/bin/python3)"; then
-        PYTHON=$(command -v /opt/mongodbtoolchain/v3/bin/python3)
-    else
-        echo "Cannot test without python3.7+ installed!"
-    fi
-elif [ "$COMPRESSORS" = "snappy" ]; then
-    createvirtualenv $PYTHON_BINARY snappytest
-    trap "deactivate; rm -rf snappytest" EXIT HUP
-    python -m pip install python-snappy
-=======
 if [ "$COMPRESSORS" = "snappy" ]; then
     python -m pip install '.[snappy]'
->>>>>>> b041ca5f
     PYTHON=python
 elif [ "$COMPRESSORS" = "zstd" ]; then
     python -m pip install zstandard
@@ -278,10 +258,24 @@
     # https://docs.pytest.org/en/stable/how-to/capture-stdout-stderr.html
     python -m pytest -v --capture=tee-sys --durations=5 --maxfail=10 $TEST_ARGS
 else
-<<<<<<< HEAD
-    # --no_ext has to come before "test" so there is no way to toggle extensions here.
-    $PYTHON -m pip install --upgrade $GREEN_FRAMEWORK
-    $PYTHON green_framework_test.py $GREEN_FRAMEWORK $OUTPUT
+    python green_framework_test.py $GREEN_FRAMEWORK -v $TEST_ARGS
+fi
+
+# Handle perf test post actions.
+if [ -n "$PERF_TEST" ]; then
+    end_time=$(date +%s)
+    elapsed_secs=$((end_time-start_time))
+
+    cat results.json
+
+    echo "{\"failures\": 0, \"results\": [{\"status\": \"pass\", \"exit_code\": 0, \"test_file\": \"BenchMarkTests\", \"start\": $start_time, \"end\": $end_time, \"elapsed\": $elapsed_secs}]}" > report.json
+
+    cat report.json
+fi
+
+# Handle coverage post actions.
+if [ -n "$COVERAGE" ]; then
+    rm -rf .pytest_cache
 fi
 
 
@@ -293,24 +287,4 @@
 
 if [ -n "$TEST_ENCRYPTION" ]; then
     PYTHONWARNINGS=error python setup.py test -s test.test_encryption.TestClientSimple
-=======
-    python green_framework_test.py $GREEN_FRAMEWORK -v $TEST_ARGS
-fi
-
-# Handle perf test post actions.
-if [ -n "$PERF_TEST" ]; then
-    end_time=$(date +%s)
-    elapsed_secs=$((end_time-start_time))
-
-    cat results.json
-
-    echo "{\"failures\": 0, \"results\": [{\"status\": \"pass\", \"exit_code\": 0, \"test_file\": \"BenchMarkTests\", \"start\": $start_time, \"end\": $end_time, \"elapsed\": $elapsed_secs}]}" > report.json
-
-    cat report.json
-fi
-
-# Handle coverage post actions.
-if [ -n "$COVERAGE" ]; then
-    rm -rf .pytest_cache
->>>>>>> b041ca5f
 fi