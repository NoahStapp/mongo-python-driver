########################################
# Evergreen Template for MongoDB Drivers
########################################

# When a task that used to pass starts to fail
# Go through all versions that may have been skipped to detect
# when the task started failing
stepback: true

# Mark a failure as a system/bootstrap failure (purple box) rather then a task
# failure by default.
# Actual testing tasks are marked with `type: test`
command_type: system

# Protect ourself against rogue test case, or curl gone wild, that runs forever
# Good rule of thumb: the averageish length a task takes, times 5
# That roughly accounts for variable system performance for various buildvariants
exec_timeout_secs: 3600 # 60 minutes is the longest we'll ever run (primarily
                        # for macos hosts)

# What to do when evergreen hits the timeout (`post:` tasks are run automatically)
timeout:
  - command: shell.exec
    params:
      script: |
        ls -la

functions:
  "fetch source":
    # Executes git clone and applies the submitted patch, if any
    - command: git.get_project
      params:
        directory: "src"
    # Applies the subitted patch, if any
    # Deprecated. Should be removed. But still needed for certain agents (ZAP)
    - command: git.apply_patch
    # Make an evergreen exapanstion file with dynamic values
    - command: shell.exec
      params:
        working_dir: "src"
        script: |
           # Get the current unique version of this checkout
           if [ "${is_patch}" = "true" ]; then
              CURRENT_VERSION=$(git describe)-patch-${version_id}
           else
              CURRENT_VERSION=latest
           fi

           export DRIVERS_TOOLS="$(dirname $(pwd))/drivers-tools"
           export PROJECT_DIRECTORY="$(pwd)"

           # Python has cygwin path problems on Windows. Detect prospective mongo-orchestration home directory
           if [ "Windows_NT" = "$OS" ]; then # Magic variable in cygwin
              export DRIVERS_TOOLS=$(cygpath -m $DRIVERS_TOOLS)
              export PROJECT_DIRECTORY=$(cygpath -m $PROJECT_DIRECTORY)
           fi

           export MONGO_ORCHESTRATION_HOME="$DRIVERS_TOOLS/.evergreen/orchestration"
           export MONGODB_BINARIES="$DRIVERS_TOOLS/mongodb/bin"
           export UPLOAD_BUCKET="${project}"

           cat <<EOT > expansion.yml
           CURRENT_VERSION: "$CURRENT_VERSION"
           DRIVERS_TOOLS: "$DRIVERS_TOOLS"
           MONGO_ORCHESTRATION_HOME: "$MONGO_ORCHESTRATION_HOME"
           MONGODB_BINARIES: "$MONGODB_BINARIES"
           UPLOAD_BUCKET: "$UPLOAD_BUCKET"
           PROJECT_DIRECTORY: "$PROJECT_DIRECTORY"
           PREPARE_SHELL: |
              set -o errexit
              export DRIVERS_TOOLS="$DRIVERS_TOOLS"
              export MONGO_ORCHESTRATION_HOME="$MONGO_ORCHESTRATION_HOME"
              export MONGODB_BINARIES="$MONGODB_BINARIES"
              export UPLOAD_BUCKET="$UPLOAD_BUCKET"
              export PROJECT_DIRECTORY="$PROJECT_DIRECTORY"

              export TMPDIR="$MONGO_ORCHESTRATION_HOME/db"
              # Installation of cryptography requires a rust compiler on some machines
              export PATH="$MONGODB_BINARIES:/home/admin/.cargo/bin:$PATH"
              export PROJECT="${project}"
           EOT
           # See what we've done
           cat expansion.yml

    # Load the expansion file to make an evergreen variable with the current unique version
    - command: expansions.update
      params:
        file: src/expansion.yml

  "prepare resources":
    - command: shell.exec
      params:
        script: |
          set -o xtrace
          ${PREPARE_SHELL}
          rm -rf $DRIVERS_TOOLS
          if [ "${project}" = "drivers-tools" ]; then
            # If this was a patch build, doing a fresh clone would not actually test the patch
            cp -R ${PROJECT_DIRECTORY}/ $DRIVERS_TOOLS
          else
            git clone https://github.com/mongodb-labs/drivers-evergreen-tools.git $DRIVERS_TOOLS
          fi
          echo "{ \"releases\": { \"default\": \"$MONGODB_BINARIES\" }}" > $MONGO_ORCHESTRATION_HOME/orchestration.config

  "upload coverage" :
    - command: s3.put
      params:
        aws_key: ${aws_key}
        aws_secret: ${aws_secret}
        local_file:  src/.coverage
        optional: true
        # Upload the coverage report for all tasks in a single build to the same directory.
        remote_file: ${UPLOAD_BUCKET}/coverage/${revision}/${version_id}/coverage/coverage.${build_variant}.${task_name}
        bucket: mciuploads
        permissions: public-read
        content_type: text/html
        display_name: "Raw Coverage Report"

  "download and merge coverage" :
    - command: shell.exec
      params:
        silent: true
        working_dir: "src"
        script: |
          export AWS_ACCESS_KEY_ID=${aws_key}
          export AWS_SECRET_ACCESS_KEY=${aws_secret}

          # Download all the task coverage files.
          aws s3 cp --recursive s3://mciuploads/${UPLOAD_BUCKET}/coverage/${revision}/${version_id}/coverage/ coverage/
    - command: shell.exec
      params:
        working_dir: "src"
        script: |
          set -o xtrace
          ${PREPARE_SHELL}
          # Coverage combine merges (and removes) all the coverage files and
          # generates a new .coverage file in the current directory.
          ls -la coverage/
          /opt/python/3.7/bin/python3 -m coverage combine coverage/coverage.*
          /opt/python/3.7/bin/python3 -m coverage html -d htmlcov
    # Upload the resulting html coverage report.
    - command: shell.exec
      params:
        silent: true
        working_dir: "src"
        script: |
           export AWS_ACCESS_KEY_ID=${aws_key}
           export AWS_SECRET_ACCESS_KEY=${aws_secret}
           aws s3 cp htmlcov/ s3://mciuploads/${UPLOAD_BUCKET}/coverage/${revision}/${version_id}/htmlcov/ --recursive --acl public-read --region us-east-1
    # Attach the index.html with s3.put so it shows up in the Evergreen UI.
    - command: s3.put
      params:
        aws_key: ${aws_key}
        aws_secret: ${aws_secret}
        local_file:  src/htmlcov/index.html
        remote_file: ${UPLOAD_BUCKET}/coverage/${revision}/${version_id}/htmlcov/index.html
        bucket: mciuploads
        permissions: public-read
        content_type: text/html
        display_name: "Coverage Report HTML"


  "upload mo artifacts":
    - command: shell.exec
      params:
        script: |
          set -o xtrace
          ${PREPARE_SHELL}
          mkdir out_dir
          find $MONGO_ORCHESTRATION_HOME -name \*.log -exec sh -c 'x="{}"; mv $x $PWD/out_dir/$(basename $(dirname $x))_$(basename $x)' \;
          tar zcvf mongodb-logs.tar.gz -C out_dir/ .
          rm -rf out_dir
    - command: archive.targz_pack
      params:
        target: "mongo-coredumps.tgz"
        source_dir: "./"
        include:
          - "./**.core"
          - "./**.mdmp" # Windows: minidumps
    - command: s3.put
      params:
        aws_key: ${aws_key}
        aws_secret: ${aws_secret}
        local_file: mongo-coredumps.tgz
        remote_file: ${UPLOAD_BUCKET}/${build_variant}/${revision}/${version_id}/${build_id}/coredumps/${task_id}-${execution}-mongodb-coredumps.tar.gz
        bucket: mciuploads
        permissions: public-read
        content_type: ${content_type|application/gzip}
        display_name: Core Dumps - Execution
        optional: true
    - command: s3.put
      params:
        aws_key: ${aws_key}
        aws_secret: ${aws_secret}
        local_file: mongodb-logs.tar.gz
        remote_file: ${UPLOAD_BUCKET}/${build_variant}/${revision}/${version_id}/${build_id}/logs/${task_id}-${execution}-mongodb-logs.tar.gz
        bucket: mciuploads
        permissions: public-read
        content_type: ${content_type|application/x-gzip}
        display_name: "mongodb-logs.tar.gz"
    - command: s3.put
      params:
        aws_key: ${aws_key}
        aws_secret: ${aws_secret}
        local_file: drivers-tools/.evergreen/orchestration/server.log
        remote_file: ${UPLOAD_BUCKET}/${build_variant}/${revision}/${version_id}/${build_id}/logs/${task_id}-${execution}-orchestration.log
        bucket: mciuploads
        permissions: public-read
        content_type: ${content_type|text/plain}
        display_name: "orchestration.log"

  "upload working dir":
    - command: archive.targz_pack
      params:
        target: "working-dir.tar.gz"
        source_dir: ${PROJECT_DIRECTORY}/
        include:
          - "./**"
    - command: s3.put
      params:
        aws_key: ${aws_key}
        aws_secret: ${aws_secret}
        local_file: working-dir.tar.gz
        remote_file: ${UPLOAD_BUCKET}/${build_variant}/${revision}/${version_id}/${build_id}/artifacts/${task_id}-${execution}-working-dir.tar.gz
        bucket: mciuploads
        permissions: public-read
        content_type: ${content_type|application/x-gzip}
        display_name: "working-dir.tar.gz"
    - command: archive.targz_pack
      params:
        target: "drivers-dir.tar.gz"
        source_dir: ${DRIVERS_TOOLS}
        include:
          - "./**"
        exclude_files:
          # Windows cannot read the mongod *.lock files because they are locked.
          - "*.lock"
    - command: s3.put
      params:
        aws_key: ${aws_key}
        aws_secret: ${aws_secret}
        local_file: drivers-dir.tar.gz
        remote_file: ${UPLOAD_BUCKET}/${build_variant}/${revision}/${version_id}/${build_id}/artifacts/${task_id}-${execution}-drivers-dir.tar.gz
        bucket: mciuploads
        permissions: public-read
        content_type: ${content_type|application/x-gzip}
        display_name: "drivers-dir.tar.gz"

  "upload test results":
    - command: attach.results
      params:
        file_location: "${DRIVERS_TOOLS}/results.json"
    - command: attach.xunit_results
      params:
        file: "src/xunit-results/TEST-*.xml"

  "bootstrap mongo-orchestration":
    - command: shell.exec
      params:
        script: |
          set -o xtrace

          # Enable core dumps if enabled on the machine
          # Copied from https://github.com/mongodb/mongo/blob/master/etc/evergreen.yml
          if [ -f /proc/self/coredump_filter ]; then
            # Set the shell process (and its children processes) to dump ELF headers (bit 4),
            # anonymous shared mappings (bit 1), and anonymous private mappings (bit 0).
            echo 0x13 > /proc/self/coredump_filter

            if [ -f /sbin/sysctl ]; then
              # Check that the core pattern is set explicitly on our distro image instead
              # of being the OS's default value. This ensures that coredump names are consistent
              # across distros and can be picked up by Evergreen.
              core_pattern=$(/sbin/sysctl -n "kernel.core_pattern")
              if [ "$core_pattern" = "dump_%e.%p.core" ]; then
                echo "Enabling coredumps"
                ulimit -c unlimited
              fi
            fi
          fi

          if [ $(uname -s) = "Darwin" ]; then
              core_pattern_mac=$(/usr/sbin/sysctl -n "kern.corefile")
              if [ "$core_pattern_mac" = "dump_%N.%P.core" ]; then
                echo "Enabling coredumps"
                ulimit -c unlimited
              fi
          fi

          if [ -n "${skip_crypt_shared}" ]; then
            export SKIP_CRYPT_SHARED=1
          fi

          ${PREPARE_SHELL}
          MONGODB_VERSION=${VERSION} \
            TOPOLOGY=${TOPOLOGY} \
            AUTH=${AUTH} \
            SSL=${SSL} \
            STORAGE_ENGINE=${STORAGE_ENGINE} \
            DISABLE_TEST_COMMANDS=${DISABLE_TEST_COMMANDS} \
            ORCHESTRATION_FILE=${ORCHESTRATION_FILE} \
            REQUIRE_API_VERSION=${REQUIRE_API_VERSION} \
            LOAD_BALANCER=${LOAD_BALANCER} \
            bash ${DRIVERS_TOOLS}/.evergreen/run-orchestration.sh
    # run-orchestration generates expansion file with the MONGODB_URI for the cluster
    - command: expansions.update
      params:
        file: mo-expansion.yml
    - command: expansions.update
      params:
        updates:
          - key: MONGODB_STARTED
            value: "1"

  "bootstrap data lake":
    - command: shell.exec
      type: setup
      params:
        script: |
          set -o xtrace
          ${PREPARE_SHELL}
          # The mongohouse build script needs to be passed the VARIANT variable, see
          # https://github.com/10gen/mongohouse/blob/973cc11/evergreen.yaml#L65
          VARIANT=rhel84-small bash ${DRIVERS_TOOLS}/.evergreen/atlas_data_lake/build-mongohouse-local.sh
    - command: shell.exec
      type: setup
      params:
        background: true
        script: |
          set -o xtrace
          ${PREPARE_SHELL}
          bash ${DRIVERS_TOOLS}/.evergreen/atlas_data_lake/run-mongohouse-local.sh

  "stop mongo-orchestration":
    - command: shell.exec
      params:
        script: |
          set -o xtrace
          ${PREPARE_SHELL}
          bash ${DRIVERS_TOOLS}/.evergreen/stop-orchestration.sh

  "run mod_wsgi tests":
    - command: shell.exec
      type: test
      params:
        working_dir: "src"
        script: |
          set -o xtrace
          ${PREPARE_SHELL}
          PYTHON_BINARY=${PYTHON_BINARY} MOD_WSGI_VERSION=${MOD_WSGI_VERSION} PROJECT_DIRECTORY=${PROJECT_DIRECTORY} bash ${PROJECT_DIRECTORY}/.evergreen/run-mod-wsgi-tests.sh

  "run mockupdb tests":
    - command: shell.exec
      type: test
      params:
        working_dir: "src"
        script: |
          set -o xtrace
          ${PREPARE_SHELL}
<<<<<<< HEAD
          bash ${PROJECT_DIRECTORY}/.evergreen/tox.sh ${PYTHON_BINARY} -e test-mockupdb
=======

          alias python=${PYTHON_BINARY}
          python -m tox -m test-mockupdb
>>>>>>> 58f04dc3

  "run doctests":
     - command: shell.exec
       type: test
       params:
         working_dir: "src"
         script: |
           set -o xtrace
           ${PREPARE_SHELL}
           PYTHON_BINARY=${PYTHON_BINARY} bash ${PROJECT_DIRECTORY}/.evergreen/run-doctests.sh

  "run tests":
    # If testing FLE, start the KMS mock servers, first create the virtualenv.
    - command: shell.exec
      params:
        script: |
          if [ -n "${test_encryption}" ]; then
            ${PREPARE_SHELL}
            cd ${DRIVERS_TOOLS}/.evergreen/csfle
            . ./activate_venv.sh
          fi
    # Run in the background so the mock servers don't block the EVG task.
    - command: shell.exec
      params:
        background: true
        script: |
          if [ -n "${test_encryption}" ]; then
            ${PREPARE_SHELL}
            cd ${DRIVERS_TOOLS}/.evergreen/csfle
            . ./activate_venv.sh
            # The -u options forces the stdout and stderr streams to be unbuffered.
            # TMPDIR is required to avoid "AF_UNIX path too long" errors.
            TMPDIR="$(dirname $DRIVERS_TOOLS)" python -u kms_kmip_server.py --ca_file ../x509gen/ca.pem --cert_file ../x509gen/server.pem  --port 5698 &
            python -u kms_http_server.py --ca_file ../x509gen/ca.pem --cert_file ../x509gen/expired.pem --port 8000 &
            python -u kms_http_server.py --ca_file ../x509gen/ca.pem --cert_file ../x509gen/wrong-host.pem --port 8001 &
            python -u kms_http_server.py --ca_file ../x509gen/ca.pem --cert_file ../x509gen/server.pem --port 8002 --require_client_cert &
          fi
    # Wait up to 10 seconds for the KMIP server to start.
    - command: shell.exec
      params:
        script: |
          if [ -n "${test_encryption}" ]; then
            ${PREPARE_SHELL}
            cd ${DRIVERS_TOOLS}/.evergreen/csfle
            . ./activate_venv.sh
            for i in $(seq 1 1 10); do
               sleep 1
               if python -u kms_kmip_client.py; then
                  echo 'KMS KMIP server started!'
                  exit 0
               fi
            done
            echo 'Failed to start KMIP server!'
            exit 1
          fi
    - command: shell.exec
      type: test
      params:
        silent: true
        working_dir: "src"
        script: |
          if [ -n "${test_encryption}" ]; then
            cat <<EOT > fle_creds.sh
            export FLE_AWS_KEY="${fle_aws_key}"
            export FLE_AWS_SECRET="${fle_aws_secret}"
            export FLE_AZURE_CLIENTID="${fle_azure_clientid}"
            export FLE_AZURE_TENANTID="${fle_azure_tenantid}"
            export FLE_AZURE_CLIENTSECRET="${fle_azure_clientsecret}"
            export FLE_GCP_EMAIL="${fle_gcp_email}"
            export FLE_GCP_PRIVATEKEY="${fle_gcp_privatekey}"
            # Needed for generating temporary aws credentials.
            export AWS_ACCESS_KEY_ID="${fle_aws_key}"
            export AWS_SECRET_ACCESS_KEY="${fle_aws_secret}"
            export AWS_DEFAULT_REGION=us-east-1
          EOT
          fi
    - command: shell.exec
      type: test
      params:
        working_dir: "src"
        script: |
          if [ -n "${set_xtrace_on}" ]; then
            set -o xtrace
            export SET_XTRACE_ON="${set_xtrace_on}"
          fi
          ${PREPARE_SHELL}
          if [ -n "${MONGODB_STARTED}" ]; then
            export PYMONGO_MUST_CONNECT=1
          fi
          if [ -n "${DISABLE_TEST_COMMANDS}" ]; then
            export PYMONGO_DISABLE_TEST_COMMANDS=1
          fi
          if [ -n "${test_encryption}" ]; then
            # Disable xtrace (just in case it was accidentally set).
            set +x
            . ./fle_creds.sh
            rm -f ./fle_creds.sh
            export LIBMONGOCRYPT_URL="${libmongocrypt_url}"
            export TEST_ENCRYPTION=1
            if [ -n "${test_encryption_pyopenssl}" ]; then
              export TEST_ENCRYPTION_PYOPENSSL=1
            fi
          fi
          if [ -n "${test_crypt_shared}" ]; then
            export TEST_CRYPT_SHARED=1
            export CRYPT_SHARED_LIB_PATH=${CRYPT_SHARED_LIB_PATH}
          fi
          if [ -n "${test_pyopenssl}" ]; then
            export TEST_PYOPENSSL=1
          fi
          if [ -n "${SETDEFAULTENCODING}" ]; then
            export SETDEFAULTENCODING="${SETDEFAULTENCODING}"
          fi
          if [ -n "${test_loadbalancer}" ]; then
            export TEST_LOADBALANCER=1
            export LOAD_BALANCER=1
            export SINGLE_MONGOS_LB_URI="${SINGLE_MONGOS_LB_URI}"
            export MULTI_MONGOS_LB_URI="${MULTI_MONGOS_LB_URI}"
          fi
          if [ -n "${test_serverless}" ]; then
            export TEST_SERVERLESS=1
            export SERVERLESS_ATLAS_USER="${SERVERLESS_ATLAS_USER}"
            export SERVERLESS_ATLAS_PASSWORD="${SERVERLESS_ATLAS_PASSWORD}"
            export MONGODB_URI="${SERVERLESS_URI}"
            export SINGLE_MONGOS_LB_URI="${MONGODB_URI}"
            export MULTI_MONGOS_LB_URI="${MONGODB_URI}"
          fi

          MONGODB_VERSION=${VERSION} \
            PYTHON_BINARY=${PYTHON_BINARY} \
            GREEN_FRAMEWORK=${GREEN_FRAMEWORK} \
            C_EXTENSIONS=${C_EXTENSIONS} \
            COVERAGE=${COVERAGE} \
            COMPRESSORS=${COMPRESSORS} \
            AUTH=${AUTH} \
            SSL=${SSL} \
            DATA_LAKE=${DATA_LAKE} \
            MONGODB_API_VERSION=${MONGODB_API_VERSION} \
            bash ${PROJECT_DIRECTORY}/.evergreen/run-tests.sh

  "run enterprise auth tests":
    - command: shell.exec
      type: test
      params:
        silent: true
        working_dir: "src"
        script: |
          cat <<EOT > prepare_enterprise_auth.sh
          export SASL_HOST='${sasl_host}'
          export SASL_PORT='${sasl_port}'
          export SASL_USER='${sasl_user}'
          export SASL_PASS='${sasl_pass}'
          export SASL_DB='${sasl_db}'
          export PRINCIPAL='${principal}'
          export GSSAPI_DB='${gssapi_db}'
          export KEYTAB_BASE64='${keytab_base64}'
          EOT
    - command: shell.exec
      type: test
      params:
        working_dir: "src"
        script: |
          # Disable xtrace (just in case it was accidentally set).
          set +x
          . ./prepare_enterprise_auth.sh
          rm -f ./prepare_enterprise_auth.sh

          PYTHON_BINARY=${PYTHON_BINARY} PROJECT_DIRECTORY=${PROJECT_DIRECTORY} bash ${PROJECT_DIRECTORY}/.evergreen/run-enterprise-auth-tests.sh

  "run atlas tests":
    - command: shell.exec
      type: test
      params:
        silent: true
        working_dir: "src"
        script: |
          cat <<EOT > prepare_atlas_connectivity.sh
          export ATLAS_FREE='${atlas_free}'
          export ATLAS_REPL='${atlas_repl}'
          export ATLAS_SHRD='${atlas_shrd}'
          export ATLAS_TLS11='${atlas_tls11}'
          export ATLAS_TLS12='${atlas_tls12}'
          export ATLAS_SERVERLESS='${atlas_serverless}'
          export ATLAS_SRV_FREE='${atlas_srv_free}'
          export ATLAS_SRV_REPL='${atlas_srv_repl}'
          export ATLAS_SRV_SHRD='${atlas_srv_shrd}'
          export ATLAS_SRV_TLS11='${atlas_srv_tls11}'
          export ATLAS_SRV_TLS12='${atlas_srv_tls12}'
          export ATLAS_SRV_SERVERLESS='${atlas_srv_serverless}'
          EOT
    - command: shell.exec
      type: test
      params:
        working_dir: "src"
        script: |
          # Disable xtrace (just in case it was accidentally set).
          set +x
          . ./prepare_atlas_connectivity.sh
          rm -f ./prepare_atlas_connectivity.sh

          PYTHON_BINARY=${PYTHON_BINARY} bash ${PROJECT_DIRECTORY}/.evergreen/run-atlas-tests.sh

  "add aws auth variables to file":
    - command: shell.exec
      type: test
      params:
        working_dir: "src"
        silent: true
        script: |
          cat <<EOF > ${DRIVERS_TOOLS}/.evergreen/auth_aws/aws_e2e_setup.json
          {
              "iam_auth_ecs_account" : "${iam_auth_ecs_account}",
              "iam_auth_ecs_secret_access_key" : "${iam_auth_ecs_secret_access_key}",
              "iam_auth_ecs_account_arn": "arn:aws:iam::557821124784:user/authtest_fargate_user",
              "iam_auth_ecs_cluster": "${iam_auth_ecs_cluster}",
              "iam_auth_ecs_task_definition": "${iam_auth_ecs_task_definition}",
              "iam_auth_ecs_subnet_a": "${iam_auth_ecs_subnet_a}",
              "iam_auth_ecs_subnet_b": "${iam_auth_ecs_subnet_b}",
              "iam_auth_ecs_security_group": "${iam_auth_ecs_security_group}",

              "iam_auth_assume_aws_account" : "${iam_auth_assume_aws_account}",
              "iam_auth_assume_aws_secret_access_key" : "${iam_auth_assume_aws_secret_access_key}",
              "iam_auth_assume_role_name" : "${iam_auth_assume_role_name}",

              "iam_auth_ec2_instance_account" : "${iam_auth_ec2_instance_account}",
              "iam_auth_ec2_instance_secret_access_key" : "${iam_auth_ec2_instance_secret_access_key}",
              "iam_auth_ec2_instance_profile" : "${iam_auth_ec2_instance_profile}",

              "iam_auth_assume_web_role_name": "${iam_auth_assume_web_role_name}",
              "iam_web_identity_issuer": "${iam_web_identity_issuer}",
              "iam_web_identity_rsa_key": "${iam_web_identity_rsa_key}",
              "iam_web_identity_jwks_uri": "${iam_web_identity_jwks_uri}",
              "iam_web_identity_token_file": "${iam_web_identity_token_file}"
          }
          EOF

  "run aws auth test with regular aws credentials":
    - command: shell.exec
      type: test
      params:
        shell: "bash"
        working_dir: "src"
        script: |
          ${PREPARE_SHELL}
          set -ex
          cd ${DRIVERS_TOOLS}/.evergreen/auth_aws
          . ./activate-authawsvenv.sh
          python aws_tester.py regular
    - command: shell.exec
      type: test
      params:
        working_dir: "src"
        silent: true
        script: |
          cat <<'EOF' > "${PROJECT_DIRECTORY}/prepare_mongodb_aws.sh"
            alias urlencode='${python3_binary} -c "import sys, urllib.parse as ulp; sys.stdout.write(ulp.quote_plus(sys.argv[1]))"'
            USER=$(urlencode ${iam_auth_ecs_account})
            PASS=$(urlencode ${iam_auth_ecs_secret_access_key})
            MONGODB_URI="mongodb://$USER:$PASS@localhost"
          EOF
    - command: shell.exec
      type: test
      params:
        working_dir: "src"
        script: |
          ${PREPARE_SHELL}
          PYTHON_BINARY=${PYTHON_BINARY} .evergreen/run-mongodb-aws-test.sh

  "run aws auth test with assume role credentials":
    - command: shell.exec
      type: test
      params:
        shell: "bash"
        working_dir: "src"
        script: |
          ${PREPARE_SHELL}
          set -ex
          cd ${DRIVERS_TOOLS}/.evergreen/auth_aws
          . ./activate-authawsvenv.sh
          python aws_tester.py assume-role
    - command: shell.exec
      type: test
      params:
        working_dir: "src"
        silent: true
        script: |
          # DO NOT ECHO WITH XTRACE (which PREPARE_SHELL does)
          cat <<'EOF' > "${PROJECT_DIRECTORY}/prepare_mongodb_aws.sh"
            alias urlencode='${python3_binary} -c "import sys, urllib.parse as ulp; sys.stdout.write(ulp.quote_plus(sys.argv[1]))"'
            alias jsonkey='${python3_binary} -c "import json,sys;sys.stdout.write(json.load(sys.stdin)[sys.argv[1]])" < ${DRIVERS_TOOLS}/.evergreen/auth_aws/creds.json'
            USER=$(jsonkey AccessKeyId)
            USER=$(urlencode $USER)
            PASS=$(jsonkey SecretAccessKey)
            PASS=$(urlencode $PASS)
            SESSION_TOKEN=$(jsonkey SessionToken)
            SESSION_TOKEN=$(urlencode $SESSION_TOKEN)
            MONGODB_URI="mongodb://$USER:$PASS@localhost"
          EOF
    - command: shell.exec
      type: test
      params:
        working_dir: "src"
        script: |
          ${PREPARE_SHELL}
          PYTHON_BINARY=${PYTHON_BINARY} .evergreen/run-mongodb-aws-test.sh

  "run aws auth test with aws EC2 credentials":
    - command: shell.exec
      type: test
      params:
        working_dir: "src"
        shell: "bash"
        script: |
          ${PREPARE_SHELL}
          if [ "${skip_EC2_auth_test}" = "true" ]; then
             echo "This platform does not support the EC2 auth test, skipping..."
             exit 0
          fi
          set -ex
          cd ${DRIVERS_TOOLS}/.evergreen/auth_aws
          . ./activate-authawsvenv.sh
          python aws_tester.py ec2
    - command: shell.exec
      type: test
      params:
        working_dir: "src"
        script: |
          ${PREPARE_SHELL}
          if [ "${skip_EC2_auth_test}" = "true" ]; then
             echo "This platform does not support the EC2 auth test, skipping..."
             exit 0
          fi
          # Write an empty prepare_mongodb_aws so no auth environment variables
          # are set.
          rm "${PROJECT_DIRECTORY}/prepare_mongodb_aws.sh" || true
          PYTHON_BINARY=${PYTHON_BINARY} ASSERT_NO_URI_CREDS=true .evergreen/run-mongodb-aws-test.sh

  "run aws auth test with aws web identity credentials":
    - command: shell.exec
      type: test
      params:
        working_dir: "src"
        shell: "bash"
        script: |
          ${PREPARE_SHELL}
          if [ "${skip_EC2_auth_test}" = "true" ]; then
             echo "This platform does not support the web identity auth test, skipping..."
             exit 0
          fi
          set -ex
          cd ${DRIVERS_TOOLS}/.evergreen/auth_aws
          . ./activate-authawsvenv.sh
          python aws_tester.py web-identity
    - command: shell.exec
      type: test
      params:
        working_dir: "src"
        silent: true
        script: |
          # DO NOT ECHO WITH XTRACE (which PREPARE_SHELL does)
          cat <<'EOF' > "${PROJECT_DIRECTORY}/prepare_mongodb_aws.sh"
            export AWS_ROLE_ARN="${iam_auth_assume_web_role_name}"
            export AWS_WEB_IDENTITY_TOKEN_FILE="${iam_web_identity_token_file}"
          EOF
    - command: shell.exec
      type: test
      params:
        working_dir: "src"
        script: |
          ${PREPARE_SHELL}
          if [ "${skip_web_identity_auth_test}" = "true" ]; then
             echo "This platform does not support the web identity auth test, skipping..."
             exit 0
          fi
          PYTHON_BINARY=${PYTHON_BINARY} ASSERT_NO_URI_CREDS=true .evergreen/run-mongodb-aws-test.sh
    - command: shell.exec
      type: test
      params:
        working_dir: "src"
        silent: true
        script: |
          # DO NOT ECHO WITH XTRACE (which PREPARE_SHELL does)
          cat <<'EOF' > "${PROJECT_DIRECTORY}/prepare_mongodb_aws.sh"
            export AWS_ROLE_ARN="${iam_auth_assume_web_role_name}"
            export AWS_WEB_IDENTITY_TOKEN_FILE="${iam_web_identity_token_file}"
            export AWS_ROLE_SESSION_NAME="test"
          EOF
    - command: shell.exec
      type: test
      params:
        working_dir: "src"
        script: |
          ${PREPARE_SHELL}
          if [ "${skip_web_identity_auth_test}" = "true" ]; then
             echo "This platform does not support the web identity auth test, skipping..."
             exit 0
          fi
          PYTHON_BINARY=${PYTHON_BINARY} ASSERT_NO_URI_CREDS=true .evergreen/run-mongodb-aws-test.sh

  "bootstrap oidc":
    - command: ec2.assume_role
      params:
        role_arn: ${aws_test_secrets_role}
    - command: shell.exec
      type: test
      params:
        working_dir: "src"
        shell: bash
        script: |
          ${PREPARE_SHELL}
          if [ "${skip_EC2_auth_test}" = "true" ]; then
             echo "This platform does not support the oidc auth test, skipping..."
             exit 0
          fi

          cd ${DRIVERS_TOOLS}/.evergreen/auth_oidc
          export AWS_ACCESS_KEY_ID=${AWS_ACCESS_KEY_ID}
          export AWS_SECRET_ACCESS_KEY=${AWS_SECRET_ACCESS_KEY}
          export AWS_SESSION_TOKEN=${AWS_SESSION_TOKEN}
          export OIDC_TOKEN_DIR=/tmp/tokens

          . ./activate-authoidcvenv.sh
          python oidc_write_orchestration.py
          python oidc_get_tokens.py

  "run oidc auth test with aws credentials":
    - command: shell.exec
      type: test
      params:
        working_dir: "src"
        shell: bash
        script: |
          ${PREPARE_SHELL}
          if [ "${skip_EC2_auth_test}" = "true" ]; then
             echo "This platform does not support the oidc auth test, skipping..."
             exit 0
          fi
          cd ${DRIVERS_TOOLS}/.evergreen/auth_oidc
          mongosh setup_oidc.js
    - command: shell.exec
      type: test
      params:
        working_dir: "src"
        silent: true
        script: |
          # DO NOT ECHO WITH XTRACE (which PREPARE_SHELL does)
          cat <<'EOF' > "${PROJECT_DIRECTORY}/prepare_mongodb_oidc.sh"
            export OIDC_TOKEN_DIR=/tmp/tokens
          EOF
    - command: shell.exec
      type: test
      params:
        working_dir: "src"
        script: |
          ${PREPARE_SHELL}
          if [ "${skip_web_identity_auth_test}" = "true" ]; then
             echo "This platform does not support the oidc auth test, skipping..."
             exit 0
          fi
          PYTHON_BINARY=${PYTHON_BINARY} ASSERT_NO_URI_CREDS=true .evergreen/run-mongodb-oidc-test.sh

  "run aws auth test with aws credentials as environment variables":
    - command: shell.exec
      type: test
      params:
        working_dir: "src"
        silent: true
        script: |
          # DO NOT ECHO WITH XTRACE (which PREPARE_SHELL does)
          cat <<'EOF' > "${PROJECT_DIRECTORY}/prepare_mongodb_aws.sh"
            export AWS_ACCESS_KEY_ID=${iam_auth_ecs_account}
            export AWS_SECRET_ACCESS_KEY=${iam_auth_ecs_secret_access_key}
          EOF
    - command: shell.exec
      type: test
      params:
        working_dir: "src"
        script: |
          ${PREPARE_SHELL}
          PYTHON_BINARY=${PYTHON_BINARY} PROJECT_DIRECTORY=${PROJECT_DIRECTORY} ASSERT_NO_URI_CREDS=true .evergreen/run-mongodb-aws-test.sh

  "run aws auth test with aws credentials and session token as environment variables":
    - command: shell.exec
      type: test
      params:
        working_dir: "src"
        silent: true
        script: |
          # DO NOT ECHO WITH XTRACE (which PREPARE_SHELL does)
          cat <<'EOF' > "${PROJECT_DIRECTORY}/prepare_mongodb_aws.sh"
            alias jsonkey='${python3_binary} -c "import json,sys;sys.stdout.write(json.load(sys.stdin)[sys.argv[1]])" < ${DRIVERS_TOOLS}/.evergreen/auth_aws/creds.json'
            export AWS_ACCESS_KEY_ID=$(jsonkey AccessKeyId)
            export AWS_SECRET_ACCESS_KEY=$(jsonkey SecretAccessKey)
            export AWS_SESSION_TOKEN=$(jsonkey SessionToken)
          EOF
    - command: shell.exec
      type: test
      params:
        working_dir: "src"
        script: |
          ${PREPARE_SHELL}
          PYTHON_BINARY=${PYTHON_BINARY} ASSERT_NO_URI_CREDS=true .evergreen/run-mongodb-aws-test.sh

  "run aws ECS auth test":
    - command: shell.exec
      type: test
      params:
        shell: "bash"
        working_dir: "src"
        script: |
          ${PREPARE_SHELL}
          if [ "${skip_ECS_auth_test}" = "true" ]; then
             echo "This platform does not support the ECS auth test, skipping..."
             exit 0
          fi
          set -ex
          cd ${DRIVERS_TOOLS}/.evergreen/auth_aws
          . ./activate-authawsvenv.sh
          export MONGODB_BINARIES="${MONGODB_BINARIES}";
          export PROJECT_DIRECTORY="${PROJECT_DIRECTORY}";
          python aws_tester.py ecs
          cd -

  "cleanup":
    - command: shell.exec
      params:
        script: |
          set -o xtrace
          ${PREPARE_SHELL}
          rm -rf $DRIVERS_TOOLS || true

  "fix absolute paths":
    - command: shell.exec
      params:
        script: |
          set -o xtrace
          ${PREPARE_SHELL}
          for filename in $(find ${DRIVERS_TOOLS} -name \*.json); do
            perl -p -i -e "s|ABSOLUTE_PATH_REPLACEMENT_TOKEN|${DRIVERS_TOOLS}|g" $filename
          done

  "windows fix":
    - command: shell.exec
      params:
        script: |
          set -o xtrace
          ${PREPARE_SHELL}
          for i in $(find ${DRIVERS_TOOLS}/.evergreen ${PROJECT_DIRECTORY}/.evergreen -name \*.sh); do
            cat $i | tr -d '\r' > $i.new
            mv $i.new $i
          done
          # Copy client certificate because symlinks do not work on Windows.
          cp ${DRIVERS_TOOLS}/.evergreen/x509gen/client.pem ${MONGO_ORCHESTRATION_HOME}/lib/client.pem

  "make files executable":
    - command: shell.exec
      params:
        script: |
          set -o xtrace
          ${PREPARE_SHELL}
          for i in $(find ${DRIVERS_TOOLS}/.evergreen ${PROJECT_DIRECTORY}/.evergreen -name \*.sh); do
            chmod +x $i
          done

  "init test-results":
    - command: shell.exec
      params:
        script: |
          set -o xtrace
          ${PREPARE_SHELL}
          echo '{"results": [{ "status": "FAIL", "test_file": "Build", "log_raw": "No test-results.json found was created"  } ]}' > ${PROJECT_DIRECTORY}/test-results.json

  "install dependencies":
    - command: shell.exec
      params:
        working_dir: "src"
        script: |
          set -o xtrace
          ${PREPARE_SHELL}
          file="${PROJECT_DIRECTORY}/.evergreen/install-dependencies.sh"
          # Don't use ${file} syntax here because evergreen treats it as an empty expansion.
          [ -f "$file" ] && bash $file || echo "$file not available, skipping"

  "run-ocsp-test":
    - command: shell.exec
      type: test
      params:
        working_dir: "src"
        script: |
          ${PREPARE_SHELL}
          PYTHON_BINARY=${PYTHON_BINARY} \
          CA_FILE="$DRIVERS_TOOLS/.evergreen/ocsp/${OCSP_ALGORITHM}/ca.pem" \
          OCSP_TLS_SHOULD_SUCCEED="${OCSP_TLS_SHOULD_SUCCEED}" \
          bash ${PROJECT_DIRECTORY}/.evergreen/run-ocsp-tests.sh

  run-valid-ocsp-server:
    - command: shell.exec
      params:
        script: |
          cd ${DRIVERS_TOOLS}/.evergreen/ocsp
          ${python3_binary} -m venv ./venv
          ./venv/${venv_bin_dir|bin}/pip3 install -r mock-ocsp-responder-requirements.txt
    - command: shell.exec
      params:
        background: true
        script: |
          cd ${DRIVERS_TOOLS}/.evergreen/ocsp
          ./venv/${venv_bin_dir|bin}/python ocsp_mock.py \
          --ca_file ${OCSP_ALGORITHM}/ca.pem \
          --ocsp_responder_cert ${OCSP_ALGORITHM}/ca.crt \
          --ocsp_responder_key ${OCSP_ALGORITHM}/ca.key \
          -p 8100 -v
  run-revoked-ocsp-server:
    - command: shell.exec
      params:
        script: |
          cd ${DRIVERS_TOOLS}/.evergreen/ocsp
          ${python3_binary} -m venv ./venv
          ./venv/${venv_bin_dir|bin}/pip3 install -r mock-ocsp-responder-requirements.txt
    - command: shell.exec
      params:
        background: true
        script: |
          cd ${DRIVERS_TOOLS}/.evergreen/ocsp
          ./venv/${venv_bin_dir|bin}/python ocsp_mock.py \
          --ca_file ${OCSP_ALGORITHM}/ca.pem \
          --ocsp_responder_cert ${OCSP_ALGORITHM}/ca.crt \
          --ocsp_responder_key ${OCSP_ALGORITHM}/ca.key \
          -p 8100 \
          -v \
          --fault revoked
  run-valid-delegate-ocsp-server:
    - command: shell.exec
      params:
        script: |
          cd ${DRIVERS_TOOLS}/.evergreen/ocsp
          ${python3_binary} -m venv ./venv
          ./venv/${venv_bin_dir|bin}/pip3 install -r mock-ocsp-responder-requirements.txt
    - command: shell.exec
      params:
        background: true
        script: |
          cd ${DRIVERS_TOOLS}/.evergreen/ocsp
          ./venv/${venv_bin_dir|bin}/python ocsp_mock.py \
          --ca_file ${OCSP_ALGORITHM}/ca.pem \
          --ocsp_responder_cert ${OCSP_ALGORITHM}/ocsp-responder.crt \
          --ocsp_responder_key ${OCSP_ALGORITHM}/ocsp-responder.key \
          -p 8100 -v
  run-revoked-delegate-ocsp-server:
    - command: shell.exec
      params:
        script: |
          cd ${DRIVERS_TOOLS}/.evergreen/ocsp
          ${python3_binary} -m venv ./venv
          ./venv/${venv_bin_dir|bin}/pip3 install -r mock-ocsp-responder-requirements.txt
    - command: shell.exec
      params:
        background: true
        script: |
          cd ${DRIVERS_TOOLS}/.evergreen/ocsp
          ./venv/${venv_bin_dir|bin}/python ocsp_mock.py \
          --ca_file ${OCSP_ALGORITHM}/ca.pem \
          --ocsp_responder_cert ${OCSP_ALGORITHM}/ocsp-responder.crt \
          --ocsp_responder_key ${OCSP_ALGORITHM}/ocsp-responder.key \
          -p 8100 \
          -v \
          --fault revoked

  "run load-balancer":
    - command: shell.exec
      params:
        script: |
          DRIVERS_TOOLS=${DRIVERS_TOOLS} MONGODB_URI=${MONGODB_URI} bash ${DRIVERS_TOOLS}/.evergreen/run-load-balancer.sh start
    - command: expansions.update
      params:
        file: lb-expansion.yml

  "stop load-balancer":
    - command: shell.exec
      params:
        script: |
          cd ${DRIVERS_TOOLS}/.evergreen
          DRIVERS_TOOLS=${DRIVERS_TOOLS} bash ${DRIVERS_TOOLS}/.evergreen/run-load-balancer.sh stop

  "teardown_docker":
    - command: shell.exec
      params:
        script: |
          # Remove all Docker images
          docker rmi -f $(docker images -a -q) &> /dev/null || true

  "teardown_aws":
    - command: shell.exec
      params:
        shell: "bash"
        script: |
          ${PREPARE_SHELL}
          cd "${DRIVERS_TOOLS}/.evergreen/auth_aws"
          if [ -f "./aws_e2e_setup.json" ]; then
            . ./activate-authawsvenv.sh
            python ./lib/aws_assign_instance_profile.py
          fi

  "build release":
    - command: shell.exec
      type: test
      params:
        working_dir: "src"
        script: |
          set -o xtrace
          ${PREPARE_SHELL}
          VERSION=${VERSION} ENSURE_UNIVERSAL2=${ENSURE_UNIVERSAL2} .evergreen/release.sh

  "upload release":
    - command: archive.targz_pack
      params:
        target: "release-files.tgz"
        source_dir: "src/dist"
        include:
          - "*"
    - command: s3.put
      params:
        aws_key: ${aws_key}
        aws_secret: ${aws_secret}
        local_file: release-files.tgz
        remote_file: ${UPLOAD_BUCKET}/release/${revision}/${task_id}-${execution}-release-files.tar.gz
        bucket: mciuploads
        permissions: public-read
        content_type: ${content_type|application/gzip}
        display_name: Release files

  "download and merge releases":
    - command: shell.exec
      params:
        silent: true
        script: |
          export AWS_ACCESS_KEY_ID=${aws_key}
          export AWS_SECRET_ACCESS_KEY=${aws_secret}

          # Download all the task coverage files.
          aws s3 cp --recursive s3://mciuploads/${UPLOAD_BUCKET}/release/${revision}/ release/
    - command: shell.exec
      params:
        shell: "bash"
        script: |
          set -o xtrace
          ${PREPARE_SHELL}
          # Combine releases into one directory.
          ls -la release/
          mkdir releases
          # Copy old manylinux release first since we want the newer manylinux
          # wheels to override them.
          mkdir old_manylinux
          if mv release/*old_manylinux* old_manylinux; then
            for REL in old_manylinux/*; do
              tar zxvf $REL -C releases/
            done
          fi
          for REL in release/*; do
            tar zxvf $REL -C releases/
          done
          # Build source distribution.
          cd src/
          /opt/python/3.7/bin/python3 -m pip install build
          /opt/python/3.7/bin/python3 -m build --sdist .
          cp dist/* ../releases
    - command: archive.targz_pack
      params:
        target: "release-files-all.tgz"
        source_dir: "releases/"
        include:
          - "*"
    - command: s3.put
      params:
        aws_key: ${aws_key}
        aws_secret: ${aws_secret}
        local_file: release-files-all.tgz
        remote_file: ${UPLOAD_BUCKET}/release-all/${revision}/${task_id}-${execution}-release-files-all.tar.gz
        bucket: mciuploads
        permissions: public-read
        content_type: ${content_type|application/gzip}
        display_name: Release files all

pre:
  - func: "fetch source"
  - func: "prepare resources"
  - func: "windows fix"
  - func: "fix absolute paths"
  - func: "init test-results"
  - func: "make files executable"
  - func: "install dependencies"

post:
  # Disabled, causing timeouts
  # - func: "upload working dir"
  - func: "upload coverage"
  - func: "upload mo artifacts"
  - func: "upload test results"
  - func: "stop mongo-orchestration"
  - func: "teardown_aws"
  - func: "cleanup"
  - func: "teardown_docker"

task_groups:
  - name: serverless_task_group
    setup_group_can_fail_task: true
    setup_group_timeout_secs: 1800 # 30 minutes
    setup_group:
      - func: "fetch source"
      - func: "prepare resources"
      - command: shell.exec
        params:
          shell: "bash"
          script: |
            ${PREPARE_SHELL}
            set +o xtrace
            LOADBALANCED=ON \
              SERVERLESS_DRIVERS_GROUP=${SERVERLESS_DRIVERS_GROUP} \
              SERVERLESS_API_PUBLIC_KEY=${SERVERLESS_API_PUBLIC_KEY} \
              SERVERLESS_API_PRIVATE_KEY=${SERVERLESS_API_PRIVATE_KEY} \
              bash ${DRIVERS_TOOLS}/.evergreen/serverless/create-instance.sh
      - command: expansions.update
        params:
          file: serverless-expansion.yml
    teardown_group:
      - command: shell.exec
        params:
          script: |
            ${PREPARE_SHELL}
            set +o xtrace
            SERVERLESS_DRIVERS_GROUP=${SERVERLESS_DRIVERS_GROUP} \
              SERVERLESS_API_PUBLIC_KEY=${SERVERLESS_API_PUBLIC_KEY} \
              SERVERLESS_API_PRIVATE_KEY=${SERVERLESS_API_PRIVATE_KEY} \
              SERVERLESS_INSTANCE_NAME=${SERVERLESS_INSTANCE_NAME} \
              bash ${DRIVERS_TOOLS}/.evergreen/serverless/delete-instance.sh
    tasks:
      - ".serverless"

  - name: testgcpkms_task_group
    setup_group_can_fail_task: true
    setup_group_timeout_secs: 1800 # 30 minutes
    setup_group:
      - func: fetch source
      - func: prepare resources
      - func: fix absolute paths
      - func: make files executable
      - command: shell.exec
        params:
          shell: "bash"
          script: |
            ${PREPARE_SHELL}
            echo '${testgcpkms_key_file}' > /tmp/testgcpkms_key_file.json
            export GCPKMS_KEYFILE=/tmp/testgcpkms_key_file.json
            export GCPKMS_DRIVERS_TOOLS=$DRIVERS_TOOLS
            export GCPKMS_SERVICEACCOUNT="${testgcpkms_service_account}"
            export GCPKMS_MACHINETYPE="e2-standard-4"
            $DRIVERS_TOOLS/.evergreen/csfle/gcpkms/create-and-setup-instance.sh
      # Load the GCPKMS_GCLOUD, GCPKMS_INSTANCE, GCPKMS_REGION, and GCPKMS_ZONE expansions.
      - command: expansions.update
        params:
          file: testgcpkms-expansions.yml
    teardown_group:
      - command: shell.exec
        params:
          shell: "bash"
          script: |
            ${PREPARE_SHELL}
            export GCPKMS_GCLOUD=${GCPKMS_GCLOUD}
            export GCPKMS_PROJECT=${GCPKMS_PROJECT}
            export GCPKMS_ZONE=${GCPKMS_ZONE}
            export GCPKMS_INSTANCENAME=${GCPKMS_INSTANCENAME}
            $DRIVERS_TOOLS/.evergreen/csfle/gcpkms/delete-instance.sh
    tasks:
      - testgcpkms-task

  - name: testazurekms_task_group
    setup_group:
    - func: fetch source
    - func: prepare resources
    - func: fix absolute paths
    - func: make files executable
    - command: shell.exec
      params:
        silent: true
        shell: bash
        script: |-
          set -o errexit
          ${PREPARE_SHELL}
          echo '${testazurekms_publickey}' > /tmp/testazurekms_publickey
          echo '${testazurekms_privatekey}' > /tmp/testazurekms_privatekey
          # Set 600 permissions on private key file. Otherwise ssh / scp may error with permissions "are too open".
          chmod 600 /tmp/testazurekms_privatekey
          export AZUREKMS_CLIENTID="${testazurekms_clientid}"
          export AZUREKMS_TENANTID="${testazurekms_tenantid}"
          export AZUREKMS_SECRET="${testazurekms_secret}"
          export AZUREKMS_DRIVERS_TOOLS="$DRIVERS_TOOLS"
          export AZUREKMS_RESOURCEGROUP="${testazurekms_resourcegroup}"
          export AZUREKMS_PUBLICKEYPATH="/tmp/testazurekms_publickey"
          export AZUREKMS_PRIVATEKEYPATH="/tmp/testazurekms_privatekey"
          export AZUREKMS_SCOPE="${testazurekms_scope}"
          export AZUREKMS_VMNAME_PREFIX="PYTHON_DRIVER"
          $DRIVERS_TOOLS/.evergreen/csfle/azurekms/create-and-setup-vm.sh
    - command: expansions.update
      params:
        file: testazurekms-expansions.yml
    teardown_group:
    # Load expansions again. The setup task may have failed before running `expansions.update`.
    - command: expansions.update
      params:
        file: testazurekms-expansions.yml
    - command: shell.exec
      params:
        shell: bash
        script: |-
          ${PREPARE_SHELL}
          export AZUREKMS_VMNAME=${AZUREKMS_VMNAME}
          export AZUREKMS_RESOURCEGROUP=${testazurekms_resourcegroup}
          $DRIVERS_TOOLS/.evergreen/csfle/azurekms/delete-vm.sh
    setup_group_can_fail_task: true
    setup_group_timeout_secs: 1800
    tasks:
    - testazurekms-task

tasks:
    # Wildcard task. Do you need to find out what tools are available and where?
    # Throw it here, and execute this task on all buildvariants
    - name: getdata
      commands:
        - command: shell.exec
          type: test
          params:
            script: |
               set -o xtrace
               . ${DRIVERS_TOOLS}/.evergreen/download-mongodb.sh || true
               get_distro || true
               echo $DISTRO
               echo $MARCH
               echo $OS
               uname -a || true
               ls /etc/*release* || true
               cc --version || true
               gcc --version || true
               clang --version || true
               gcov --version || true
               lcov --version || true
               llvm-cov --version || true
               echo $PATH
               ls -la /usr/local/Cellar/llvm/*/bin/ || true
               ls -la /usr/local/Cellar/ || true
               scan-build --version || true
               genhtml --version || true
               valgrind --version || true

    - name: "release-mac-1100"
      tags: ["release_tag"]
      run_on: macos-1100
      commands:
        - func: "build release"
          vars:
              VERSION: "3.11"
              ENSURE_UNIVERSAL2: "1"
        - func: "build release"
          vars:
              VERSION: "3.10"
              ENSURE_UNIVERSAL2: "1"
        - func: "build release"
          vars:
              VERSION: "3.9"
              ENSURE_UNIVERSAL2: "1"
        - func: "upload release"

    - name: "release-mac-1014"
      tags: ["release_tag"]
      run_on: macos-1014
      commands:
        - func: "build release"
          vars:
              VERSION: "3.7"
        - func: "build release"
          vars:
              VERSION: "3.8"
        - func: "upload release"

    - name: "release-windows"
      tags: ["release_tag"]
      run_on: windows-64-vsMulti-small
      commands:
        - func: "build release"
        - func: "upload release"

    - name: "release-manylinux"
      tags: ["release_tag"]
      run_on: ubuntu2204-large
      exec_timeout_secs: 216000  # 60 minutes (manylinux task is slow).
      commands:
        - func: "build release"
        - func: "upload release"

    - name: "release-old-manylinux"
      tags: ["release_tag"]
      run_on: ubuntu2204-large
      exec_timeout_secs: 216000  # 60 minutes (manylinux task is slow).
      commands:
        - command: shell.exec
          type: test
          params:
            working_dir: "src"
            script: |
              set -o xtrace
              ${PREPARE_SHELL}
              .evergreen/build-manylinux.sh BUILD_WITH_TAG
        - func: "upload release"

    - name: "release-combine"
      tags: ["release_tag"]
      run_on: rhel84-small
      depends_on:
        - name: "*"
          variant: ".release_tag"
          patch_optional: true
      commands:
        - func: "download and merge releases"

# Standard test tasks {{{

    - name: "mockupdb"
      tags: ["mockupdb"]
      commands:
        - func: "run mockupdb tests"

    - name: "doctests"
      tags: ["doctests"]
      commands:
        - func: "bootstrap mongo-orchestration"
          vars:
            VERSION: "latest"
            TOPOLOGY: "server"
        - func: "run doctests"

    - name: "test-3.6-standalone"
      tags: ["3.6", "standalone"]
      commands:
        - func: "bootstrap mongo-orchestration"
          vars:
            VERSION: "3.6"
            TOPOLOGY: "server"
        - func: "run tests"

    - name: "test-3.6-replica_set"
      tags: ["3.6", "replica_set"]
      commands:
        - func: "bootstrap mongo-orchestration"
          vars:
            VERSION: "3.6"
            TOPOLOGY: "replica_set"
        - func: "run tests"

    - name: "test-3.6-sharded_cluster"
      tags: ["3.6", "sharded_cluster"]
      commands:
        - func: "bootstrap mongo-orchestration"
          vars:
            VERSION: "3.6"
            TOPOLOGY: "sharded_cluster"
        - func: "run tests"

    - name: "test-4.0-standalone"
      tags: ["4.0", "standalone"]
      commands:
        - func: "bootstrap mongo-orchestration"
          vars:
            VERSION: "4.0"
            TOPOLOGY: "server"
        - func: "run tests"

    - name: "test-4.0-replica_set"
      tags: ["4.0", "replica_set"]
      commands:
        - func: "bootstrap mongo-orchestration"
          vars:
            VERSION: "4.0"
            TOPOLOGY: "replica_set"
        - func: "run tests"

    - name: "test-4.0-sharded_cluster"
      tags: ["4.0", "sharded_cluster"]
      commands:
        - func: "bootstrap mongo-orchestration"
          vars:
            VERSION: "4.0"
            TOPOLOGY: "sharded_cluster"
        - func: "run tests"

    - name: "test-4.2-standalone"
      tags: ["4.2", "standalone"]
      commands:
        - func: "bootstrap mongo-orchestration"
          vars:
            VERSION: "4.2"
            TOPOLOGY: "server"
        - func: "run tests"

    - name: "test-4.2-replica_set"
      tags: ["4.2", "replica_set"]
      commands:
        - func: "bootstrap mongo-orchestration"
          vars:
            VERSION: "4.2"
            TOPOLOGY: "replica_set"
        - func: "run tests"

    - name: "test-4.2-sharded_cluster"
      tags: ["4.2", "sharded_cluster"]
      commands:
        - func: "bootstrap mongo-orchestration"
          vars:
            VERSION: "4.2"
            TOPOLOGY: "sharded_cluster"
        - func: "run tests"

    - name: "test-4.4-standalone"
      tags: ["4.4", "standalone"]
      commands:
        - func: "bootstrap mongo-orchestration"
          vars:
            VERSION: "4.4"
            TOPOLOGY: "server"
        - func: "run tests"

    - name: "test-4.4-replica_set"
      tags: ["4.4", "replica_set"]
      commands:
        - func: "bootstrap mongo-orchestration"
          vars:
            VERSION: "4.4"
            TOPOLOGY: "replica_set"
        - func: "run tests"

    - name: "test-4.4-sharded_cluster"
      tags: ["4.4", "sharded_cluster"]
      commands:
        - func: "bootstrap mongo-orchestration"
          vars:
            VERSION: "4.4"
            TOPOLOGY: "sharded_cluster"
        - func: "run tests"

    - name: "test-5.0-standalone"
      tags: ["5.0", "standalone"]
      commands:
        - func: "bootstrap mongo-orchestration"
          vars:
            VERSION: "5.0"
            TOPOLOGY: "server"
        - func: "run tests"

    - name: "test-5.0-replica_set"
      tags: ["5.0", "replica_set"]
      commands:
        - func: "bootstrap mongo-orchestration"
          vars:
            VERSION: "5.0"
            TOPOLOGY: "replica_set"
        - func: "run tests"

    - name: "test-5.0-sharded_cluster"
      tags: ["5.0", "sharded_cluster"]
      commands:
        - func: "bootstrap mongo-orchestration"
          vars:
            VERSION: "5.0"
            TOPOLOGY: "sharded_cluster"
        - func: "run tests"

    - name: "test-6.0-standalone"
      tags: ["6.0", "standalone"]
      commands:
        - func: "bootstrap mongo-orchestration"
          vars:
            VERSION: "6.0"
            TOPOLOGY: "server"
        - func: "run tests"

    - name: "test-6.0-replica_set"
      tags: ["6.0", "replica_set"]
      commands:
        - func: "bootstrap mongo-orchestration"
          vars:
            VERSION: "6.0"
            TOPOLOGY: "replica_set"
        - func: "run tests"

    - name: "test-6.0-sharded_cluster"
      tags: ["6.0", "sharded_cluster"]
      commands:
        - func: "bootstrap mongo-orchestration"
          vars:
            VERSION: "6.0"
            TOPOLOGY: "sharded_cluster"
        - func: "run tests"

    - name: "test-7.0-standalone"
      tags: ["7.0", "standalone"]
      commands:
        - func: "bootstrap mongo-orchestration"
          vars:
            VERSION: "7.0"
            TOPOLOGY: "server"
        - func: "run tests"

    - name: "test-7.0-replica_set"
      tags: ["7.0", "replica_set"]
      commands:
        - func: "bootstrap mongo-orchestration"
          vars:
            VERSION: "7.0"
            TOPOLOGY: "replica_set"
        - func: "run tests"

    - name: "test-7.0-sharded_cluster"
      tags: ["7.0", "sharded_cluster"]
      commands:
        - func: "bootstrap mongo-orchestration"
          vars:
            VERSION: "7.0"
            TOPOLOGY: "sharded_cluster"
        - func: "run tests"

    - name: "test-latest-standalone"
      tags: ["latest", "standalone"]
      commands:
        - func: "bootstrap mongo-orchestration"
          vars:
            VERSION: "latest"
            TOPOLOGY: "server"
        - func: "run tests"

    - name: "test-latest-replica_set"
      tags: ["latest", "replica_set"]
      commands:
        - func: "bootstrap mongo-orchestration"
          vars:
            VERSION: "latest"
            TOPOLOGY: "replica_set"
        - func: "run tests"

    - name: "test-latest-sharded_cluster"
      tags: ["latest", "sharded_cluster"]
      commands:
        - func: "bootstrap mongo-orchestration"
          vars:
            VERSION: "latest"
            TOPOLOGY: "sharded_cluster"
        - func: "run tests"

    - name: "test-rapid-standalone"
      tags: ["rapid", "standalone"]
      commands:
        - func: "bootstrap mongo-orchestration"
          vars:
            VERSION: "rapid"
            TOPOLOGY: "server"
        - func: "run tests"

    - name: "test-rapid-replica_set"
      tags: ["rapid", "replica_set"]
      commands:
        - func: "bootstrap mongo-orchestration"
          vars:
            VERSION: "rapid"
            TOPOLOGY: "replica_set"
        - func: "run tests"

    - name: "test-rapid-sharded_cluster"
      tags: ["rapid", "sharded_cluster"]
      commands:
        - func: "bootstrap mongo-orchestration"
          vars:
            VERSION: "rapid"
            TOPOLOGY: "sharded_cluster"
        - func: "run tests"

    - name: "test-serverless"
      tags: ["serverless"]
      commands:
        - func: "run tests"

    - name: "test-enterprise-auth"
      tags: ["enterprise-auth"]
      commands:
        - func: "bootstrap mongo-orchestration"
          vars:
            VERSION: "latest"
            TOPOLOGY: "server"
        - func: "run enterprise auth tests"

    - name: "mod-wsgi-standalone"
      tags: ["mod_wsgi"]
      commands:
        - func: "bootstrap mongo-orchestration"
          vars:
            VERSION: "latest"
            TOPOLOGY: "server"
        - func: "run mod_wsgi tests"

    - name: "mod-wsgi-replica-set"
      tags: ["mod_wsgi"]
      commands:
        - func: "bootstrap mongo-orchestration"
          vars:
            VERSION: "latest"
            TOPOLOGY: "replica_set"
        - func: "run mod_wsgi tests"

    - name: "no-server"
      tags: ["no-server"]
      commands:
        - func: "run tests"
          vars:
            PYTHON_BINARY: /opt/python/3.7/bin/python3

    - name: "atlas-connect"
      tags: ["atlas-connect"]
      commands:
        - func: "run atlas tests"

    - name: atlas-data-lake-tests
      commands:
        - func: "bootstrap data lake"
        - func: "run tests"
          vars:
            DATA_LAKE: "true"

    - name: test-ocsp-rsa-valid-cert-server-staples
      tags: ["ocsp", "ocsp-rsa", "ocsp-staple"]
      commands:
        - func: run-valid-ocsp-server
          vars:
            OCSP_ALGORITHM: "rsa"
        - func: "bootstrap mongo-orchestration"
          vars:
            ORCHESTRATION_FILE: "rsa-basic-tls-ocsp-mustStaple.json"
        - func: run-ocsp-test
          vars:
            OCSP_ALGORITHM: "rsa"
            OCSP_TLS_SHOULD_SUCCEED: "true"

    - name: test-ocsp-rsa-invalid-cert-server-staples
      tags: ["ocsp", "ocsp-rsa", "ocsp-staple"]
      commands:
        - func: run-revoked-ocsp-server
          vars:
            OCSP_ALGORITHM: "rsa"
        - func: "bootstrap mongo-orchestration"
          vars:
            ORCHESTRATION_FILE: "rsa-basic-tls-ocsp-mustStaple.json"
        - func: run-ocsp-test
          vars:
            OCSP_ALGORITHM: "rsa"
            OCSP_TLS_SHOULD_SUCCEED: "false"

    - name: test-ocsp-rsa-valid-cert-server-does-not-staple
      tags: ["ocsp", "ocsp-rsa"]
      commands:
        - func: run-valid-ocsp-server
          vars:
            OCSP_ALGORITHM: "rsa"
        - func: "bootstrap mongo-orchestration"
          vars:
            ORCHESTRATION_FILE: "rsa-basic-tls-ocsp-disableStapling.json"
        - func: run-ocsp-test
          vars:
            OCSP_ALGORITHM: "rsa"
            OCSP_TLS_SHOULD_SUCCEED: "true"

    - name: test-ocsp-rsa-invalid-cert-server-does-not-staple
      tags: ["ocsp", "ocsp-rsa"]
      commands:
        - func: run-revoked-ocsp-server
          vars:
            OCSP_ALGORITHM: "rsa"
        - func: "bootstrap mongo-orchestration"
          vars:
            ORCHESTRATION_FILE: "rsa-basic-tls-ocsp-disableStapling.json"
        - func: run-ocsp-test
          vars:
            OCSP_ALGORITHM: "rsa"
            OCSP_TLS_SHOULD_SUCCEED: "false"

    - name: test-ocsp-rsa-soft-fail
      tags: ["ocsp", "ocsp-rsa"]
      commands:
        - func: "bootstrap mongo-orchestration"
          vars:
            ORCHESTRATION_FILE: "rsa-basic-tls-ocsp-disableStapling.json"
        - func: run-ocsp-test
          vars:
            OCSP_ALGORITHM: "rsa"
            OCSP_TLS_SHOULD_SUCCEED: "true"

    - name: test-ocsp-rsa-malicious-invalid-cert-mustStaple-server-does-not-staple
      tags: ["ocsp", "ocsp-rsa"]
      commands:
        - func: run-revoked-ocsp-server
          vars:
            OCSP_ALGORITHM: "rsa"
        - func: "bootstrap mongo-orchestration"
          vars:
            ORCHESTRATION_FILE: "rsa-basic-tls-ocsp-mustStaple-disableStapling.json"
        - func: run-ocsp-test
          vars:
            OCSP_ALGORITHM: "rsa"
            OCSP_TLS_SHOULD_SUCCEED: "false"

    - name: test-ocsp-rsa-malicious-no-responder-mustStaple-server-does-not-staple
      tags: ["ocsp", "ocsp-rsa"]
      commands:
        - func: "bootstrap mongo-orchestration"
          vars:
            ORCHESTRATION_FILE: "rsa-basic-tls-ocsp-mustStaple-disableStapling.json"
        - func: run-ocsp-test
          vars:
            OCSP_ALGORITHM: "rsa"
            OCSP_TLS_SHOULD_SUCCEED: "false"

    - name: test-ocsp-rsa-delegate-valid-cert-server-staples
      tags: ["ocsp", "ocsp-rsa", "ocsp-staple"]
      commands:
        - func: run-valid-delegate-ocsp-server
          vars:
            OCSP_ALGORITHM: "rsa"
        - func: "bootstrap mongo-orchestration"
          vars:
            ORCHESTRATION_FILE: "rsa-basic-tls-ocsp-mustStaple.json"
        - func: run-ocsp-test
          vars:
            OCSP_ALGORITHM: "rsa"
            OCSP_TLS_SHOULD_SUCCEED: "true"

    - name: test-ocsp-rsa-delegate-invalid-cert-server-staples
      tags: ["ocsp", "ocsp-rsa", "ocsp-staple"]
      commands:
        - func: run-revoked-delegate-ocsp-server
          vars:
            OCSP_ALGORITHM: "rsa"
        - func: "bootstrap mongo-orchestration"
          vars:
            ORCHESTRATION_FILE: "rsa-basic-tls-ocsp-mustStaple.json"
        - func: run-ocsp-test
          vars:
            OCSP_ALGORITHM: "rsa"
            OCSP_TLS_SHOULD_SUCCEED: "false"

    - name: test-ocsp-rsa-delegate-valid-cert-server-does-not-staple
      tags: ["ocsp", "ocsp-rsa"]
      commands:
        - func: run-valid-delegate-ocsp-server
          vars:
            OCSP_ALGORITHM: "rsa"
        - func: "bootstrap mongo-orchestration"
          vars:
            ORCHESTRATION_FILE: "rsa-basic-tls-ocsp-disableStapling.json"
        - func: run-ocsp-test
          vars:
            OCSP_ALGORITHM: "rsa"
            OCSP_TLS_SHOULD_SUCCEED: "true"

    - name: test-ocsp-rsa-delegate-invalid-cert-server-does-not-staple
      tags: ["ocsp", "ocsp-rsa"]
      commands:
        - func: run-revoked-delegate-ocsp-server
          vars:
            OCSP_ALGORITHM: "rsa"
        - func: "bootstrap mongo-orchestration"
          vars:
            ORCHESTRATION_FILE: "rsa-basic-tls-ocsp-disableStapling.json"
        - func: run-ocsp-test
          vars:
            OCSP_ALGORITHM: "rsa"
            OCSP_TLS_SHOULD_SUCCEED: "false"

    - name: test-ocsp-rsa-delegate-malicious-invalid-cert-mustStaple-server-does-not-staple
      tags: ["ocsp", "ocsp-rsa"]
      commands:
        - func: run-revoked-delegate-ocsp-server
          vars:
            OCSP_ALGORITHM: "rsa"
        - func: "bootstrap mongo-orchestration"
          vars:
            ORCHESTRATION_FILE: "rsa-basic-tls-ocsp-mustStaple-disableStapling.json"
        - func: run-ocsp-test
          vars:
            OCSP_ALGORITHM: "rsa"
            OCSP_TLS_SHOULD_SUCCEED: "false"

    - name: test-ocsp-ecdsa-valid-cert-server-staples
      tags: ["ocsp", "ocsp-ecdsa", "ocsp-staple"]
      commands:
        - func: run-valid-ocsp-server
          vars:
            OCSP_ALGORITHM: "ecdsa"
        - func: "bootstrap mongo-orchestration"
          vars:
            ORCHESTRATION_FILE: "ecdsa-basic-tls-ocsp-mustStaple.json"
        - func: run-ocsp-test
          vars:
            OCSP_ALGORITHM: "ecdsa"
            OCSP_TLS_SHOULD_SUCCEED: "true"

    - name: test-ocsp-ecdsa-invalid-cert-server-staples
      tags: ["ocsp", "ocsp-ecdsa", "ocsp-staple"]
      commands:
        - func: run-revoked-ocsp-server
          vars:
            OCSP_ALGORITHM: "ecdsa"
        - func: "bootstrap mongo-orchestration"
          vars:
            ORCHESTRATION_FILE: "ecdsa-basic-tls-ocsp-mustStaple.json"
        - func: run-ocsp-test
          vars:
            OCSP_ALGORITHM: "ecdsa"
            OCSP_TLS_SHOULD_SUCCEED: "false"

    - name: test-ocsp-ecdsa-valid-cert-server-does-not-staple
      tags: ["ocsp", "ocsp-ecdsa"]
      commands:
        - func: run-valid-ocsp-server
          vars:
            OCSP_ALGORITHM: "ecdsa"
        - func: "bootstrap mongo-orchestration"
          vars:
            ORCHESTRATION_FILE: "ecdsa-basic-tls-ocsp-disableStapling.json"
        - func: run-ocsp-test
          vars:
            OCSP_ALGORITHM: "ecdsa"
            OCSP_TLS_SHOULD_SUCCEED: "true"

    - name: test-ocsp-ecdsa-invalid-cert-server-does-not-staple
      tags: ["ocsp", "ocsp-ecdsa"]
      commands:
        - func: run-revoked-ocsp-server
          vars:
            OCSP_ALGORITHM: "ecdsa"
        - func: "bootstrap mongo-orchestration"
          vars:
            ORCHESTRATION_FILE: "ecdsa-basic-tls-ocsp-disableStapling.json"
        - func: run-ocsp-test
          vars:
            OCSP_ALGORITHM: "ecdsa"
            OCSP_TLS_SHOULD_SUCCEED: "false"

    - name: test-ocsp-ecdsa-soft-fail
      tags: ["ocsp", "ocsp-ecdsa"]
      commands:
        - func: "bootstrap mongo-orchestration"
          vars:
            ORCHESTRATION_FILE: "ecdsa-basic-tls-ocsp-disableStapling.json"
        - func: run-ocsp-test
          vars:
            OCSP_ALGORITHM: "ecdsa"
            OCSP_TLS_SHOULD_SUCCEED: "true"

    - name: test-ocsp-ecdsa-malicious-invalid-cert-mustStaple-server-does-not-staple
      tags: ["ocsp", "ocsp-ecdsa"]
      commands:
        - func: run-revoked-ocsp-server
          vars:
            OCSP_ALGORITHM: "ecdsa"
        - func: "bootstrap mongo-orchestration"
          vars:
            ORCHESTRATION_FILE: "ecdsa-basic-tls-ocsp-mustStaple-disableStapling.json"
        - func: run-ocsp-test
          vars:
            OCSP_ALGORITHM: "ecdsa"
            OCSP_TLS_SHOULD_SUCCEED: "false"

    - name: test-ocsp-ecdsa-malicious-no-responder-mustStaple-server-does-not-staple
      tags: ["ocsp", "ocsp-ecdsa"]
      commands:
        - func: "bootstrap mongo-orchestration"
          vars:
            ORCHESTRATION_FILE: "ecdsa-basic-tls-ocsp-mustStaple-disableStapling.json"
        - func: run-ocsp-test
          vars:
            OCSP_ALGORITHM: "ecdsa"
            OCSP_TLS_SHOULD_SUCCEED: "false"

    - name: test-ocsp-ecdsa-delegate-valid-cert-server-staples
      tags: ["ocsp", "ocsp-ecdsa", "ocsp-staple"]
      commands:
        - func: run-valid-delegate-ocsp-server
          vars:
            OCSP_ALGORITHM: "ecdsa"
        - func: "bootstrap mongo-orchestration"
          vars:
            ORCHESTRATION_FILE: "ecdsa-basic-tls-ocsp-mustStaple.json"
        - func: run-ocsp-test
          vars:
            OCSP_ALGORITHM: "ecdsa"
            OCSP_TLS_SHOULD_SUCCEED: "true"

    - name: test-ocsp-ecdsa-delegate-invalid-cert-server-staples
      tags: ["ocsp", "ocsp-ecdsa", "ocsp-staple"]
      commands:
        - func: run-revoked-delegate-ocsp-server
          vars:
            OCSP_ALGORITHM: "ecdsa"
        - func: "bootstrap mongo-orchestration"
          vars:
            ORCHESTRATION_FILE: "ecdsa-basic-tls-ocsp-mustStaple.json"
        - func: run-ocsp-test
          vars:
            OCSP_ALGORITHM: "ecdsa"
            OCSP_TLS_SHOULD_SUCCEED: "false"

    - name: test-ocsp-ecdsa-delegate-valid-cert-server-does-not-staple
      tags: ["ocsp", "ocsp-ecdsa"]
      commands:
        - func: run-valid-delegate-ocsp-server
          vars:
            OCSP_ALGORITHM: "ecdsa"
        - func: "bootstrap mongo-orchestration"
          vars:
            ORCHESTRATION_FILE: "ecdsa-basic-tls-ocsp-disableStapling.json"
        - func: run-ocsp-test
          vars:
            OCSP_ALGORITHM: "ecdsa"
            OCSP_TLS_SHOULD_SUCCEED: "true"

    - name: test-ocsp-ecdsa-delegate-invalid-cert-server-does-not-staple
      tags: ["ocsp", "ocsp-ecdsa"]
      commands:
        - func: run-revoked-delegate-ocsp-server
          vars:
            OCSP_ALGORITHM: "ecdsa"
        - func: "bootstrap mongo-orchestration"
          vars:
            ORCHESTRATION_FILE: "ecdsa-basic-tls-ocsp-disableStapling.json"
        - func: run-ocsp-test
          vars:
            OCSP_ALGORITHM: "ecdsa"
            OCSP_TLS_SHOULD_SUCCEED: "false"

    - name: test-ocsp-ecdsa-delegate-malicious-invalid-cert-mustStaple-server-does-not-staple
      tags: ["ocsp", "ocsp-ecdsa"]
      commands:
        - func: run-revoked-delegate-ocsp-server
          vars:
            OCSP_ALGORITHM: "ecdsa"
        - func: "bootstrap mongo-orchestration"
          vars:
            ORCHESTRATION_FILE: "ecdsa-basic-tls-ocsp-mustStaple-disableStapling.json"
        - func: run-ocsp-test
          vars:
            OCSP_ALGORITHM: "ecdsa"
            OCSP_TLS_SHOULD_SUCCEED: "false"

    - name: "aws-auth-test-4.4"
      commands:
        - func: "bootstrap mongo-orchestration"
          vars:
            AUTH: "auth"
            ORCHESTRATION_FILE: "auth-aws.json"
            TOPOLOGY: "server"
            VERSION: "4.4"
        - func: "add aws auth variables to file"
        - func: "run aws auth test with regular aws credentials"
        - func: "run aws auth test with assume role credentials"
        - func: "run aws auth test with aws credentials as environment variables"
        - func: "run aws auth test with aws credentials and session token as environment variables"
        - func: "run aws auth test with aws EC2 credentials"
        - func: "run aws auth test with aws web identity credentials"
        - func: "run aws ECS auth test"

    - name: "aws-auth-test-5.0"
      commands:
        - func: "bootstrap mongo-orchestration"
          vars:
            AUTH: "auth"
            ORCHESTRATION_FILE: "auth-aws.json"
            TOPOLOGY: "server"
            VERSION: "5.0"
        - func: "add aws auth variables to file"
        - func: "run aws auth test with regular aws credentials"
        - func: "run aws auth test with assume role credentials"
        - func: "run aws auth test with aws credentials as environment variables"
        - func: "run aws auth test with aws credentials and session token as environment variables"
        - func: "run aws auth test with aws EC2 credentials"
        - func: "run aws auth test with aws web identity credentials"
        - func: "run aws ECS auth test"

    - name: "aws-auth-test-6.0"
      commands:
        - func: "bootstrap mongo-orchestration"
          vars:
            AUTH: "auth"
            ORCHESTRATION_FILE: "auth-aws.json"
            TOPOLOGY: "server"
            VERSION: "6.0"
        - func: "add aws auth variables to file"
        - func: "run aws auth test with regular aws credentials"
        - func: "run aws auth test with assume role credentials"
        - func: "run aws auth test with aws credentials as environment variables"
        - func: "run aws auth test with aws credentials and session token as environment variables"
        - func: "run aws auth test with aws EC2 credentials"
        - func: "run aws auth test with aws web identity credentials"
        - func: "run aws ECS auth test"

    - name: "aws-auth-test-7.0"
      commands:
        - func: "bootstrap mongo-orchestration"
          vars:
            AUTH: "auth"
            ORCHESTRATION_FILE: "auth-aws.json"
            TOPOLOGY: "server"
            VERSION: "7.0"
        - func: "add aws auth variables to file"
        - func: "run aws auth test with regular aws credentials"
        - func: "run aws auth test with assume role credentials"
        - func: "run aws auth test with aws credentials as environment variables"
        - func: "run aws auth test with aws credentials and session token as environment variables"
        - func: "run aws auth test with aws EC2 credentials"
        - func: "run aws auth test with aws web identity credentials"
        - func: "run aws ECS auth test"

    - name: "aws-auth-test-rapid"
      commands:
        - func: "bootstrap mongo-orchestration"
          vars:
            AUTH: "auth"
            ORCHESTRATION_FILE: "auth-aws.json"
            TOPOLOGY: "server"
            VERSION: "rapid"
        - func: "add aws auth variables to file"
        - func: "run aws auth test with regular aws credentials"
        - func: "run aws auth test with assume role credentials"
        - func: "run aws auth test with aws credentials as environment variables"
        - func: "run aws auth test with aws credentials and session token as environment variables"
        - func: "run aws auth test with aws EC2 credentials"
        - func: "run aws auth test with aws web identity credentials"
        - func: "run aws ECS auth test"

    - name: "aws-auth-test-latest"
      commands:
        - func: "bootstrap mongo-orchestration"
          vars:
            AUTH: "auth"
            ORCHESTRATION_FILE: "auth-aws.json"
            TOPOLOGY: "server"
            VERSION: "latest"
        - func: "add aws auth variables to file"
        - func: "run aws auth test with regular aws credentials"
        - func: "run aws auth test with assume role credentials"
        - func: "run aws auth test with aws credentials as environment variables"
        - func: "run aws auth test with aws credentials and session token as environment variables"
        - func: "run aws auth test with aws EC2 credentials"
        - func: "run aws auth test with aws web identity credentials"
        - func: "run aws ECS auth test"

    - name: "oidc-auth-test-latest"
      commands:
        - func: "bootstrap oidc"
        - func: "bootstrap mongo-orchestration"
          vars:
            AUTH: "auth"
            ORCHESTRATION_FILE: "auth-oidc.json"
            TOPOLOGY: "replica_set"
            VERSION: "latest"
        - func: "run oidc auth test with aws credentials"
          vars:
            AWS_WEB_IDENTITY_TOKEN_FILE: /tmp/tokens/test1

    - name: load-balancer-test
      commands:
        - func: "bootstrap mongo-orchestration"
          vars:
            TOPOLOGY: "sharded_cluster"
            LOAD_BALANCER: true
        - func: "run load-balancer"
        - func: "run tests"

    - name: "test-fips-standalone"
      tags: ["fips"]
      commands:
        - func: "bootstrap mongo-orchestration"
          vars:
            VERSION: "latest"
            TOPOLOGY: "server"
            PYTHON_BINARY: "/opt/mongodbtoolchain/v3/bin/python3"
        - func: "run tests"
# }}}
    - name: "coverage-report"
      tags: ["coverage"]
      depends_on:
        # BUILD-3165: We can't use "*" (all tasks) and specify "variant".
        # Instead list out all coverage tasks using tags.
        - name: ".standalone"
          variant: ".coverage_tag"
          # Run the coverage task even if some tasks fail.
          status: "*"
          # Run the coverage task even if some tasks are not scheduled in a patch build.
          patch_optional: true
        - name: ".replica_set"
          variant: ".coverage_tag"
          status: "*"
          patch_optional: true
        - name: ".sharded_cluster"
          variant: ".coverage_tag"
          status: "*"
          patch_optional: true
      commands:
        - func: "download and merge coverage"

    - name: "testgcpkms-task"
      commands:
        - command: shell.exec
          type: setup
          params:
            working_dir: "src"
            shell: "bash"
            script: |
              ${PREPARE_SHELL}
              echo "Copying files ... begin"
              export GCPKMS_GCLOUD=${GCPKMS_GCLOUD}
              export GCPKMS_PROJECT=${GCPKMS_PROJECT}
              export GCPKMS_ZONE=${GCPKMS_ZONE}
              export GCPKMS_INSTANCENAME=${GCPKMS_INSTANCENAME}
              tar czf /tmp/mongo-python-driver.tgz .
              GCPKMS_SRC=/tmp/mongo-python-driver.tgz GCPKMS_DST=$GCPKMS_INSTANCENAME: $DRIVERS_TOOLS/.evergreen/csfle/gcpkms/copy-file.sh
              echo "Copying files ... end"
              echo "Untarring file ... begin"
              GCPKMS_CMD="tar xf mongo-python-driver.tgz" $DRIVERS_TOOLS/.evergreen/csfle/gcpkms/run-command.sh
              echo "Untarring file ... end"
        - command: shell.exec
          type: test
          params:
            working_dir: "src"
            shell: "bash"
            script: |
              ${PREPARE_SHELL}
              export GCPKMS_GCLOUD=${GCPKMS_GCLOUD}
              export GCPKMS_PROJECT=${GCPKMS_PROJECT}
              export GCPKMS_ZONE=${GCPKMS_ZONE}
              export GCPKMS_INSTANCENAME=${GCPKMS_INSTANCENAME}
              GCPKMS_CMD="SUCCESS=true TEST_FLE_GCP_AUTO=1 LIBMONGOCRYPT_URL=https://s3.amazonaws.com/mciuploads/libmongocrypt/debian10/master/latest/libmongocrypt.tar.gz ./.evergreen/run-tests.sh" $DRIVERS_TOOLS/.evergreen/csfle/gcpkms/run-command.sh

    - name: "testgcpkms-fail-task"
      # testgcpkms-fail-task runs in a non-GCE environment.
      # It is expected to fail to obtain GCE credentials.
      commands:
        - func: "bootstrap mongo-orchestration"
          vars:
            VERSION: "latest"
            TOPOLOGY: "server"
        - command: shell.exec
          type: test
          params:
            working_dir: "src"
            shell: "bash"
            script: |
              ${PREPARE_SHELL}
              export PYTHON_BINARY=/opt/mongodbtoolchain/v4/bin/python3
              export LIBMONGOCRYPT_URL=https://s3.amazonaws.com/mciuploads/libmongocrypt/debian10/master/latest/libmongocrypt.tar.gz
              SUCCESS=false TEST_FLE_GCP_AUTO=1 ./.evergreen/run-tests.sh

    - name: testazurekms-task
      commands:
      - command: shell.exec
        params:
          shell: bash
          script: |-
            set -o errexit
            ${PREPARE_SHELL}
            cd src
            echo "Copying files ... begin"
            export AZUREKMS_RESOURCEGROUP=${testazurekms_resourcegroup}
            export AZUREKMS_VMNAME=${AZUREKMS_VMNAME}
            export AZUREKMS_PRIVATEKEYPATH=/tmp/testazurekms_privatekey
            tar czf /tmp/mongo-python-driver.tgz .
            AZUREKMS_SRC="/tmp/mongo-python-driver.tgz" \
            AZUREKMS_DST="~/" \
              $DRIVERS_TOOLS/.evergreen/csfle/azurekms/copy-file.sh
            echo "Copying files ... end"
            echo "Untarring file ... begin"
            AZUREKMS_CMD="tar xf mongo-python-driver.tgz" \
              $DRIVERS_TOOLS/.evergreen/csfle/azurekms/run-command.sh
            echo "Untarring file ... end"
      - command: shell.exec
        type: test
        params:
          shell: bash
          script: |-
            set -o errexit
            ${PREPARE_SHELL}
            export AZUREKMS_RESOURCEGROUP=${testazurekms_resourcegroup}
            export AZUREKMS_VMNAME=${AZUREKMS_VMNAME}
            export AZUREKMS_PRIVATEKEYPATH=/tmp/testazurekms_privatekey
            AZUREKMS_CMD="KEY_NAME='${testazurekms_keyname}' KEY_VAULT_ENDPOINT='${testazurekms_keyvaultendpoint}'  LIBMONGOCRYPT_URL=https://s3.amazonaws.com/mciuploads/libmongocrypt/debian10/master/latest/libmongocrypt.tar.gz SUCCESS=true TEST_FLE_AZURE_AUTO=1 ./.evergreen/run-tests.sh" \
              $DRIVERS_TOOLS/.evergreen/csfle/azurekms/run-command.sh

    - name: testazurekms-fail-task
      commands:
      - func: fetch source
      - func: make files executable
      - func: "bootstrap mongo-orchestration"
        vars:
          VERSION: "latest"
          TOPOLOGY: "server"
      - command: shell.exec
        type: test
        params:
          shell: bash
          script: |-
            set -o errexit
            ${PREPARE_SHELL}
            cd src
            PYTHON_BINARY=/opt/mongodbtoolchain/v4/bin/python3 \
            KEY_NAME='${testazurekms_keyname}' \
            KEY_VAULT_ENDPOINT='${testazurekms_keyvaultendpoint}' \
            LIBMONGOCRYPT_URL=https://s3.amazonaws.com/mciuploads/libmongocrypt/debian10/master/latest/libmongocrypt.tar.gz \
            SUCCESS=false TEST_FLE_AZURE_AUTO=1 \
            ./.evergreen/run-tests.sh

axes:
  # Choice of distro
  - id: platform
    display_name: OS
    values:
      - id: archlinux-test
        display_name: "Archlinux"
        run_on: archlinux-test
        batchtime: 10080  # 7 days
      - id: macos-1014
        display_name: "macOS 10.14"
        run_on: macos-1014
        variables:
          skip_EC2_auth_test: true
          skip_ECS_auth_test: true
          skip_web_identity_auth_test: true
          python3_binary: /Library/Frameworks/Python.framework/Versions/3.8/bin/python3
          libmongocrypt_url: https://s3.amazonaws.com/mciuploads/libmongocrypt/macos/master/latest/libmongocrypt.tar.gz
      - id: macos-1100
        display_name: "macOS 11.00"
        run_on: macos-1100
        variables:
          skip_EC2_auth_test: true
          skip_ECS_auth_test: true
          skip_web_identity_auth_test: true
          python3_binary: /Library/Frameworks/Python.framework/Versions/3.8/bin/python3
          libmongocrypt_url: https://s3.amazonaws.com/mciuploads/libmongocrypt/macos/master/latest/libmongocrypt.tar.gz
      - id: macos-1100-arm64
        display_name: "macOS 11.00 Arm64"
        run_on: macos-1100-arm64
        variables:
          skip_EC2_auth_test: true
          skip_ECS_auth_test: true
          skip_web_identity_auth_test: true
          python3_binary: /Library/Frameworks/Python.framework/Versions/3.8/bin/python3
          libmongocrypt_url: https://s3.amazonaws.com/mciuploads/libmongocrypt/macos/master/latest/libmongocrypt.tar.gz
      - id: rhel7
        display_name: "RHEL 7.x"
        run_on: rhel79-small
        batchtime: 10080  # 7 days
        variables:
          python3_binary: "/opt/python/3.8/bin/python3"
          libmongocrypt_url: https://s3.amazonaws.com/mciuploads/libmongocrypt/rhel-70-64-bit/master/latest/libmongocrypt.tar.gz
      - id: rhel8
        display_name: "RHEL 8.x"
        run_on: rhel87-small
        batchtime: 10080  # 7 days
        variables:
          python3_binary: "/opt/python/3.8/bin/python3"
          libmongocrypt_url: https://s3.amazonaws.com/mciuploads/libmongocrypt/rhel-80-64-bit/master/latest/libmongocrypt.tar.gz
      - id: rhel80-fips
        display_name: "RHEL 8.0 FIPS"
        run_on: rhel80-fips
        batchtime: 10080  # 7 days
        variables:
          libmongocrypt_url: https://s3.amazonaws.com/mciuploads/libmongocrypt/rhel-80-64-bit/master/latest/libmongocrypt.tar.gz
      - id: ubuntu-20.04
        display_name: "Ubuntu 20.04"
        run_on: ubuntu2004-small
        batchtime: 10080  # 7 days
        variables:
          python3_binary: python3
      - id: ubuntu-18.04
        display_name: "Ubuntu 18.04"
        run_on: ubuntu1804-small
        batchtime: 10080  # 7 days
        variables:
          python3_binary: python3
      - id: rhel83-zseries
        display_name: "RHEL 8.3 (zSeries)"
        run_on: rhel83-zseries-small
        batchtime: 10080  # 7 days
      - id: rhel81-power8
        display_name: "RHEL 8.1 (POWER8)"
        run_on: rhel81-power8-small
        batchtime: 10080  # 7 days
      - id: rhel82-arm64
        display_name: "RHEL 8.2 (ARM64)"
        run_on: rhel82-arm64-small
        batchtime: 10080  # 7 days
        variables:
          libmongocrypt_url: https://s3.amazonaws.com/mciuploads/libmongocrypt/rhel-82-arm64/master/latest/libmongocrypt.tar.gz
      - id: windows-64-vsMulti-small
        display_name: "Windows 64"
        run_on: windows-64-vsMulti-small
        batchtime: 10080  # 7 days
        variables:
          skip_ECS_auth_test: true
          skip_EC2_auth_test: true
          skip_web_identity_auth_test: true
          python3_binary: "C:/python/Python38/python.exe"
          venv_bin_dir: "Scripts"
          libmongocrypt_url: https://s3.amazonaws.com/mciuploads/libmongocrypt/windows-test/master/latest/libmongocrypt.tar.gz

  # Test with authentication?
  - id: auth
    display_name: Authentication
    values:
      - id: auth
        display_name: Auth
        variables:
           AUTH: "auth"
      - id: noauth
        display_name: NoAuth
        variables:
           AUTH: "noauth"

  # Test with SSL?
  - id: ssl
    display_name: SSL
    values:
      - id: ssl
        display_name: SSL
        variables:
           SSL: "ssl"
      - id: nossl
        display_name: NoSSL
        variables:
           SSL: "nossl"

  # Test with Auth + SSL (combined for convenience)?
  - id: auth-ssl
    display_name: Auth SSL
    values:
      - id: auth-ssl
        display_name: Auth SSL
        variables:
           AUTH: "auth"
           SSL: "ssl"
      - id: noauth-nossl
        display_name: NoAuth NoSSL
        variables:
           AUTH: "noauth"
           SSL: "nossl"

  # Choice of wire protocol compression support
  - id: compression
    display_name: Compression
    values:
      - id: snappy
        display_name: snappy compression
        variables:
            COMPRESSORS: "snappy"
      - id: zlib
        display_name: zlib compression
        variables:
            COMPRESSORS: "zlib"
      - id: zstd
        display_name: zstd compression
        variables:
            COMPRESSORS: "zstd"

  # Choice of MongoDB server version
  - id: mongodb-version
    display_name: "MongoDB"
    values:
      - id: "3.6"
        display_name: "MongoDB 3.6"
        variables:
          VERSION: "3.6"
      - id: "4.0"
        display_name: "MongoDB 4.0"
        variables:
          VERSION: "4.0"
      - id: "4.2"
        display_name: "MongoDB 4.2"
        variables:
          VERSION: "4.2"
      - id: "4.4"
        display_name: "MongoDB 4.4"
        variables:
          VERSION: "4.4"
      - id: "5.0"
        display_name: "MongoDB 5.0"
        variables:
          VERSION: "5.0"
      - id: "6.0"
        display_name: "MongoDB 6.0"
        variables:
          VERSION: "6.0"
      - id: "7.0"
        display_name: "MongoDB 7.0"
        variables:
          VERSION: "7.0"
      - id: "latest"
        display_name: "MongoDB latest"
        variables:
          VERSION: "latest"
      - id: "rapid"
        display_name: "MongoDB rapid"
        variables:
          VERSION: "rapid"

  # Choice of Python runtime version
  - id: python-version
    display_name: "Python"
    values:
      # Note: always display platform with python-version to avoid ambiguous display names.
      # Linux
      - id: "3.7"
        display_name: "Python 3.7"
        variables:
          PYTHON_BINARY: "/opt/python/3.7/bin/python3"
      - id: "3.8"
        display_name: "Python 3.8"
        variables:
          PYTHON_BINARY: "/opt/python/3.8/bin/python3"
      - id: "3.9"
        display_name: "Python 3.9"
        variables:
          PYTHON_BINARY: "/opt/python/3.9/bin/python3"
      - id: "3.10"
        display_name: "Python 3.10"
        variables:
          PYTHON_BINARY: "/opt/python/3.10/bin/python3"
      - id: "3.11"
        display_name: "Python 3.11"
        variables:
          PYTHON_BINARY: "/opt/python/3.11/bin/python3"
      - id: "pypy3.7"
        display_name: "PyPy 3.7"
        variables:
           PYTHON_BINARY: "/opt/python/pypy3.7/bin/pypy3"
      - id: "pypy3.8"
        display_name: "PyPy 3.8"
        variables:
           PYTHON_BINARY: "/opt/python/pypy3.8/bin/pypy3"

  - id: python-version-mac
    display_name: "Python"
    values:
      - id: "system-python3"
        display_name: "Python3"
        variables:
          PYTHON_BINARY: "python3"

  - id: python-version-windows
    display_name: "Python"
    values:
      - id: "3.7"
        display_name: "Python 3.7"
        variables:
          PYTHON_BINARY: "C:/python/Python37/python.exe"
      - id: "3.8"
        display_name: "Python 3.8"
        variables:
          PYTHON_BINARY: "C:/python/Python38/python.exe"
      - id: "3.9"
        display_name: "Python 3.9"
        variables:
          PYTHON_BINARY: "C:/python/Python39/python.exe"
      - id: "3.10"
        display_name: "Python 3.10"
        variables:
          PYTHON_BINARY: "C:/python/Python310/python.exe"
      - id: "3.11"
        display_name: "Python 3.11"
        variables:
          PYTHON_BINARY: "C:/python/Python311/python.exe"

  - id: python-version-windows-32
    display_name: "Python"
    values:
      - id: "3.7"
        display_name: "32-bit Python 3.7"
        variables:
          PYTHON_BINARY: "C:/python/32/Python37/python.exe"
      - id: "3.8"
        display_name: "32-bit Python 3.8"
        variables:
          PYTHON_BINARY: "C:/python/32/Python38/python.exe"
      - id: "3.9"
        display_name: "32-bit Python 3.9"
        variables:
          PYTHON_BINARY: "C:/python/32/Python39/python.exe"
      - id: "3.10"
        display_name: "32-bit Python 3.10"
        variables:
          PYTHON_BINARY: "C:/python/32/Python310/python.exe"
      - id: "3.11"
        display_name: "32-bit Python 3.11"
        variables:
          PYTHON_BINARY: "C:/python/32/Python311/python.exe"

  # Choice of mod_wsgi version
  - id: mod-wsgi-version
    display_name: "mod_wsgi version"
    values:
      - id: "3"
        display_name: "mod_wsgi 3.5"
        variables:
          MOD_WSGI_VERSION: "3"
      - id: "4"
        display_name: "mod_wsgi 4.x"
        variables:
          MOD_WSGI_VERSION: "4"

  # Choice of Python async framework
  - id: green-framework
    display_name: "Green Framework"
    values:
      - id: "eventlet"
        display_name: "Eventlet"
        variables:
          GREEN_FRAMEWORK: "eventlet"
      - id: "gevent"
        display_name: "Gevent"
        variables:
          GREEN_FRAMEWORK: "gevent"

  # Install and use the driver's C-extensions?
  - id: c-extensions
    display_name: "C Extensions"
    values:
      - id: "without-c-extensions"
        display_name: "Without C Extensions"
        variables:
          C_EXTENSIONS: "--no_ext"
      - id: "with-c-extensions"
        display_name: "With C Extensions"
        variables:
          C_EXTENSIONS: ""

  # Choice of MongoDB storage engine
  - id: storage-engine
    display_name: Storage
    values:
      - id: mmapv1
        display_name: MMAPv1
        variables:
           STORAGE_ENGINE: "mmapv1"
      - id: inmemory
        display_name: InMemory
        variables:
           STORAGE_ENGINE: "inmemory"

  # Run with test commands disabled on server?
  - id: disableTestCommands
    display_name: Disable test commands
    values:
      - id: disabled
        display_name: disabled
        variables:
           DISABLE_TEST_COMMANDS: "1"

  # Generate coverage report?
  - id: coverage
    display_name: "Coverage"
    values:
      - id: "coverage"
        display_name: "Coverage"
        tags: ["coverage_tag"]
        variables:
           COVERAGE: "coverage"

  # Run encryption tests?
  - id: encryption
    display_name: "Encryption"
    values:
      - id: "encryption"
        display_name: "Encryption"
        tags: ["encryption_tag"]
        variables:
          test_encryption: true
        batchtime: 10080  # 7 days
      - id: "encryption_pyopenssl"
        display_name: "Encryption PyOpenSSL"
        tags: ["encryption_tag"]
        variables:
          test_encryption: true
          test_encryption_pyopenssl: true
        batchtime: 10080  # 7 days
      # The path to crypt_shared is stored in the $CRYPT_SHARED_LIB_PATH expansion.
      - id: "encryption_crypt_shared"
        display_name: "Encryption shared lib"
        tags: ["encryption_tag"]
        variables:
          test_encryption: true
          test_crypt_shared: true
        batchtime: 10080  # 7 days

  # Run pyopenssl tests?
  - id: pyopenssl
    display_name: "PyOpenSSL"
    values:
      - id: "enabled"
        display_name: "PyOpenSSL"
        variables:
          test_pyopenssl: true
        batchtime: 10080  # 7 days

  - id: versionedApi
    display_name: "versionedApi"
    values:
      # Test against a cluster with requireApiVersion=1.
      - id: "requireApiVersion1"
        display_name: "requireApiVersion1"
        tags: [ "versionedApi_tag" ]
        variables:
          # REQUIRE_API_VERSION is set to make drivers-evergreen-tools
          # start a cluster with the requireApiVersion parameter.
          REQUIRE_API_VERSION: "1"
          # MONGODB_API_VERSION is the apiVersion to use in the test suite.
          MONGODB_API_VERSION: "1"
      # Test against a cluster with acceptApiVersion2 but without
      # requireApiVersion, and don't automatically add apiVersion to
      # clients created in the test suite.
      - id: "acceptApiVersion2"
        display_name: "acceptApiVersion2"
        tags: [ "versionedApi_tag" ]
        variables:
          ORCHESTRATION_FILE: "versioned-api-testing.json"

  # Run load balancer tests?
  - id: loadbalancer
    display_name: "Load Balancer"
    values:
      - id: "enabled"
        display_name: "Load Balancer"
        variables:
          test_loadbalancer: true
        batchtime: 10080  # 7 days

  - id: serverless
    display_name: "Serverless"
    values:
      - id: "enabled"
        display_name: "Serverless"
        variables:
          test_serverless: true
        batchtime: 10080  # 7 days

buildvariants:
- matrix_name: "tests-archlinux"
  matrix_spec:
    platform:
      # Archlinux supports MongoDB without SSL.
      # MongoDB 4.2 drops support for archlinux (generic linux builds).
      - archlinux-test
    auth: "*"
    ssl: "nossl"
  display_name: "${platform} ${auth} ${ssl}"
  tasks:
    - ".4.0"
    - ".3.6"

- matrix_name: "tests-fips"
  matrix_spec:
    platform:
      - rhel80-fips
    auth: "auth"
    ssl: "ssl"
  display_name: "${platform} ${auth} ${ssl}"
  tasks:
    - "test-fips-standalone"

- matrix_name: "test-macos"
  matrix_spec:
    platform:
      # MacOS introduced SSL support with MongoDB >= 3.2.
      # Older server versions (2.6, 3.0) are supported without SSL.
      - macos-1014
    auth: "*"
    ssl: "*"
  exclude_spec:
    # No point testing with SSL without auth.
    - platform: macos-1014
      auth: "noauth"
      ssl: "ssl"
  display_name: "${platform} ${auth} ${ssl}"
  tasks:
    - ".latest"
    - ".7.0"
    - ".6.0"
    - ".5.0"
    - ".4.4"
    - ".4.2"
    - ".4.0"
    - ".3.6"

- matrix_name: "test-macos-arm64"
  matrix_spec:
    platform:
      - macos-1100-arm64
    auth-ssl: "*"
  display_name: "${platform} ${auth-ssl}"
  tasks:
    - ".latest"
    - ".7.0"
    - ".6.0"
    - ".5.0"
    - ".4.4"

- matrix_name: "test-macos-encryption"
  matrix_spec:
    platform:
      - macos-1100
    auth: "auth"
    ssl: "nossl"
    encryption: "*"
  display_name: "${encryption} ${platform} ${auth} ${ssl}"
  tasks: "test-latest-replica_set"
  rules:
    - if:
        encryption: ["encryption", "encryption_crypt_shared"]
        platform: macos-1100
        auth: "auth"
        ssl: "nossl"
      then:
        add_tasks: &encryption-server-versions
          - ".rapid"
          - ".latest"
          - ".7.0"
          - ".6.0"
          - ".5.0"
          - ".4.4"
          - ".4.2"
          - ".4.0"

# Test one server version with zSeries, POWER8, and ARM.
- matrix_name: "test-different-cpu-architectures"
  matrix_spec:
    platform:
      - rhel83-zseries  # Added in 5.0.8 (SERVER-44074)
      - rhel81-power8 # Added in 4.2.7 (SERVER-44072)
      - rhel82-arm64 # Added in 4.4.2 (SERVER-48282)
    auth-ssl: "*"
  display_name: "${platform} ${auth-ssl}"
  tasks:
    - ".6.0"

- matrix_name: "tests-python-version-rhel8-test-ssl"
  matrix_spec:
    platform: rhel8
    python-version: "*"
    auth-ssl: "*"
    coverage: "*"
  display_name: "${python-version} ${platform} ${auth-ssl} ${coverage}"
  tasks: &all-server-versions
    - ".rapid"
    - ".latest"
    - ".7.0"
    - ".6.0"
    - ".5.0"
    - ".4.4"
    - ".4.2"
    - ".4.0"
    - ".3.6"

- matrix_name: "tests-pyopenssl"
  matrix_spec:
    platform: rhel8
    python-version: "*"
    auth: "*"
    ssl: "ssl"
    pyopenssl: "*"
  # Only test "noauth" with Python 3.7.
  exclude_spec:
    platform: rhel8
    python-version: ["3.8", "3.9", "3.10", "pypy3.7", "pypy3.8"]
    auth: "noauth"
    ssl: "ssl"
    pyopenssl: "*"
  display_name: "PyOpenSSL ${platform} ${python-version} ${auth}"
  tasks:
    - '.replica_set'
    # Test standalone and sharded only on 7.0.
    - '.7.0'

- matrix_name: "tests-pyopenssl-macOS"
  matrix_spec:
    platform: macos-1014
    auth: "auth"
    ssl: "ssl"
    pyopenssl: "*"
  display_name: "PyOpenSSL ${platform} ${auth}"
  tasks:
    - '.replica_set'

- matrix_name: "tests-pyopenssl-windows"
  matrix_spec:
    platform: windows-64-vsMulti-small
    python-version-windows: "*"
    auth: "auth"
    ssl: "ssl"
    pyopenssl: "*"
  display_name: "PyOpenSSL ${platform} ${python-version-windows} ${auth}"
  tasks:
    - '.replica_set'

- matrix_name: "tests-python-version-rhel8-test-encryption"
  matrix_spec:
    platform: rhel8
    python-version: "*"
    auth-ssl: noauth-nossl
# TODO: dependency error for 'coverage-report' task:
# dependency tests-python-version-rhel62-test-encryption_.../test-2.6-standalone is not present in the project config
#    coverage: "*"
    encryption: "*"
  display_name: "${encryption} ${python-version} ${platform} ${auth-ssl}"
  tasks: "test-latest-replica_set"
  rules:
    - if:
        encryption: ["encryption", "encryption_crypt_shared"]
        platform: rhel8
        auth-ssl: noauth-nossl
        python-version: "*"
      then:
        add_tasks: *encryption-server-versions

- matrix_name: "tests-python-version-rhel8-without-c-extensions"
  matrix_spec:
    platform: rhel8
    python-version: "*"
    c-extensions: without-c-extensions
    auth-ssl: noauth-nossl
    coverage: "*"
  exclude_spec:
   # These interpreters are always tested without extensions.
   - platform: rhel8
     python-version: ["pypy3.7", "pypy3.8"]
     c-extensions: "*"
     auth-ssl: "*"
     coverage: "*"
  display_name: "${c-extensions} ${python-version} ${platform} ${auth} ${ssl} ${coverage}"
  tasks: *all-server-versions

- matrix_name: "tests-python-version-rhel8-compression"
  matrix_spec:
    platform: rhel8
    python-version: "*"
    c-extensions: "*"
    compression: "*"
  exclude_spec:
   # These interpreters are always tested without extensions.
   - platform: rhel8
     python-version: ["pypy3.7", "pypy3.8"]
     c-extensions: "with-c-extensions"
     compression: "*"
  display_name: "${compression} ${c-extensions} ${python-version} ${platform}"
  tasks:
    - "test-latest-standalone"
    - "test-5.0-standalone"
    - "test-4.4-standalone"
    - "test-4.2-standalone"
  rules:
    # Server versions 3.6 and 4.0 support snappy and zlib.
    - if:
        python-version: "*"
        c-extensions: "*"
        compression: ["snappy", "zlib"]
      then:
        add_tasks:
          - "test-4.0-standalone"
          - "test-3.6-standalone"

- matrix_name: "tests-python-version-green-framework-rhel8"
  matrix_spec:
    platform: rhel8
    python-version: "*"
    green-framework: "*"
    auth-ssl: "*"
  exclude_spec:
   # Don't test green frameworks on these Python versions.
   - platform: rhel8
     python-version: ["pypy3.7", "pypy3.8"]
     green-framework: "*"
     auth-ssl: "*"
  display_name: "${green-framework} ${python-version} ${platform} ${auth-ssl}"
  tasks: *all-server-versions

- matrix_name: "tests-windows-python-version"
  matrix_spec:
    platform: windows-64-vsMulti-small
    python-version-windows: "*"
    auth-ssl: "*"
  display_name: "${platform} ${python-version-windows} ${auth-ssl}"
  tasks: *all-server-versions

- matrix_name: "tests-windows-python-version-32-bit"
  matrix_spec:
    platform: windows-64-vsMulti-small
    python-version-windows-32: "*"
    auth-ssl: "*"
  display_name: "${platform} ${python-version-windows-32} ${auth-ssl}"
  tasks: *all-server-versions

- matrix_name: "tests-python-version-supports-openssl-102-test-ssl"
  matrix_spec:
    platform: rhel7
    # Python 3.10+ requires OpenSSL 1.1.1+
    python-version: ["3.7", "3.8", "3.9", "pypy3.7", "pypy3.8"]
    auth-ssl: "*"
  display_name: "OpenSSL 1.0.2 ${python-version} ${platform} ${auth-ssl}"
  tasks:
     - ".5.0"

- matrix_name: "tests-windows-encryption"
  matrix_spec:
    platform: windows-64-vsMulti-small
    python-version-windows: "*"
    auth-ssl: "*"
    encryption: "*"
  display_name: "${encryption} ${platform} ${python-version-windows} ${auth-ssl}"
  tasks: "test-latest-replica_set"
  rules:
    - if:
        encryption: ["encryption", "encryption_crypt_shared"]
        platform: windows-64-vsMulti-small
        python-version-windows: "*"
        auth-ssl: "*"
      then:
        add_tasks: *encryption-server-versions

# Storage engine tests on RHEL 8.4 (x86_64) with Python 3.7.
- matrix_name: "tests-storage-engines"
  matrix_spec:
    platform: rhel8
    storage-engine: "*"
    python-version: 3.7
  display_name: "Storage ${storage-engine} ${python-version} ${platform}"
  rules:
    - if:
        platform: rhel8
        storage-engine: ["inmemory"]
        python-version: "*"
      then:
        add_tasks:
          - "test-latest-standalone"
          - "test-7.0-standalone"
          - "test-6.0-standalone"
          - "test-5.0-standalone"
          - "test-4.4-standalone"
          - "test-4.2-standalone"
          - "test-4.0-standalone"
          - "test-3.6-standalone"
    - if:
        # MongoDB 4.2 drops support for MMAPv1
        platform: rhel8
        storage-engine: ["mmapv1"]
        python-version: "*"
      then:
        add_tasks:
          - "test-4.0-standalone"
          - "test-4.0-replica_set"
          - "test-3.6-standalone"
          - "test-3.6-replica_set"

# enableTestCommands=0 tests on RHEL 8.4 (x86_64) with Python 3.7.
- matrix_name: "test-disableTestCommands"
  matrix_spec:
    platform: rhel8
    disableTestCommands: "*"
    python-version: "3.7"
  display_name: "Disable test commands ${python-version} ${platform}"
  tasks:
     - ".latest"

- matrix_name: "test-linux-enterprise-auth"
  matrix_spec:
    platform: rhel8
    python-version: "*"
    auth: "auth"
  display_name: "Enterprise ${auth} ${platform} ${python-version}"
  tasks:
     - name: "test-enterprise-auth"

- matrix_name: "tests-windows-enterprise-auth"
  matrix_spec:
    platform: windows-64-vsMulti-small
    python-version-windows: "*"
    auth: "auth"
  display_name: "Enterprise ${auth} ${platform} ${python-version-windows}"
  tasks:
     - name: "test-enterprise-auth"

- matrix_name: "tests-mod-wsgi"
  matrix_spec:
    platform: ubuntu-20.04
    python-version: ["3.7", "3.8", "3.9", "3.10", "3.11"]
    mod-wsgi-version: "*"
  exclude_spec:
   # mod-wsgi 3.5 won't build against CPython 3.8+
   - platform: ubuntu-20.04
     python-version: ["3.8", "3.9", "3.10", "3.11"]
     mod-wsgi-version: "3"
  display_name: "${mod-wsgi-version} ${python-version} ${platform}"
  tasks:
     - name: "mod-wsgi-standalone"
     - name: "mod-wsgi-replica-set"

- matrix_name: "mockupdb-tests"
  matrix_spec:
    platform: rhel8
    python-version: 3.7
  display_name: "MockupDB Tests"
  tasks:
     - name: "mockupdb"

- matrix_name: "tests-doctests"
  matrix_spec:
    platform: rhel8
    python-version: ["3.8"]
  display_name: "Doctests ${python-version} ${platform}"
  tasks:
     - name: "doctests"

- name: "no-server"
  display_name: "No server test"
  run_on:
    - rhel84-small
  tasks:
    - name: "no-server"
  expansions:
    set_xtrace_on: on

- name: "Coverage Report"
  display_name: "Coverage Report"
  run_on:
    - rhel84-small
  tasks:
     - name: "coverage-report"
  expansions:
    set_xtrace_on: on

- matrix_name: "atlas-connect"
  matrix_spec:
    platform: rhel8
    python-version: "*"
  display_name: "Atlas connect ${python-version} ${platform}"
  tasks:
    - name: "atlas-connect"

- matrix_name: "serverless"
  matrix_spec:
    platform: rhel8
    python-version: "*"
    auth-ssl: auth-ssl
    serverless: "*"
  display_name: "Serverless ${python-version} ${platform}"
  tasks:
    - "serverless_task_group"

- matrix_name: "data-lake-spec-tests"
  matrix_spec:
    platform: rhel8
    python-version: ["3.7", "3.10"]
    auth: "auth"
    c-extensions: "*"
  display_name: "Atlas Data Lake ${python-version} ${c-extensions}"
  tasks:
    - name: atlas-data-lake-tests

- matrix_name: "stable-api-tests"
  matrix_spec:
    platform: rhel8
    python-version: ["3.7", "3.10"]
    auth: "auth"
    versionedApi: "*"
  display_name: "Versioned API ${versionedApi} ${python-version}"
  batchtime: 10080  # 7 days
  tasks:
    # Versioned API was introduced in MongoDB 4.7
    - "test-latest-standalone"
    - "test-5.0-standalone"

- matrix_name: "ocsp-test"
  matrix_spec:
    platform: rhel8
    python-version: ["3.7", "3.10", "pypy3.7", "pypy3.8"]
    mongodb-version: ["4.4", "5.0", "6.0", "7.0", "latest"]
    auth: "noauth"
    ssl: "ssl"
  display_name: "OCSP test ${platform} ${python-version} ${mongodb-version}"
  batchtime: 20160 # 14 days
  tasks:
    - name: ".ocsp"

- matrix_name: "ocsp-test-windows"
  matrix_spec:
    platform: windows-64-vsMulti-small
    python-version-windows: ["3.7", "3.10"]
    mongodb-version: ["4.4", "5.0", "6.0", "7.0", "latest"]
    auth: "noauth"
    ssl: "ssl"
  display_name: "OCSP test ${platform} ${python-version-windows} ${mongodb-version}"
  batchtime: 20160 # 14 days
  tasks:
    # Windows MongoDB servers do not staple OCSP responses and only support RSA.
    - name: ".ocsp-rsa !.ocsp-staple"

- matrix_name: "ocsp-test-macos"
  matrix_spec:
    platform: macos-1014
    mongodb-version: ["4.4", "5.0", "6.0", "7.0", "latest"]
    auth: "noauth"
    ssl: "ssl"
  display_name: "OCSP test ${platform} ${mongodb-version}"
  batchtime: 20160 # 14 days
  tasks:
    # macOS MongoDB servers do not staple OCSP responses and only support RSA.
    - name: ".ocsp-rsa !.ocsp-staple"

- matrix_name: "oidc-auth-test"
  matrix_spec:
    platform: [ rhel8 ]
    python-version: ["3.9"]
  display_name: "MONGODB-OIDC Auth ${platform} ${python-version}"
  tasks:
    - name: "oidc-auth-test-latest"

- matrix_name: "aws-auth-test"
  matrix_spec:
    platform: [ubuntu-18.04]
    python-version: ["3.7"]
  display_name: "MONGODB-AWS Auth ${platform} ${python-version}"
  tasks:
    - name: "aws-auth-test-4.4"
    - name: "aws-auth-test-5.0"
    - name: "aws-auth-test-6.0"
    - name: "aws-auth-test-7.0"
    - name: "aws-auth-test-rapid"
    - name: "aws-auth-test-latest"

- matrix_name: "aws-auth-test-mac"
  matrix_spec:
    platform: [macos-1014]
    python-version-mac: ["system-python3"]
  display_name: "MONGODB-AWS Auth ${platform} ${python-version-mac}"
  tasks:
    - name: "aws-auth-test-4.4"
    - name: "aws-auth-test-5.0"
    - name: "aws-auth-test-6.0"
    - name: "aws-auth-test-7.0"
    - name: "aws-auth-test-rapid"
    - name: "aws-auth-test-latest"

- matrix_name: "aws-auth-test-windows"
  matrix_spec:
    platform: [windows-64-vsMulti-small]
    python-version-windows: "*"
  display_name: "MONGODB-AWS Auth ${platform} ${python-version-windows}"
  tasks:
    - name: "aws-auth-test-4.4"
    - name: "aws-auth-test-5.0"
    - name: "aws-auth-test-6.0"
    - name: "aws-auth-test-7.0"
    - name: "aws-auth-test-rapid"
    - name: "aws-auth-test-latest"

- matrix_name: "load-balancer"
  matrix_spec:
    platform: rhel8
    mongodb-version: ["6.0", "7.0", "rapid", "latest"]
    auth-ssl: "*"
    python-version: "*"
    loadbalancer: "*"
  display_name: "Load Balancer ${platform} ${python-version} ${mongodb-version} ${auth-ssl}"
  tasks:
    - name: "load-balancer-test"

- name: testgcpkms-variant
  display_name: "GCP KMS"
  run_on:
    - debian10-small
  tasks:
    - name: testgcpkms_task_group
      batchtime: 20160 # Use a batchtime of 14 days as suggested by the CSFLE test README
    - testgcpkms-fail-task

- name: testazurekms-variant
  display_name: "Azure KMS"
  run_on: debian10-small
  tasks:
    - name: testazurekms_task_group
      batchtime: 20160 # Use a batchtime of 14 days as suggested by the CSFLE test README
    - testazurekms-fail-task

- name: Release
  display_name: Release
  batchtime: 20160 # 14 days
  tags: ["release_tag"]
  tasks:
  - ".release_tag"

      # Platform notes
      # i386 builds of OpenSSL or Cyrus SASL are not available
      # Debian 8.1 only supports MongoDB 3.4+
      # SUSE12 s390x is only supported by MongoDB 3.4+
      # No enterprise build for Archlinux, SSL not available
      # RHEL 7.6 and RHEL 8.4 only supports 3.6+.
      # RHEL 7 only supports 2.6+
      # RHEL 7.1 ppc64le is only supported by MongoDB 3.2+
      # RHEL 7.2 s390x is only supported by MongoDB 3.4+
      # Solaris MongoDB SSL builds are not available
      # Darwin MongoDB SSL builds are not available for 2.6
      # SUSE12 x86_64 is only supported by MongoDB 3.2+
      # vim: set et sw=2 ts=2 :<|MERGE_RESOLUTION|>--- conflicted
+++ resolved
@@ -357,14 +357,8 @@
         script: |
           set -o xtrace
           ${PREPARE_SHELL}
-<<<<<<< HEAD
-          bash ${PROJECT_DIRECTORY}/.evergreen/tox.sh ${PYTHON_BINARY} -e test-mockupdb
-=======
-
-          alias python=${PYTHON_BINARY}
-          python -m tox -m test-mockupdb
->>>>>>> 58f04dc3
-
+          bash ${PROJECT_DIRECTORY}/.evergreen/tox.sh ${PYTHON_BINARY} -m test-mockupdb
+          
   "run doctests":
      - command: shell.exec
        type: test
