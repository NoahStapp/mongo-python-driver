--- conflicted
+++ resolved
@@ -284,16 +284,11 @@
            PYTHON_BINARY=${PYTHON_BINARY} bash ${PROJECT_DIRECTORY}/.evergreen/hatch.sh doctest:test
 
   "run tests":
-    - command: subprocess.exec
+    - command: shell.exec
       type: test
       params:
         include_expansions_in_env:  ["AWS_ACCESS_KEY_ID", "AWS_SECRET_ACCESS_KEY", "AWS_SESSION_TOKEN"]
         working_dir: "src"
-<<<<<<< HEAD
-        binary: bash
-        args:
-          - .evergreen/scripts/run-tests.sh
-=======
         shell: bash
         script: |
           # Disable xtrace
@@ -350,7 +345,6 @@
             MONGODB_API_VERSION=${MONGODB_API_VERSION} \
             SKIP_HATCH=${SKIP_HATCH} \
             bash ${PROJECT_DIRECTORY}/.evergreen/hatch.sh test:test-eg
->>>>>>> 044d92cc
 
   "run enterprise auth tests":
     - command: shell.exec
