name: Python Tests

on:
  push:
  pull_request:
  workflow_dispatch:

concurrency:
  group: tests-${{ github.ref }}
  cancel-in-progress: true

defaults:
  run:
    shell: bash -eux {0}

jobs:

  lint:
    runs-on: ubuntu-latest
    steps:
      - uses: actions/checkout@v4
      - uses: actions/setup-python@v5
        with:
          python-version: 3.8
          cache: 'pip'
          cache-dependency-path: 'pyproject.toml'
      - name: Install Python dependencies
        run: |
          python -m pip install -U pip tox
      - name: Run linters
        run: |
          tox -m lint-manual
          tox -m manifest

  build:
    # supercharge/mongodb-github-action requires containers so we don't test other platforms
    runs-on: ${{ matrix.os }}
    timeout-minutes: 20
    strategy:
      matrix:
        os: [ubuntu-20.04]
<<<<<<< HEAD
        python-version: ["3.7", "3.10", "pypy-3.8"]
      fail-fast: false
=======
        python-version: ["3.7", "3.11", "pypy-3.8"]
>>>>>>> b041ca5f
    name: CPython ${{ matrix.python-version }}-${{ matrix.os }}
    steps:
      - uses: actions/checkout@v4
      - name: Setup Python
        uses: actions/setup-python@v5
        with:
          python-version: ${{ matrix.python-version }}
          cache: 'pip'
          cache-dependency-path: 'pyproject.toml'
      - name: Install dependencies
        run: |
          pip install -q tox
      - name: Start MongoDB
        uses: supercharge/mongodb-github-action@1.10.0
        with:
          mongodb-version: 4.4
      - name: Install deps
        run: pip install mypy

      - name: Run standard test
        run: python setup.py test

      - name: Run Async Tests
        run: |
<<<<<<< HEAD
          pip install asyncio-gevent gevent tornado pymongocrypt
          PYTHONWARNINGS=error python setup.py test -s test.test_gevent
          PYTHONWARNINGS=error python setup.py test -s test.test_tornado
          PYTHONWARNINGS=error python setup.py test -s test.test_client
=======
          tox -m test
>>>>>>> b041ca5f

  doctest:
    runs-on: ubuntu-latest
    name: DocTest
    steps:
      - uses: actions/checkout@v4
      - name: Setup Python
        uses: actions/setup-python@v5
        with:
          python-version: "3.8"
          cache: 'pip'
          cache-dependency-path: 'pyproject.toml'
      - name: Install dependencies
        run: |
<<<<<<< HEAD
          python -m pip install -U pip mypy tornado
          pip install -e ".[zstd, srv]"
      - name: Run mypy
=======
          pip install -q tox
      - name: Start MongoDB
        uses: supercharge/mongodb-github-action@1.10.0
        with:
          mongodb-version: 4.4
      - name: Run tests
>>>>>>> b041ca5f
        run: |
          tox -m doc-test

  typing:
    name: Typing Tests
    runs-on: ubuntu-latest
    timeout-minutes: 20
    steps:
      - uses: actions/checkout@v4
      - uses: actions/setup-python@v5
        with:
          python-version: "3.11"
          cache: 'pip'
          cache-dependency-path: 'pyproject.toml'
      - name: Install dependencies
        run: |
          pip install -q tox
      - name: Run typecheck
        run: |
          tox -m typecheck

  docs:
    name: Docs Checks
    runs-on: ubuntu-latest
    steps:
      - uses: actions/checkout@v4
      - uses: actions/setup-python@v5
        with:
          cache: 'pip'
          cache-dependency-path: 'pyproject.toml'
          # Build docs on lowest supported Python for furo
          python-version: '3.8'
      - name: Install dependencies
        run: |
          pip install -q tox
      - name: Check links
        run: |
          tox -m linkcheck
      - name: Build docs
        run: |
          tox -m doc

  make_sdist:
    runs-on: ubuntu-latest
    name: "Make an sdist"
    steps:
      - uses: actions/checkout@v4
      - uses: actions/setup-python@v5
        with:
          cache: 'pip'
          cache-dependency-path: 'pyproject.toml'
          # Build sdist on lowest supported Python
          python-version: '3.7'
      - name: Build SDist
        shell: bash
        run: |
          pip install build
          python -m build --sdist
      - uses: actions/upload-artifact@v4
        with:
          name: "sdist"
          path: dist/*.tar.gz

  test_sdist:
      runs-on: ubuntu-latest
      needs: [make_sdist]
      name: Install from SDist and Test
      timeout-minutes: 20
      steps:
        - name: Download sdist
          uses: actions/download-artifact@v4
        - name: Unpack SDist
          shell: bash
          run: |
            cd sdist
            ls
            mkdir test
            tar --strip-components=1 -zxf *.tar.gz -C ./test
            ls test
        - uses: actions/setup-python@v5
          with:
            cache: 'pip'
            cache-dependency-path: 'sdist/test/pyproject.toml'
            # Test sdist on lowest supported Python
            python-version: '3.7'
        - name: Start MongoDB
          uses: supercharge/mongodb-github-action@1.10.0
        - name: Run Test
          shell: bash
          run: |
            cd sdist/test
            ls
            which python
            pip install -e ".[test]"
            pytest -v<|MERGE_RESOLUTION|>--- conflicted
+++ resolved
@@ -35,16 +35,10 @@
   build:
     # supercharge/mongodb-github-action requires containers so we don't test other platforms
     runs-on: ${{ matrix.os }}
-    timeout-minutes: 20
     strategy:
       matrix:
         os: [ubuntu-20.04]
-<<<<<<< HEAD
-        python-version: ["3.7", "3.10", "pypy-3.8"]
-      fail-fast: false
-=======
         python-version: ["3.7", "3.11", "pypy-3.8"]
->>>>>>> b041ca5f
     name: CPython ${{ matrix.python-version }}-${{ matrix.os }}
     steps:
       - uses: actions/checkout@v4
@@ -61,22 +55,9 @@
         uses: supercharge/mongodb-github-action@1.10.0
         with:
           mongodb-version: 4.4
-      - name: Install deps
-        run: pip install mypy
-
-      - name: Run standard test
-        run: python setup.py test
-
-      - name: Run Async Tests
+      - name: Run tests
         run: |
-<<<<<<< HEAD
-          pip install asyncio-gevent gevent tornado pymongocrypt
-          PYTHONWARNINGS=error python setup.py test -s test.test_gevent
-          PYTHONWARNINGS=error python setup.py test -s test.test_tornado
-          PYTHONWARNINGS=error python setup.py test -s test.test_client
-=======
           tox -m test
->>>>>>> b041ca5f
 
   doctest:
     runs-on: ubuntu-latest
@@ -91,25 +72,18 @@
           cache-dependency-path: 'pyproject.toml'
       - name: Install dependencies
         run: |
-<<<<<<< HEAD
-          python -m pip install -U pip mypy tornado
-          pip install -e ".[zstd, srv]"
-      - name: Run mypy
-=======
           pip install -q tox
       - name: Start MongoDB
         uses: supercharge/mongodb-github-action@1.10.0
         with:
           mongodb-version: 4.4
       - name: Run tests
->>>>>>> b041ca5f
         run: |
           tox -m doc-test
 
   typing:
     name: Typing Tests
     runs-on: ubuntu-latest
-    timeout-minutes: 20
     steps:
       - uses: actions/checkout@v4
       - uses: actions/setup-python@v5
