--- conflicted
+++ resolved
@@ -36,20 +36,12 @@
 )
 
 try:
-<<<<<<< HEAD
-    from pymongocrypt.auto_encrypter import AutoEncrypter
-    from pymongocrypt.binding import lib
-    from pymongocrypt.errors import MongoCryptError  # noqa: F401
-    from pymongocrypt.explicit_encrypter import ExplicitEncrypter
-    from pymongocrypt.mongocrypt import MongoCryptOptions
-    from pymongocrypt.state_machine import MongoCryptCallback
-=======
     from pymongocrypt.auto_encrypter import AutoEncrypter  # type:ignore[import]
+    from pymongocrypt.binding import lib  # type:ignore[import]
     from pymongocrypt.errors import MongoCryptError  # type:ignore[import]
     from pymongocrypt.explicit_encrypter import ExplicitEncrypter  # type:ignore[import]
     from pymongocrypt.mongocrypt import MongoCryptOptions  # type:ignore[import]
     from pymongocrypt.state_machine import MongoCryptCallback  # type:ignore[import]
->>>>>>> b041ca5f
 
     _HAVE_PYMONGOCRYPT = True
 except ImportError:
@@ -115,14 +107,13 @@
         raise EncryptionError(exc) from exc
 
 
-<<<<<<< HEAD
-async def mark_command_async(callback, database, cmd):
+async def mark_command_async(callback, database: str, cmd: bytes) -> bytes:
     """Mark a command for encryption.
-    :Parameters:
-      - `database`: The database on which to run this command.
-      - `cmd`: The BSON command to run.
-    :Returns:
-      The marked command response from mongocryptd.
+
+    :param database: The database on which to run this command.
+    :param cmd: The BSON command to run.
+
+    :return: The marked command response from mongocryptd.
     """
     self = callback
     if not self._spawned and not self.opts._mongocryptd_bypass_spawn:
@@ -130,6 +121,7 @@
     # Database.command only supports mutable mappings so we need to decode
     # the raw BSON command first.
     inflated_cmd = _inflate_bson(cmd, DEFAULT_RAW_BSON_OPTIONS)
+    assert self.mongocryptd_client is not None
     try:
         res = await self.mongocryptd_client[database].command_async(
             inflated_cmd, codec_options=DEFAULT_RAW_BSON_OPTIONS
@@ -169,7 +161,7 @@
             ctx.complete_mongo_operation()
         elif state == lib.MONGOCRYPT_CTX_NEED_MONGO_MARKINGS:
             mongocryptd_cmd = ctx.mongo_operation()
-            result = await mark_command_async(callback, ctx.database, mongocryptd_cmd)
+            result = await ctx.mark_command_async(callback, ctx.database, mongocryptd_cmd)
             ctx.add_mongo_operation_result(result)
             ctx.complete_mongo_operation()
         elif state == lib.MONGOCRYPT_CTX_NEED_MONGO_KEYS:
@@ -198,9 +190,6 @@
         return await run_state_machine_async(ctx, auto_encrypter.callback)
 
 
-class _EncryptionIO(MongoCryptCallback):  # type: ignore
-    def __init__(self, client, key_vault_coll, mongocryptd_client, opts):
-=======
 class _EncryptionIO(MongoCryptCallback):  # type: ignore[misc]
     def __init__(
         self,
@@ -209,7 +198,6 @@
         mongocryptd_client: Optional[MongoClient[_DocumentTypeArg]],
         opts: AutoEncryptionOpts,
     ):
->>>>>>> b041ca5f
         """Internal class to perform I/O on behalf of pymongocrypt."""
         self.client_ref: Any
         # Use a weak ref to break reference cycle.
@@ -501,28 +489,25 @@
             # TODO: PYTHON-1922 avoid decoding the encrypted_cmd.
             return _inflate_bson(encrypted_cmd, DEFAULT_RAW_BSON_OPTIONS)
 
-<<<<<<< HEAD
-    async def encrypt_async(self, database, cmd, codec_options):
+    async def encrypt_async(
+        self, database: str, cmd: Mapping[str, Any], codec_options: CodecOptions[_DocumentTypeArg]
+    ) -> dict[str, Any]:
         """Encrypt a MongoDB command.
-        :Parameters:
-          - `database`: The database for this command.
-          - `cmd`: A command document.
-          - `codec_options`: The CodecOptions to use while encoding `cmd`.
-        :Returns:
-          The encrypted command to execute.
+
+        :param database: The database for this command.
+        :param cmd: A command document.
+        :param codec_options: The CodecOptions to use while encoding `cmd`.
+
+        :return: The encrypted command to execute.
         """
         self._check_closed()
         encoded_cmd = _dict_to_bson(cmd, False, codec_options)
         with _wrap_encryption_errors():
             encrypted_cmd = await encrypt_async(self._auto_encrypter, database, encoded_cmd)
             # TODO: PYTHON-1922 avoid decoding the encrypted_cmd.
-            encrypt_cmd = _inflate_bson(encrypted_cmd, DEFAULT_RAW_BSON_OPTIONS)
-            return encrypt_cmd
-
-    def decrypt(self, response):
-=======
+            return _inflate_bson(encrypted_cmd, DEFAULT_RAW_BSON_OPTIONS)
+
     def decrypt(self, response: bytes) -> Optional[bytes]:
->>>>>>> b041ca5f
         """Decrypt a MongoDB command response.
 
         :param response: A MongoDB command response as BSON.
