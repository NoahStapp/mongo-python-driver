--- conflicted
+++ resolved
@@ -17,8 +17,11 @@
 import asyncio
 import collections
 import contextlib
+import functools
 import logging
 import os
+import socket
+import ssl
 import sys
 import time
 import weakref
@@ -46,6 +49,7 @@
 from pymongo.errors import (  # type:ignore[attr-defined]
     AutoReconnect,
     ConfigurationError,
+    ConnectionFailure,
     DocumentTooLarge,
     ExecutionTimeout,
     InvalidOperation,
@@ -53,6 +57,7 @@
     OperationFailure,
     PyMongoError,
     WaitQueueTimeoutError,
+    _CertificateError,
 )
 from pymongo.hello import Hello, HelloCompat
 from pymongo.lock import (
@@ -77,21 +82,17 @@
     _configured_socket,
     _get_timeout_details,
     _raise_connection_failure,
+    _set_keepalive_times,
     format_timeout_details,
 )
 from pymongo.read_preferences import ReadPreference
 from pymongo.server_api import _add_to_command
 from pymongo.server_type import SERVER_TYPE
 from pymongo.socket_checker import SocketChecker
-from pymongo.ssl_support import SSLError
+from pymongo.ssl_support import HAS_SNI, SSLError
 from pymongo.synchronous.client_session import _validate_session_write_concern
-<<<<<<< HEAD
-from pymongo.synchronous.helpers import _handle_reauth
+from pymongo.synchronous.helpers import _getaddrinfo, _handle_reauth
 from pymongo.synchronous.network import command
-=======
-from pymongo.synchronous.helpers import _getaddrinfo, _handle_reauth
-from pymongo.synchronous.network import command, receive_message
->>>>>>> 4e672bd5
 
 if TYPE_CHECKING:
     from bson import CodecOptions
@@ -102,6 +103,7 @@
         ZstdContext,
     )
     from pymongo.message import _OpMsg, _OpReply
+    from pymongo.pyopenssl_context import _sslConn
     from pymongo.read_concern import ReadConcern
     from pymongo.read_preferences import _ServerMode
     from pymongo.synchronous.auth import _AuthContext
@@ -443,7 +445,7 @@
             raise
         # Catch socket.error, KeyboardInterrupt, CancelledError, etc. and close ourselves.
         except BaseException as error:
-            self._raise_connection_failure(error)
+            _raise_connection_failure(error)
 
     def send_message(self, message: bytes, max_doc_size: int) -> None:
         """Send a raw BSON message or raise ConnectionFailure.
@@ -457,14 +459,10 @@
             )
 
         try:
-<<<<<<< HEAD
             sendall(self.conn.get_conn, message)
-=======
-            sendall(self.conn, message)
         # Catch KeyboardInterrupt, CancelledError, etc. and cleanup.
->>>>>>> 4e672bd5
         except BaseException as error:
-            self._raise_connection_failure(error)
+            _raise_connection_failure(error)
 
     def receive_message(self, request_id: Optional[int]) -> Union[_OpReply, _OpMsg]:
         """Receive a raw BSON message or raise ConnectionFailure.
@@ -475,7 +473,7 @@
             return receive_message(self, request_id, self.max_message_size)
         # Catch KeyboardInterrupt, CancelledError, etc. and cleanup.
         except BaseException as error:
-            self._raise_connection_failure(error)
+            _raise_connection_failure(error)
 
     def _raise_if_not_writable(self, unacknowledged: bool) -> None:
         """Raise NotPrimaryError on unacknowledged write if this socket is not
@@ -670,9 +668,7 @@
         )
 
 
-<<<<<<< HEAD
-=======
-def _create_connection(address: _Address, options: PoolOptions) -> socket.socket:
+def _async_create_connection(address: _Address, options: PoolOptions) -> socket.socket:
     """Given (host, port) and PoolOptions, connect and return a socket object.
 
     Can raise socket.error.
@@ -743,14 +739,16 @@
         raise OSError("getaddrinfo failed")
 
 
-def _configured_socket(address: _Address, options: PoolOptions) -> Union[socket.socket, _sslConn]:
+def _async_configured_socket(
+    address: _Address, options: PoolOptions
+) -> Union[socket.socket, _sslConn]:
     """Given (host, port) and PoolOptions, return a configured socket.
 
     Can raise socket.error, ConnectionFailure, or _CertificateError.
 
     Sets socket's SSL and timeout options.
     """
-    sock = _create_connection(address, options)
+    sock = _async_create_connection(address, options)
     ssl_context = options._ssl_context
 
     if ssl_context is None:
@@ -809,7 +807,6 @@
     return ssl_sock
 
 
->>>>>>> 4e672bd5
 class _PoolClosedError(PyMongoError):
     """Internal error raised when a thread tries to get a connection from a
     closed pool.
@@ -1154,12 +1151,8 @@
             )
 
         try:
-<<<<<<< HEAD
             networking_interface = _configured_socket(self.address, self.opts)
-=======
-            sock = _configured_socket(self.address, self.opts)
         # Catch KeyboardInterrupt, CancelledError, etc. and cleanup.
->>>>>>> 4e672bd5
         except BaseException as error:
             with self.lock:
                 self.active_contexts.discard(tmp_context)
@@ -1589,9 +1582,9 @@
             f"maxPoolSize: {self.opts.max_pool_size}, timeout: {timeout}"
         )
 
-    def __del__(self) -> None:
-        # Avoid ResourceWarnings in Python 3
-        # Close all sockets without calling reset() or close() because it is
-        # not safe to acquire a lock in __del__.
-        for conn in self.conns:
-            conn.close_conn(None)+    # def __del__(self) -> None:
+    #     # Avoid ResourceWarnings in Python 3
+    #     # Close all sockets without calling reset() or close() because it is
+    #     # not safe to acquire a lock in __del__.
+    #     for conn in self.conns:
+    #         conn.close_conn(None)