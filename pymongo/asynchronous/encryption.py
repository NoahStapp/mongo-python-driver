--- conflicted
+++ resolved
@@ -38,6 +38,8 @@
     cast,
 )
 
+from pymongo.asynchronous.pool import _async_configured_socket
+
 try:
     from pymongocrypt.asynchronous.auto_encrypter import AsyncAutoEncrypter  # type:ignore[import]
     from pymongocrypt.asynchronous.explicit_encrypter import (  # type:ignore[import]
@@ -64,14 +66,6 @@
 from pymongo.asynchronous.cursor import AsyncCursor
 from pymongo.asynchronous.database import AsyncDatabase
 from pymongo.asynchronous.mongo_client import AsyncMongoClient
-<<<<<<< HEAD
-=======
-from pymongo.asynchronous.pool import (
-    _configured_socket,
-    _get_timeout_details,
-    _raise_connection_failure,
-)
->>>>>>> 4e672bd5
 from pymongo.common import CONNECT_TIMEOUT
 from pymongo.daemon import _spawn_daemon
 from pymongo.encryption_options import AutoEncryptionOpts, RangeOpts
@@ -86,7 +80,7 @@
 from pymongo.network_layer import async_sendall
 from pymongo.operations import UpdateOne
 from pymongo.pool_options import PoolOptions
-from pymongo.pool_shared import _configured_socket, _raise_connection_failure
+from pymongo.pool_shared import _get_timeout_details, _raise_connection_failure
 from pymongo.read_concern import ReadConcern
 from pymongo.results import BulkWriteResult, DeleteResult
 from pymongo.ssl_support import BLOCKING_IO_ERRORS, get_ssl_context
@@ -117,7 +111,7 @@
 
 async def _connect_kms(address: _Address, opts: PoolOptions) -> Union[socket.socket, _sslConn]:
     try:
-        return await _configured_socket(address, opts)
+        return await _async_configured_socket(address, opts)
     except Exception as exc:
         _raise_connection_failure(address, exc, timeout_details=_get_timeout_details(opts))
 
