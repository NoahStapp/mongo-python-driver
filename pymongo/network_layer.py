--- conflicted
+++ resolved
@@ -20,8 +20,8 @@
 import errno
 import socket
 import struct
+import sys
 import time
-import traceback
 from typing import (
     TYPE_CHECKING,
     Optional,
@@ -58,27 +58,6 @@
 _UNPACK_HEADER = struct.Struct("<iiii").unpack
 _UNPACK_COMPRESSION_HEADER = struct.Struct("<iiB").unpack
 _POLL_TIMEOUT = 0.5
-<<<<<<< HEAD
-=======
-# Errors raised by sockets (and TLS sockets) when in non-blocking mode.
-BLOCKING_IO_ERRORS = (BlockingIOError, BLOCKING_IO_LOOKUP_ERROR, *ssl_support.BLOCKING_IO_ERRORS)
-
-
-async def async_sendall(sock: Union[socket.socket, _sslConn], buf: bytes) -> None:
-    timeout = sock.gettimeout()
-    sock.settimeout(0.0)
-    loop = asyncio.get_running_loop()
-    try:
-        if _HAVE_SSL and isinstance(sock, (SSLSocket, _sslConn)):
-            await asyncio.wait_for(_async_sendall_ssl(sock, buf, loop), timeout=timeout)
-        else:
-            await asyncio.wait_for(loop.sock_sendall(sock, buf), timeout=timeout)  # type: ignore[arg-type]
-    except asyncio.TimeoutError as exc:
-        # Convert the asyncio.wait_for timeout error to socket.timeout which pool.py understands.
-        raise socket.timeout("timed out") from exc
-    finally:
-        sock.settimeout(timeout)
->>>>>>> 4e672bd5
 
 
 class NetworkingInterfaceBase:
@@ -105,6 +84,7 @@
     def sock(self):
         raise NotImplementedError
 
+
 class AsyncNetworkingInterface(NetworkingInterfaceBase):
     def __init__(self, conn: tuple[asyncio.BaseTransport, PyMongoProtocol]):
         super().__init__(conn)
@@ -155,6 +135,15 @@
     @property
     def sock(self):
         return self.conn
+
+    def fileno(self):
+        return self.conn.fileno()
+
+    def pending(self):
+        return self.conn.pending()
+
+    def recv_into(self, buffer: bytes) -> int:
+        return self.conn.recv_into(buffer)
 
 
 class PyMongoProtocol(asyncio.BufferedProtocol):
@@ -214,7 +203,13 @@
             self._debug = debug
             self._max_message_size = max_message_size
             self._request_id = request_id
-            self._length, self._overflow_length, self._body_length, self._op_code, self._overflow = (
+            (
+                self._length,
+                self._overflow_length,
+                self._body_length,
+                self._op_code,
+                self._overflow,
+            ) = (
                 0,
                 0,
                 0,
@@ -252,23 +247,21 @@
                 if self._is_compressed:
                     header_size = 25
                     return decompress(
-                        memoryview(self._buffer[start + header_size:end]),
+                        memoryview(self._buffer[start + header_size : end]),
                         self._compressor_id,
                     ), self._op_code
                 else:
-                    return memoryview(self._buffer[start + header_size:end]), self._op_code
+                    return memoryview(self._buffer[start + header_size : end]), self._op_code
         raise OSError("connection closed")
 
     def get_buffer(self, sizehint: int):
         """Called to allocate a new receive buffer."""
         if self._overflow is not None:
-            return self._overflow[self._overflow_length:]
-        return self._buffer[self._length:]
+            return self._overflow[self._overflow_length :]
+        return self._buffer[self._length :]
 
     def buffer_updated(self, nbytes: int):
         """Called when the buffer was updated with the received data"""
-        if self._debug:
-            print(f"buffer_updated for {nbytes}")
         if nbytes == 0:
             self.connection_lost(OSError("connection closed"))
             return
@@ -288,19 +281,22 @@
                             bytearray(self._body_length - (self._buffer_size - nbytes) + 1000)
                         )
                 self._length += nbytes
-            if self._length + self._overflow_length >= self._body_length and self._pending_messages and not self._pending_messages[0].done():
+            if (
+                self._length + self._overflow_length >= self._body_length
+                and self._pending_messages
+                and not self._pending_messages[0].done()
+            ):
                 done = self._pending_messages.popleft()
                 done.set_result((self._start, self._body_length))
                 self._done_messages.append(done)
                 if self._length > self._body_length:
-                        print("Larger than expected length")
-                        self._read_waiter = asyncio.get_running_loop().create_future()
-                        self._pending_messages.append(self._read_waiter)
-                        self._start = self._body_length
-                        extra = self._length - self._body_length
-                        self._length -= extra
-                        self._expecting_header = True
-                        self.buffer_updated(extra)
+                    self._read_waiter = asyncio.get_running_loop().create_future()
+                    self._pending_messages.append(self._read_waiter)
+                    self._start = self._body_length
+                    extra = self._length - self._body_length
+                    self._length -= extra
+                    self._expecting_header = True
+                    self.buffer_updated(extra)
 
     def process_header(self):
         """Unpack a MongoDB Wire Protocol header."""
@@ -342,7 +338,7 @@
 
     def connection_lost(self, exc):
         self._connection_lost = True
-        pending = [msg for msg in self._pending_messages]
+        pending = list(self._pending_messages)
         for msg in pending:
             if exc is None:
                 msg.set_result(None)
@@ -381,67 +377,17 @@
         await self._closed
 
 
-<<<<<<< HEAD
 async def async_sendall(conn: PyMongoProtocol, buf: bytes) -> None:
     try:
         await asyncio.wait_for(conn.write(buf), timeout=conn.gettimeout)
     except asyncio.TimeoutError as exc:
         # Convert the asyncio.wait_for timeout error to socket.timeout which pool.py understands.
         raise socket.timeout("timed out") from exc
-=======
-    sock.settimeout(0.0)
-    loop = asyncio.get_running_loop()
-    cancellation_task = create_task(_poll_cancellation(conn))
-    try:
-        if _HAVE_SSL and isinstance(sock, (SSLSocket, _sslConn)):
-            read_task = create_task(_async_receive_ssl(sock, length, loop))  # type: ignore[arg-type]
-        else:
-            read_task = create_task(_async_receive(sock, length, loop))  # type: ignore[arg-type]
-        tasks = [read_task, cancellation_task]
-        try:
-            done, pending = await asyncio.wait(
-                tasks, timeout=timeout, return_when=asyncio.FIRST_COMPLETED
-            )
-            for task in pending:
-                task.cancel()
-            if pending:
-                await asyncio.wait(pending)
-            if len(done) == 0:
-                raise socket.timeout("timed out")
-            if read_task in done:
-                return read_task.result()
-            raise _OperationCancelled("operation cancelled")
-        except asyncio.CancelledError:
-            for task in tasks:
-                task.cancel()
-            await asyncio.wait(tasks)
-            raise
-
-    finally:
-        sock.settimeout(sock_timeout)
->>>>>>> 4e672bd5
 
 
 def sendall(sock: Union[socket.socket, _sslConn], buf: bytes) -> None:
     sock.sendall(buf)
 
-<<<<<<< HEAD
-=======
-    sock.settimeout(0.0)
-    loop = asyncio.get_running_loop()
-    try:
-        if _HAVE_SSL and isinstance(sock, (SSLSocket, _sslConn)):
-            return await asyncio.wait_for(
-                _async_receive_ssl(sock, length, loop, once=True),  # type: ignore[arg-type]
-                timeout=timeout,
-            )
-        else:
-            return await asyncio.wait_for(_async_receive(sock, length, loop), timeout=timeout)  # type: ignore[arg-type]
-    except asyncio.TimeoutError as err:
-        raise socket.timeout("timed out") from err
-    finally:
-        sock.settimeout(sock_timeout)
->>>>>>> 4e672bd5
 
 async def _poll_cancellation(conn: AsyncConnection) -> None:
     while True:
@@ -453,7 +399,6 @@
 
 # Errors raised by sockets (and TLS sockets) when in non-blocking mode.
 BLOCKING_IO_ERRORS = (BlockingIOError, *ssl_support.BLOCKING_IO_ERRORS)
-
 
 _PYPY = "PyPy" in sys.version
 
@@ -506,9 +451,6 @@
     try:
         while bytes_read < length:
             try:
-<<<<<<< HEAD
-                chunk_length = conn.conn.get_conn.recv_into(mv[bytes_read:])
-=======
                 # Use the legacy wait_for_read cancellation approach on PyPy due to PYTHON-5011.
                 if _PYPY:
                     wait_for_read(conn, deadline)
@@ -522,7 +464,6 @@
                     conn.set_conn_timeout(short_timeout)
 
                 chunk_length = conn.conn.recv_into(mv[bytes_read:])
->>>>>>> 4e672bd5
             except BLOCKING_IO_ERRORS:
                 if conn.cancel_context.cancelled:
                     raise _OperationCancelled("operation cancelled") from None
