--- conflicted
+++ resolved
@@ -15,12 +15,8 @@
 """A CPython compatible SSLContext implementation wrapping PyOpenSSL's
 context.
 """
-<<<<<<< HEAD
-import asyncio as _asyncio
-=======
 from __future__ import annotations
 
->>>>>>> b041ca5f
 import socket as _socket
 import ssl as _stdlibssl
 import sys as _sys
@@ -29,6 +25,7 @@
 from ipaddress import ip_address as _ip_address
 from typing import TYPE_CHECKING, Any, Callable, Optional, TypeVar, Union
 
+import _asyncio
 from cryptography.x509 import load_der_x509_certificate as _load_der_x509_certificate
 from OpenSSL import SSL as _SSL
 from OpenSSL import crypto as _crypto
@@ -414,20 +411,19 @@
                     else:
                         _verify_hostname(ssl_conn, server_hostname)
                 except (_SICertificateError, _SIVerificationError) as exc:
-<<<<<<< HEAD
-                    raise _CertificateError(str(exc))
+                    raise _CertificateError(str(exc)) from None
         return ssl_conn
 
     async def wrap_socket_async(
         self,
-        sock,
-        server_side=False,
-        do_handshake_on_connect=True,
-        suppress_ragged_eofs=True,
-        server_hostname=None,
-        session=None,
-    ):
-        """Wrap an existing Python socket sock and return a TLS socket
+        sock: _socket.socket,
+        server_side: bool = False,
+        do_handshake_on_connect: bool = True,
+        suppress_ragged_eofs: bool = True,
+        server_hostname: Optional[str] = None,
+        session: Optional[_SSL.Session] = None,
+    ) -> _sslConn:
+        """Wrap an existing Python socket connection and return a TLS socket
         object.
         """
         ssl_conn = _sslConn(self._ctx, sock, suppress_ragged_eofs)
@@ -445,7 +441,6 @@
             if self.verify_mode != _stdlibssl.CERT_NONE:
                 # Request a stapled OCSP response.
                 await loop.run_in_executor(None, ssl_conn.request_ocsp)
-
             ssl_conn.set_connect_state()
         # If this wasn't true the caller of wrap_socket would call
         # do_handshake()
@@ -463,8 +458,5 @@
                     else:
                         _verify_hostname(ssl_conn, server_hostname)
                 except (_SICertificateError, _SIVerificationError) as exc:
-                    raise _CertificateError(str(exc))
-=======
                     raise _CertificateError(str(exc)) from None
->>>>>>> b041ca5f
         return ssl_conn