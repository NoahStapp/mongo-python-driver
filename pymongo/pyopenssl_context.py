# Copyright 2019-present MongoDB, Inc.
#
# Licensed under the Apache License, Version 2.0 (the "License"); you
# may not use this file except in compliance with the License.  You
# may obtain a copy of the License at
#
# http://www.apache.org/licenses/LICENSE-2.0
#
# Unless required by applicable law or agreed to in writing, software
# distributed under the License is distributed on an "AS IS" BASIS,
# WITHOUT WARRANTIES OR CONDITIONS OF ANY KIND, either express or
# implied.  See the License for the specific language governing
# permissions and limitations under the License.

"""A CPython compatible SSLContext implementation wrapping PyOpenSSL's
context.
"""
from __future__ import annotations

import socket as _socket
import ssl as _stdlibssl
import sys as _sys
import time as _time
from errno import EINTR as _EINTR
from ipaddress import ip_address as _ip_address
from typing import TYPE_CHECKING, Any, Callable, Optional, TypeVar, Union

<<<<<<< HEAD
import _asyncio
from cryptography.x509 import load_der_x509_certificate as _load_der_x509_certificate
=======
>>>>>>> 4758f1fb
from OpenSSL import SSL as _SSL
from OpenSSL import crypto as _crypto

from pymongo._lazy_import import lazy_import
from pymongo.errors import ConfigurationError as _ConfigurationError
from pymongo.errors import _CertificateError  # type:ignore[attr-defined]
from pymongo.ocsp_cache import _OCSPCache
from pymongo.ocsp_support import _load_trusted_ca_certs, _ocsp_callback
from pymongo.socket_checker import SocketChecker as _SocketChecker
from pymongo.socket_checker import _errno_from_exception
from pymongo.write_concern import validate_boolean

_x509 = lazy_import("cryptography.x509")
_service_identity = lazy_import("service_identity")
_service_identity_pyopenssl = lazy_import("service_identity.pyopenssl")

if TYPE_CHECKING:
    from ssl import VerifyMode

    from cryptography.x509 import Certificate

_T = TypeVar("_T")

try:
    import certifi

    _HAVE_CERTIFI = True
except ImportError:
    _HAVE_CERTIFI = False

PROTOCOL_SSLv23 = _SSL.SSLv23_METHOD
# Always available
OP_NO_SSLv2 = _SSL.OP_NO_SSLv2
OP_NO_SSLv3 = _SSL.OP_NO_SSLv3
OP_NO_COMPRESSION = _SSL.OP_NO_COMPRESSION
# This isn't currently documented for PyOpenSSL
OP_NO_RENEGOTIATION = getattr(_SSL, "OP_NO_RENEGOTIATION", 0)

# Always available
HAS_SNI = True
IS_PYOPENSSL = True

# Base Exception class
SSLError = _SSL.Error

# https://github.com/python/cpython/blob/v3.8.0/Modules/_ssl.c#L2995-L3002
_VERIFY_MAP = {
    _stdlibssl.CERT_NONE: _SSL.VERIFY_NONE,
    _stdlibssl.CERT_OPTIONAL: _SSL.VERIFY_PEER,
    _stdlibssl.CERT_REQUIRED: _SSL.VERIFY_PEER | _SSL.VERIFY_FAIL_IF_NO_PEER_CERT,
}

_REVERSE_VERIFY_MAP = {value: key for key, value in _VERIFY_MAP.items()}


# For SNI support. According to RFC6066, section 3, IPv4 and IPv6 literals are
# not permitted for SNI hostname.
def _is_ip_address(address: Any) -> bool:
    try:
        _ip_address(address)
        return True
    except (ValueError, UnicodeError):
        return False


# According to the docs for socket.send it can raise
# WantX509LookupError and should be retried.
BLOCKING_IO_ERRORS = (_SSL.WantReadError, _SSL.WantWriteError, _SSL.WantX509LookupError)


def _ragged_eof(exc: BaseException) -> bool:
    """Return True if the OpenSSL.SSL.SysCallError is a ragged EOF."""
    return exc.args == (-1, "Unexpected EOF")


# https://github.com/pyca/pyopenssl/issues/168
# https://github.com/pyca/pyopenssl/issues/176
# https://docs.python.org/3/library/ssl.html#notes-on-non-blocking-sockets
class _sslConn(_SSL.Connection):
    def __init__(
        self, ctx: _SSL.Context, sock: Optional[_socket.socket], suppress_ragged_eofs: bool
    ):
        self.socket_checker = _SocketChecker()
        self.suppress_ragged_eofs = suppress_ragged_eofs
        super().__init__(ctx, sock)

    def _call(self, call: Callable[..., _T], *args: Any, **kwargs: Any) -> _T:
        timeout = self.gettimeout()
        if timeout:
            start = _time.monotonic()
        while True:
            try:
                return call(*args, **kwargs)
            except BLOCKING_IO_ERRORS as exc:
                # Check for closed socket.
                if self.fileno() == -1:
                    if timeout and _time.monotonic() - start > timeout:
                        raise _socket.timeout("timed out") from None
                    raise SSLError("Underlying socket has been closed") from None
                if isinstance(exc, _SSL.WantReadError):
                    want_read = True
                    want_write = False
                elif isinstance(exc, _SSL.WantWriteError):
                    want_read = False
                    want_write = True
                else:
                    want_read = True
                    want_write = True
                self.socket_checker.select(self, want_read, want_write, timeout)
                if timeout and _time.monotonic() - start > timeout:
                    raise _socket.timeout("timed out") from None
                continue

    def do_handshake(self, *args: Any, **kwargs: Any) -> None:
        return self._call(super().do_handshake, *args, **kwargs)

    def recv(self, *args: Any, **kwargs: Any) -> bytes:
        try:
            return self._call(super().recv, *args, **kwargs)
        except _SSL.SysCallError as exc:
            # Suppress ragged EOFs to match the stdlib.
            if self.suppress_ragged_eofs and _ragged_eof(exc):
                return b""
            raise

    def recv_into(self, *args: Any, **kwargs: Any) -> int:
        try:
            return self._call(super().recv_into, *args, **kwargs)
        except _SSL.SysCallError as exc:
            # Suppress ragged EOFs to match the stdlib.
            if self.suppress_ragged_eofs and _ragged_eof(exc):
                return 0
            raise

    def sendall(self, buf: bytes, flags: int = 0) -> None:  # type: ignore[override]
        view = memoryview(buf)
        total_length = len(buf)
        total_sent = 0
        while total_sent < total_length:
            try:
                sent = self._call(super().send, view[total_sent:], flags)
            # XXX: It's not clear if this can actually happen. PyOpenSSL
            # doesn't appear to have any interrupt handling, nor any interrupt
            # errors for OpenSSL connections.
            except OSError as exc:
                if _errno_from_exception(exc) == _EINTR:
                    continue
                raise
            # https://github.com/pyca/pyopenssl/blob/19.1.0/src/OpenSSL/SSL.py#L1756
            # https://www.openssl.org/docs/man1.0.2/man3/SSL_write.html
            if sent <= 0:
                raise OSError("connection closed")
            total_sent += sent


class _CallbackData:
    """Data class which is passed to the OCSP callback."""

    def __init__(self) -> None:
        self.trusted_ca_certs: Optional[list[Certificate]] = None
        self.check_ocsp_endpoint: Optional[bool] = None
        self.ocsp_response_cache = _OCSPCache()


class SSLContext:
    """A CPython compatible SSLContext implementation wrapping PyOpenSSL's
    context.
    """

    __slots__ = ("_protocol", "_ctx", "_callback_data", "_check_hostname")

    def __init__(self, protocol: int):
        self._protocol = protocol
        self._ctx = _SSL.Context(self._protocol)
        self._callback_data = _CallbackData()
        self._check_hostname = True
        # OCSP
        # XXX: Find a better place to do this someday, since this is client
        # side configuration and wrap_socket tries to support both client and
        # server side sockets.
        self._callback_data.check_ocsp_endpoint = True
        self._ctx.set_ocsp_client_callback(callback=_ocsp_callback, data=self._callback_data)

    @property
    def protocol(self) -> int:
        """The protocol version chosen when constructing the context.
        This attribute is read-only.
        """
        return self._protocol

    def __get_verify_mode(self) -> VerifyMode:
        """Whether to try to verify other peers' certificates and how to
        behave if verification fails. This attribute must be one of
        ssl.CERT_NONE, ssl.CERT_OPTIONAL or ssl.CERT_REQUIRED.
        """
        return _REVERSE_VERIFY_MAP[self._ctx.get_verify_mode()]

    def __set_verify_mode(self, value: VerifyMode) -> None:
        """Setter for verify_mode."""

        def _cb(
            _connobj: _SSL.Connection,
            _x509obj: _crypto.X509,
            _errnum: int,
            _errdepth: int,
            retcode: int,
        ) -> bool:
            # It seems we don't need to do anything here. Twisted doesn't,
            # and OpenSSL's SSL_CTX_set_verify let's you pass NULL
            # for the callback option. It's weird that PyOpenSSL requires
            # this.
            # This is optional in pyopenssl >= 20 and can be removed once minimum
            # supported version is bumped
            # See: pyopenssl.org/en/latest/changelog.html#id47
            return bool(retcode)

        self._ctx.set_verify(_VERIFY_MAP[value], _cb)

    verify_mode = property(__get_verify_mode, __set_verify_mode)

    def __get_check_hostname(self) -> bool:
        return self._check_hostname

    def __set_check_hostname(self, value: Any) -> None:
        validate_boolean("check_hostname", value)
        self._check_hostname = value

    check_hostname = property(__get_check_hostname, __set_check_hostname)

    def __get_check_ocsp_endpoint(self) -> Optional[bool]:
        return self._callback_data.check_ocsp_endpoint

    def __set_check_ocsp_endpoint(self, value: bool) -> None:
        validate_boolean("check_ocsp", value)
        self._callback_data.check_ocsp_endpoint = value

    check_ocsp_endpoint = property(__get_check_ocsp_endpoint, __set_check_ocsp_endpoint)

    def __get_options(self) -> None:
        # Calling set_options adds the option to the existing bitmask and
        # returns the new bitmask.
        # https://www.pyopenssl.org/en/stable/api/ssl.html#OpenSSL.SSL.Context.set_options
        return self._ctx.set_options(0)

    def __set_options(self, value: int) -> None:
        # Explicitly convert to int, since newer CPython versions
        # use enum.IntFlag for options. The values are the same
        # regardless of implementation.
        self._ctx.set_options(int(value))

    options = property(__get_options, __set_options)

    def load_cert_chain(
        self,
        certfile: Union[str, bytes],
        keyfile: Union[str, bytes, None] = None,
        password: Optional[str] = None,
    ) -> None:
        """Load a private key and the corresponding certificate. The certfile
        string must be the path to a single file in PEM format containing the
        certificate as well as any number of CA certificates needed to
        establish the certificate's authenticity. The keyfile string, if
        present, must point to a file containing the private key. Otherwise
        the private key will be taken from certfile as well.
        """
        # Match CPython behavior
        # https://github.com/python/cpython/blob/v3.8.0/Modules/_ssl.c#L3930-L3971
        # Password callback MUST be set first or it will be ignored.
        if password:

            def _pwcb(_max_length: int, _prompt_twice: bool, _user_data: bytes) -> bytes:
                # XXX:We could check the password length against what OpenSSL
                # tells us is the max, but we can't raise an exception, so...
                # warn?
                assert password is not None
                return password.encode("utf-8")

            self._ctx.set_passwd_cb(_pwcb)
        self._ctx.use_certificate_chain_file(certfile)
        self._ctx.use_privatekey_file(keyfile or certfile)
        self._ctx.check_privatekey()

    def load_verify_locations(
        self, cafile: Optional[str] = None, capath: Optional[str] = None
    ) -> None:
        """Load a set of "certification authority"(CA) certificates used to
        validate other peers' certificates when `~verify_mode` is other than
        ssl.CERT_NONE.
        """
        self._ctx.load_verify_locations(cafile, capath)
        # Manually load the CA certs when get_verified_chain is not available (pyopenssl<20).
        if not hasattr(_SSL.Connection, "get_verified_chain"):
            assert cafile is not None
            self._callback_data.trusted_ca_certs = _load_trusted_ca_certs(cafile)

    def _load_certifi(self) -> None:
        """Attempt to load CA certs from certifi."""
        if _HAVE_CERTIFI:
            self.load_verify_locations(certifi.where())
        else:
            raise _ConfigurationError(
                "tlsAllowInvalidCertificates is False but no system "
                "CA certificates could be loaded. Please install the "
                "certifi package, or provide a path to a CA file using "
                "the tlsCAFile option"
            )

    def _load_wincerts(self, store: str) -> None:
        """Attempt to load CA certs from Windows trust store."""
        cert_store = self._ctx.get_cert_store()
        oid = _stdlibssl.Purpose.SERVER_AUTH.oid
        for cert, encoding, trust in _stdlibssl.enum_certificates(store):  # type: ignore
            if encoding == "x509_asn":
                if trust is True or oid in trust:
                    cert_store.add_cert(
                        _crypto.X509.from_cryptography(_x509.load_der_x509_certificate(cert))
                    )

    def load_default_certs(self) -> None:
        """A PyOpenSSL version of load_default_certs from CPython."""
        # PyOpenSSL is incapable of loading CA certs from Windows, and mostly
        # incapable on macOS.
        # https://www.pyopenssl.org/en/stable/api/ssl.html#OpenSSL.SSL.Context.set_default_verify_paths
        if _sys.platform == "win32":
            try:
                for storename in ("CA", "ROOT"):
                    self._load_wincerts(storename)
            except PermissionError:
                # Fall back to certifi
                self._load_certifi()
        elif _sys.platform == "darwin":
            self._load_certifi()
        self._ctx.set_default_verify_paths()

    def set_default_verify_paths(self) -> None:
        """Specify that the platform provided CA certificates are to be used
        for verification purposes.
        """
        # Note: See PyOpenSSL's docs for limitations, which are similar
        # but not that same as CPython's.
        self._ctx.set_default_verify_paths()

    async def a_wrap_socket(
        self,
        sock: _socket.socket,
        server_side: bool = False,
        do_handshake_on_connect: bool = True,
        suppress_ragged_eofs: bool = True,
        server_hostname: Optional[str] = None,
        session: Optional[_SSL.Session] = None,
    ) -> _sslConn:
        """Wrap an existing Python socket connection and return a TLS socket
        object.
        """
        ssl_conn = _sslConn(self._ctx, sock, suppress_ragged_eofs)
        loop = _asyncio.get_running_loop()
        if session:
            ssl_conn.set_session(session)
        if server_side is True:
            ssl_conn.set_accept_state()
        else:
            # SNI
            if server_hostname and not _is_ip_address(server_hostname):
                # XXX: Do this in a callback registered with
                # SSLContext.set_info_callback? See Twisted for an example.
                ssl_conn.set_tlsext_host_name(server_hostname.encode("idna"))
            if self.verify_mode != _stdlibssl.CERT_NONE:
                # Request a stapled OCSP response.
                await loop.run_in_executor(None, ssl_conn.request_ocsp)
            ssl_conn.set_connect_state()
        # If this wasn't true the caller of wrap_socket would call
        # do_handshake()
        if do_handshake_on_connect:
            # XXX: If we do hostname checking in a callback we can get rid
            # of this call to do_handshake() since the handshake
            # will happen automatically later.
            await loop.run_in_executor(None, ssl_conn.do_handshake)
            # XXX: Do this in a callback registered with
            # SSLContext.set_info_callback? See Twisted for an example.
            if self.check_hostname and server_hostname is not None:
                try:
                    if _is_ip_address(server_hostname):
                        _verify_ip_address(ssl_conn, server_hostname)
                    else:
                        _verify_hostname(ssl_conn, server_hostname)
                except (_SICertificateError, _SIVerificationError) as exc:
                    raise _CertificateError(str(exc)) from None
        return ssl_conn

    def wrap_socket(
        self,
        sock: _socket.socket,
        server_side: bool = False,
        do_handshake_on_connect: bool = True,
        suppress_ragged_eofs: bool = True,
        server_hostname: Optional[str] = None,
        session: Optional[_SSL.Session] = None,
    ) -> _sslConn:
        """Wrap an existing Python socket connection and return a TLS socket
        object.
        """
        ssl_conn = _sslConn(self._ctx, sock, suppress_ragged_eofs)
        if session:
            ssl_conn.set_session(session)
        if server_side is True:
            ssl_conn.set_accept_state()
        else:
            # SNI
            if server_hostname and not _is_ip_address(server_hostname):
                # XXX: Do this in a callback registered with
                # SSLContext.set_info_callback? See Twisted for an example.
                ssl_conn.set_tlsext_host_name(server_hostname.encode("idna"))
            if self.verify_mode != _stdlibssl.CERT_NONE:
                # Request a stapled OCSP response.
                ssl_conn.request_ocsp()
            ssl_conn.set_connect_state()
        # If this wasn't true the caller of wrap_socket would call
        # do_handshake()
        if do_handshake_on_connect:
            # XXX: If we do hostname checking in a callback we can get rid
            # of this call to do_handshake() since the handshake
            # will happen automatically later.
            ssl_conn.do_handshake()
            # XXX: Do this in a callback registered with
            # SSLContext.set_info_callback? See Twisted for an example.
            if self.check_hostname and server_hostname is not None:
                try:
                    if _is_ip_address(server_hostname):
                        _service_identity_pyopenssl.verify_ip_address(ssl_conn, server_hostname)
                    else:
<<<<<<< HEAD
                        _verify_hostname(ssl_conn, server_hostname)
                except (
                    _SICertificateError,
                    _SIVerificationError,
=======
                        _service_identity_pyopenssl.verify_hostname(ssl_conn, server_hostname)
                except (
                    _service_identity.SICertificateError,
                    _service_identity.SIVerificationError,
>>>>>>> 4758f1fb
                ) as exc:
                    raise _CertificateError(str(exc)) from None
        return ssl_conn<|MERGE_RESOLUTION|>--- conflicted
+++ resolved
@@ -25,11 +25,7 @@
 from ipaddress import ip_address as _ip_address
 from typing import TYPE_CHECKING, Any, Callable, Optional, TypeVar, Union
 
-<<<<<<< HEAD
 import _asyncio
-from cryptography.x509 import load_der_x509_certificate as _load_der_x509_certificate
-=======
->>>>>>> 4758f1fb
 from OpenSSL import SSL as _SSL
 from OpenSSL import crypto as _crypto
 
@@ -412,10 +408,13 @@
             if self.check_hostname and server_hostname is not None:
                 try:
                     if _is_ip_address(server_hostname):
-                        _verify_ip_address(ssl_conn, server_hostname)
+                        _service_identity_pyopenssl._verify_ip_address(ssl_conn, server_hostname)
                     else:
-                        _verify_hostname(ssl_conn, server_hostname)
-                except (_SICertificateError, _SIVerificationError) as exc:
+                        _service_identity_pyopenssl._verify_hostname(ssl_conn, server_hostname)
+                except (
+                    _service_identity._SICertificateError,
+                    _service_identity._SIVerificationError,
+                ) as exc:
                     raise _CertificateError(str(exc)) from None
         return ssl_conn
 
@@ -460,17 +459,10 @@
                     if _is_ip_address(server_hostname):
                         _service_identity_pyopenssl.verify_ip_address(ssl_conn, server_hostname)
                     else:
-<<<<<<< HEAD
-                        _verify_hostname(ssl_conn, server_hostname)
-                except (
-                    _SICertificateError,
-                    _SIVerificationError,
-=======
                         _service_identity_pyopenssl.verify_hostname(ssl_conn, server_hostname)
                 except (
                     _service_identity.SICertificateError,
                     _service_identity.SIVerificationError,
->>>>>>> 4758f1fb
                 ) as exc:
                     raise _CertificateError(str(exc)) from None
         return ssl_conn