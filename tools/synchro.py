--- conflicted
+++ resolved
@@ -211,11 +211,8 @@
     "test_heartbeat_monitoring.py",
     "test_index_management.py",
     "test_grid_file.py",
-<<<<<<< HEAD
     "test_load_balancer.py",
-=======
     "test_json_util_integration.py",
->>>>>>> c8d3afde
     "test_gridfs_spec.py",
     "test_logger.py",
     "test_monitoring.py",
