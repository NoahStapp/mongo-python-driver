--- conflicted
+++ resolved
@@ -218,11 +218,8 @@
     "test_monitoring.py",
     "test_on_demand_csfle.py",
     "test_raw_bson.py",
-<<<<<<< HEAD
+    "test_read_concern.py",
     "test_read_preferences.py",
-=======
-    "test_read_concern.py",
->>>>>>> c42f3d64
     "test_retryable_reads.py",
     "test_retryable_writes.py",
     "test_session.py",
