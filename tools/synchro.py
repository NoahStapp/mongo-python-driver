--- conflicted
+++ resolved
@@ -119,17 +119,14 @@
     "_async_create_lock": "_create_lock",
     "_async_create_condition": "_create_condition",
     "_async_cond_wait": "_cond_wait",
-<<<<<<< HEAD
     "AsyncNetworkingInterface": "NetworkingInterface",
     "_configured_protocol": "_configured_socket",
-=======
     "SpecRunnerTask": "SpecRunnerThread",
     "AsyncMockConnection": "MockConnection",
     "AsyncMockPool": "MockPool",
     "StopAsyncIteration": "StopIteration",
     "create_async_event": "create_event",
     "async_joinall": "joinall",
->>>>>>> 4e672bd5
 }
 
 docstring_replacements: dict[tuple[str, str], str] = {
