# Copyright 2024-Present MongoDB, Inc.
#
# Licensed under the Apache License, Version 2.0 (the "License");
# you may not use this file except in compliance with the License.
# You may obtain a copy of the License at
#
# http://www.apache.org/licenses/LICENSE-2.0
#
# Unless required by applicable law or agreed to in writing, software
# distributed under the License is distributed on an "AS IS" BASIS,
# WITHOUT WARRANTIES OR CONDITIONS OF ANY KIND, either express or implied.
# See the License for the specific language governing permissions and
# limitations under the License.

"""Synchronization of asynchronous modules.

Used as part of our build system to generate synchronous code.
"""

from __future__ import annotations

import os
import re
import sys
from os import listdir
from pathlib import Path

from unasync import Rule, unasync_files  # type: ignore[import-not-found]

replacements = {
    "AsyncCollection": "Collection",
    "AsyncDatabase": "Database",
    "AsyncCursor": "Cursor",
    "AsyncMongoClient": "MongoClient",
    "AsyncCommandCursor": "CommandCursor",
    "AsyncRawBatchCursor": "RawBatchCursor",
    "AsyncRawBatchCommandCursor": "RawBatchCommandCursor",
    "AsyncClientSession": "ClientSession",
    "AsyncChangeStream": "ChangeStream",
    "AsyncCollectionChangeStream": "CollectionChangeStream",
    "AsyncDatabaseChangeStream": "DatabaseChangeStream",
    "AsyncClusterChangeStream": "ClusterChangeStream",
    "_AsyncBulk": "_Bulk",
    "_AsyncClientBulk": "_ClientBulk",
    "AsyncConnection": "Connection",
    "async_command": "command",
    "async_receive_message": "receive_message",
    "async_receive_data": "receive_data",
    "async_sendall": "sendall",
    "asynchronous": "synchronous",
    "Asynchronous": "Synchronous",
    "AsyncBulkTestBase": "BulkTestBase",
    "AsyncBulkAuthorizationTestBase": "BulkAuthorizationTestBase",
    "anext": "next",
    "aiter": "iter",
    "_ALock": "_Lock",
    "_ACondition": "_Condition",
    "AsyncGridFS": "GridFS",
    "AsyncGridFSBucket": "GridFSBucket",
    "AsyncGridIn": "GridIn",
    "AsyncGridOut": "GridOut",
    "AsyncGridOutCursor": "GridOutCursor",
    "AsyncGridOutIterator": "GridOutIterator",
    "_AsyncGridOutChunkIterator": "GridOutChunkIterator",
    "_a_grid_in_property": "_grid_in_property",
    "_a_grid_out_property": "_grid_out_property",
    "AsyncClientEncryption": "ClientEncryption",
    "AsyncMongoCryptCallback": "MongoCryptCallback",
    "AsyncExplicitEncrypter": "ExplicitEncrypter",
    "AsyncAutoEncrypter": "AutoEncrypter",
    "AsyncContextManager": "ContextManager",
    "AsyncClientContext": "ClientContext",
    "AsyncTestCollection": "TestCollection",
    "AsyncIntegrationTest": "IntegrationTest",
    "AsyncPyMongoTestCase": "PyMongoTestCase",
    "AsyncMockClientTest": "MockClientTest",
    "async_client_context": "client_context",
    "async_setup": "setup",
    "asyncSetUp": "setUp",
    "asyncTearDown": "tearDown",
    "async_teardown": "teardown",
    "pytest_asyncio": "pytest",
    "async_wait_until": "wait_until",
    "addAsyncCleanup": "addCleanup",
    "async_setup_class": "setup_class",
    "IsolatedAsyncioTestCase": "TestCase",
    "AsyncUnitTest": "UnitTest",
    "AsyncMockClient": "MockClient",
    "AsyncSpecRunner": "SpecRunner",
    "AsyncTransactionsBase": "TransactionsBase",
    "async_get_pool": "get_pool",
    "async_is_mongos": "is_mongos",
    "async_rs_or_single_client": "rs_or_single_client",
    "async_rs_or_single_client_noauth": "rs_or_single_client_noauth",
    "async_rs_client": "rs_client",
    "async_single_client": "single_client",
    "async_from_client": "from_client",
    "aclosing": "closing",
    "asyncAssertRaisesExactly": "assertRaisesExactly",
    "get_async_mock_client": "get_mock_client",
    "aconnect": "_connect",
    "async-transactions-ref": "transactions-ref",
    "async-snapshot-reads-ref": "snapshot-reads-ref",
    "default_async": "default",
    "aclose": "close",
    "PyMongo|async": "PyMongo",
    "PyMongo|c|async": "PyMongo|c",
    "AsyncTestGridFile": "TestGridFile",
    "AsyncTestGridFileNoConnect": "TestGridFileNoConnect",
    "AsyncTestSpec": "TestSpec",
    "AsyncSpecTestCreator": "SpecTestCreator",
    "async_set_fail_point": "set_fail_point",
    "async_ensure_all_connected": "ensure_all_connected",
    "async_repl_set_step_down": "repl_set_step_down",
    "AsyncPeriodicExecutor": "PeriodicExecutor",
    "async_wait_for_event": "wait_for_event",
    "pymongo_server_monitor_task": "pymongo_server_monitor_thread",
    "pymongo_server_rtt_task": "pymongo_server_rtt_thread",
    "_async_create_lock": "_create_lock",
    "_async_create_condition": "_create_condition",
    "_async_cond_wait": "_cond_wait",
}

docstring_replacements: dict[tuple[str, str], str] = {
    ("MongoClient", "connect"): """If ``True`` (the default), immediately
            begin connecting to MongoDB in the background. Otherwise connect
            on the first operation.  The default value is ``False`` when
            running in a Function-as-a-service environment.""",
    ("Collection", "create"): """If ``True``, force collection
            creation even without options being set.""",
    ("Collection", "session"): """A
            :class:`~pymongo.client_session.ClientSession` that is used with
            the create collection command.""",
    ("Collection", "kwargs"): """Additional keyword arguments will
            be passed as options for the create collection command.""",
}

docstring_removals: set[str] = {
    ".. warning:: This API is currently in beta, meaning the classes, methods, and behaviors described within may change before the full release."
}

import_replacements = {"test.synchronous": "test"}

_pymongo_base = "./pymongo/asynchronous/"
_gridfs_base = "./gridfs/asynchronous/"
_test_base = "./test/asynchronous/"

_pymongo_dest_base = "./pymongo/synchronous/"
_gridfs_dest_base = "./gridfs/synchronous/"
_test_dest_base = "./test/"

if not Path.exists(Path(_pymongo_dest_base)):
    Path.mkdir(Path(_pymongo_dest_base))
if not Path.exists(Path(_gridfs_dest_base)):
    Path.mkdir(Path(_gridfs_dest_base))

async_files = [
    _pymongo_base + f for f in listdir(_pymongo_base) if (Path(_pymongo_base) / f).is_file()
]

gridfs_files = [
    _gridfs_base + f for f in listdir(_gridfs_base) if (Path(_gridfs_base) / f).is_file()
]


def async_only_test(f: str) -> bool:
    """Return True for async tests that should not be converted to sync."""
    return f in ["test_locks.py", "test_concurrency.py"]


test_files = [
    _test_base + f
    for f in listdir(_test_base)
    if (Path(_test_base) / f).is_file() and not async_only_test(f)
]

# Add each asynchronized test here as part of the converting PR
converted_tests = [
    "__init__.py",
    "conftest.py",
    "helpers.py",
    "pymongo_mocks.py",
    "utils_spec_runner.py",
    "qcheck.py",
    "test_auth.py",
    "test_auth_spec.py",
    "test_bulk.py",
    "test_change_stream.py",
    "test_client.py",
    "test_client_bulk_write.py",
    "test_client_context.py",
    "test_collation.py",
    "test_collection.py",
    "test_collection_management.py",
    "test_command_logging.py",
    "test_command_logging.py",
    "test_command_monitoring.py",
    "test_comment.py",
    "test_common.py",
    "test_connection_logging.py",
    "test_connections_survive_primary_stepdown_spec.py",
    "test_create_entities.py",
    "test_crud_unified.py",
    "test_cursor.py",
    "test_custom_types.py",
    "test_database.py",
    "test_data_lake.py",
    "test_encryption.py",
    "test_grid_file.py",
<<<<<<< HEAD
    "test_load_balancer.py",
=======
    "test_gridfs_spec.py",
>>>>>>> 94b9a54c
    "test_logger.py",
    "test_monitoring.py",
    "test_raw_bson.py",
    "test_retryable_reads.py",
    "test_retryable_writes.py",
    "test_session.py",
    "test_transactions.py",
    "unified_format.py",
]


def process_files(
    files: list[str], docstring_translate_files: list[str], sync_test_files: list[str]
) -> None:
    for file in files:
        if "__init__" not in file or "__init__" and "test" in file:
            with open(file, "r+") as f:
                lines = f.readlines()
                lines = apply_is_sync(lines, file)
                lines = translate_coroutine_types(lines)
                lines = translate_async_sleeps(lines)
                if file in docstring_translate_files:
                    lines = translate_docstrings(lines)
                if file in sync_test_files:
                    translate_imports(lines)
                f.seek(0)
                f.writelines(lines)
                f.truncate()


def apply_is_sync(lines: list[str], file: str) -> list[str]:
    try:
        is_sync = next(iter([line for line in lines if line.startswith("_IS_SYNC = ")]))
        index = lines.index(is_sync)
        is_sync = is_sync.replace("False", "True")
        lines[index] = is_sync
    except StopIteration as e:
        print(
            f"Missing _IS_SYNC at top of async file {file.replace('synchronous', 'asynchronous')}"
        )
        raise e
    return lines


def translate_coroutine_types(lines: list[str]) -> list[str]:
    coroutine_types = [line for line in lines if "Coroutine[" in line]
    for type in coroutine_types:
        res = re.search(r"Coroutine\[([A-z]+), ([A-z]+), ([A-z]+)\]", type)
        if res:
            old = res[0]
            index = lines.index(type)
            new = type.replace(old, res.group(3))
            lines[index] = new
    return lines


def translate_imports(lines: list[str]) -> list[str]:
    for k, v in import_replacements.items():
        matches = [line for line in lines if k in line and "import" in line]
        for line in matches:
            index = lines.index(line)
            lines[index] = line.replace(k, v)
    return lines


def translate_async_sleeps(lines: list[str]) -> list[str]:
    blocking_sleeps = [line for line in lines if "asyncio.sleep(0)" in line]
    lines = [line for line in lines if line not in blocking_sleeps]
    sleeps = [line for line in lines if "asyncio.sleep" in line]

    for line in sleeps:
        res = re.search(r"asyncio.sleep\(([^()]*)\)", line)
        if res:
            old = res[0]
            index = lines.index(line)
            new = f"time.sleep({res[1]})"
            lines[index] = line.replace(old, new)

    return lines


def translate_docstrings(lines: list[str]) -> list[str]:
    for i in range(len(lines)):
        for k in replacements:
            if k in lines[i]:
                # This sequence of replacements fixes the grammar issues caused by translating async -> sync
                if "an Async" in lines[i]:
                    lines[i] = lines[i].replace("an Async", "a Async")
                if "an 'Async" in lines[i]:
                    lines[i] = lines[i].replace("an 'Async", "a 'Async")
                if "An Async" in lines[i]:
                    lines[i] = lines[i].replace("An Async", "A Async")
                if "An 'Async" in lines[i]:
                    lines[i] = lines[i].replace("An 'Async", "A 'Async")
                if "an asynchronous" in lines[i]:
                    lines[i] = lines[i].replace("an asynchronous", "a")
                if "An asynchronous" in lines[i]:
                    lines[i] = lines[i].replace("An asynchronous", "A")
                # This ensures docstring links are for `pymongo.X` instead of `pymongo.synchronous.X`
                if "pymongo.asynchronous" in lines[i] and "import" not in lines[i]:
                    lines[i] = lines[i].replace("pymongo.asynchronous", "pymongo")
                lines[i] = lines[i].replace(k, replacements[k])
            if "Sync" in lines[i] and "Synchronous" not in lines[i] and replacements[k] in lines[i]:
                lines[i] = lines[i].replace("Sync", "")
                if "rsApplyStop" in lines[i]:
                    lines[i] = lines[i].replace("rsApplyStop", "rsSyncApplyStop")
        if "async for" in lines[i] or "async with" in lines[i] or "async def" in lines[i]:
            lines[i] = lines[i].replace("async ", "")
        if "await " in lines[i] and "tailable" not in lines[i]:
            lines[i] = lines[i].replace("await ", "")
    for i in range(len(lines)):
        for k in docstring_replacements:  # type: ignore[assignment]
            if f":param {k[1]}: **Not supported by {k[0]}**." in lines[i]:
                lines[i] = lines[i].replace(
                    f"**Not supported by {k[0]}**.",
                    docstring_replacements[k],  # type: ignore[index]
                )

        for line in docstring_removals:
            if line in lines[i]:
                lines[i] = "DOCSTRING_REMOVED"
                lines[i + 1] = "DOCSTRING_REMOVED"

    return [line for line in lines if line != "DOCSTRING_REMOVED"]


def unasync_directory(files: list[str], src: str, dest: str, replacements: dict[str, str]) -> None:
    unasync_files(
        files,
        [
            Rule(
                fromdir=src,
                todir=dest,
                additional_replacements=replacements,
            )
        ],
    )


def main() -> None:
    modified_files = [f"./{f}" for f in sys.argv[1:]]
    errored = False
    for fname in async_files + gridfs_files:
        # If the async file was modified, we don't need to check if the sync file was also modified.
        if str(fname) in modified_files:
            continue
        sync_name = str(fname).replace("asynchronous", "synchronous")
        if sync_name in modified_files and "OVERRIDE_SYNCHRO_CHECK" not in os.environ:
            print(f"Refusing to overwrite {sync_name}")
            errored = True
    if errored:
        raise ValueError("Aborting synchro due to errors")

    unasync_directory(async_files, _pymongo_base, _pymongo_dest_base, replacements)
    unasync_directory(gridfs_files, _gridfs_base, _gridfs_dest_base, replacements)
    unasync_directory(test_files, _test_base, _test_dest_base, replacements)

    sync_files = [
        _pymongo_dest_base + f
        for f in listdir(_pymongo_dest_base)
        if (Path(_pymongo_dest_base) / f).is_file()
    ]

    sync_gridfs_files = [
        _gridfs_dest_base + f
        for f in listdir(_gridfs_dest_base)
        if (Path(_gridfs_dest_base) / f).is_file()
    ]
    sync_test_files = [
        _test_dest_base + f for f in converted_tests if (Path(_test_dest_base) / f).is_file()
    ]

    docstring_translate_files = sync_files + sync_gridfs_files + sync_test_files

    process_files(
        sync_files + sync_gridfs_files + sync_test_files, docstring_translate_files, sync_test_files
    )


if __name__ == "__main__":
    main()<|MERGE_RESOLUTION|>--- conflicted
+++ resolved
@@ -207,11 +207,8 @@
     "test_data_lake.py",
     "test_encryption.py",
     "test_grid_file.py",
-<<<<<<< HEAD
     "test_load_balancer.py",
-=======
     "test_gridfs_spec.py",
->>>>>>> 94b9a54c
     "test_logger.py",
     "test_monitoring.py",
     "test_raw_bson.py",
