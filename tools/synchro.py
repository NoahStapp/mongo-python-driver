# Copyright 2024-Present MongoDB, Inc.
#
# Licensed under the Apache License, Version 2.0 (the "License");
# you may not use this file except in compliance with the License.
# You may obtain a copy of the License at
#
# http://www.apache.org/licenses/LICENSE-2.0
#
# Unless required by applicable law or agreed to in writing, software
# distributed under the License is distributed on an "AS IS" BASIS,
# WITHOUT WARRANTIES OR CONDITIONS OF ANY KIND, either express or implied.
# See the License for the specific language governing permissions and
# limitations under the License.

"""Synchronization of asynchronous modules.

Used as part of our build system to generate synchronous code.
"""

from __future__ import annotations

import os
import re
import sys
from os import listdir
from pathlib import Path

from unasync import Rule, unasync_files  # type: ignore[import-not-found]

replacements = {
    "AsyncCollection": "Collection",
    "AsyncDatabase": "Database",
    "AsyncCursor": "Cursor",
    "AsyncMongoClient": "MongoClient",
    "AsyncCommandCursor": "CommandCursor",
    "AsyncRawBatchCursor": "RawBatchCursor",
    "AsyncRawBatchCommandCursor": "RawBatchCommandCursor",
    "AsyncClientSession": "ClientSession",
    "AsyncChangeStream": "ChangeStream",
    "AsyncCollectionChangeStream": "CollectionChangeStream",
    "AsyncDatabaseChangeStream": "DatabaseChangeStream",
    "AsyncClusterChangeStream": "ClusterChangeStream",
    "_AsyncBulk": "_Bulk",
    "_AsyncClientBulk": "_ClientBulk",
    "AsyncConnection": "Connection",
    "async_command": "command",
    "async_receive_message": "receive_message",
    "async_receive_data": "receive_data",
    "async_sendall": "sendall",
    "asynchronous": "synchronous",
    "Asynchronous": "Synchronous",
    "AsyncBulkTestBase": "BulkTestBase",
    "AsyncBulkAuthorizationTestBase": "BulkAuthorizationTestBase",
    "anext": "next",
    "aiter": "iter",
    "_ALock": "_Lock",
    "_ACondition": "_Condition",
    "AsyncGridFS": "GridFS",
    "AsyncGridFSBucket": "GridFSBucket",
    "AsyncGridIn": "GridIn",
    "AsyncGridOut": "GridOut",
    "AsyncGridOutCursor": "GridOutCursor",
    "AsyncGridOutIterator": "GridOutIterator",
    "_AsyncGridOutChunkIterator": "GridOutChunkIterator",
    "_a_grid_in_property": "_grid_in_property",
    "_a_grid_out_property": "_grid_out_property",
    "AsyncClientEncryption": "ClientEncryption",
    "AsyncMongoCryptCallback": "MongoCryptCallback",
    "AsyncExplicitEncrypter": "ExplicitEncrypter",
    "AsyncAutoEncrypter": "AutoEncrypter",
    "AsyncContextManager": "ContextManager",
    "AsyncClientContext": "ClientContext",
    "AsyncTestCollection": "TestCollection",
    "AsyncIntegrationTest": "IntegrationTest",
    "AsyncPyMongoTestCase": "PyMongoTestCase",
    "AsyncMockClientTest": "MockClientTest",
    "async_client_context": "client_context",
    "async_setup": "setup",
    "asyncSetUp": "setUp",
    "asyncTearDown": "tearDown",
    "async_teardown": "teardown",
    "pytest_asyncio": "pytest",
    "async_wait_until": "wait_until",
    "addAsyncCleanup": "addCleanup",
    "async_setup_class": "setup_class",
    "IsolatedAsyncioTestCase": "TestCase",
    "AsyncUnitTest": "UnitTest",
    "AsyncMockClient": "MockClient",
    "AsyncSpecRunner": "SpecRunner",
    "AsyncTransactionsBase": "TransactionsBase",
    "async_get_pool": "get_pool",
    "async_is_mongos": "is_mongos",
    "async_rs_or_single_client": "rs_or_single_client",
    "async_rs_or_single_client_noauth": "rs_or_single_client_noauth",
    "async_rs_client": "rs_client",
    "async_single_client": "single_client",
    "async_from_client": "from_client",
    "aclosing": "closing",
    "asyncAssertRaisesExactly": "assertRaisesExactly",
    "get_async_mock_client": "get_mock_client",
    "aconnect": "_connect",
    "async-transactions-ref": "transactions-ref",
    "async-snapshot-reads-ref": "snapshot-reads-ref",
    "default_async": "default",
    "aclose": "close",
    "PyMongo|async": "PyMongo",
    "PyMongo|c|async": "PyMongo|c",
    "AsyncTestGridFile": "TestGridFile",
    "AsyncTestGridFileNoConnect": "TestGridFileNoConnect",
    "AsyncTestSpec": "TestSpec",
    "AsyncSpecTestCreator": "SpecTestCreator",
    "async_set_fail_point": "set_fail_point",
    "async_ensure_all_connected": "ensure_all_connected",
    "async_repl_set_step_down": "repl_set_step_down",
    "AsyncPeriodicExecutor": "PeriodicExecutor",
    "async_wait_for_event": "wait_for_event",
    "pymongo_server_monitor_task": "pymongo_server_monitor_thread",
    "pymongo_server_rtt_task": "pymongo_server_rtt_thread",
    "_async_create_lock": "_create_lock",
    "_async_create_condition": "_create_condition",
    "_async_cond_wait": "_cond_wait",
    "AsyncMockConnection": "MockConnection",
    "AsyncMockPool": "MockPool",
}

docstring_replacements: dict[tuple[str, str], str] = {
    ("MongoClient", "connect"): """If ``True`` (the default), immediately
            begin connecting to MongoDB in the background. Otherwise connect
            on the first operation.  The default value is ``False`` when
            running in a Function-as-a-service environment.""",
    ("Collection", "create"): """If ``True``, force collection
            creation even without options being set.""",
    ("Collection", "session"): """A
            :class:`~pymongo.client_session.ClientSession` that is used with
            the create collection command.""",
    ("Collection", "kwargs"): """Additional keyword arguments will
            be passed as options for the create collection command.""",
}

docstring_removals: set[str] = {
    ".. warning:: This API is currently in beta, meaning the classes, methods, and behaviors described within may change before the full release."
}

import_replacements = {"test.synchronous": "test"}

_pymongo_base = "./pymongo/asynchronous/"
_gridfs_base = "./gridfs/asynchronous/"
_test_base = "./test/asynchronous/"

_pymongo_dest_base = "./pymongo/synchronous/"
_gridfs_dest_base = "./gridfs/synchronous/"
_test_dest_base = "./test/"

if not Path.exists(Path(_pymongo_dest_base)):
    Path.mkdir(Path(_pymongo_dest_base))
if not Path.exists(Path(_gridfs_dest_base)):
    Path.mkdir(Path(_gridfs_dest_base))

async_files = [
    _pymongo_base + f for f in listdir(_pymongo_base) if (Path(_pymongo_base) / f).is_file()
]

gridfs_files = [
    _gridfs_base + f for f in listdir(_gridfs_base) if (Path(_gridfs_base) / f).is_file()
]


def async_only_test(f: str) -> bool:
    """Return True for async tests that should not be converted to sync."""
    return f in ["test_locks.py", "test_concurrency.py"]


test_files = [
    _test_base + f
    for f in listdir(_test_base)
    if (Path(_test_base) / f).is_file() and not async_only_test(f)
]

# Add each asynchronized test here as part of the converting PR
converted_tests = [
    "__init__.py",
    "conftest.py",
    "helpers.py",
    "pymongo_mocks.py",
    "utils_spec_runner.py",
    "qcheck.py",
    "test_auth.py",
    "test_auth_spec.py",
    "test_bulk.py",
    "test_change_stream.py",
    "test_client.py",
    "test_client_bulk_write.py",
    "test_client_context.py",
    "test_collation.py",
    "test_collection.py",
    "test_collection_management.py",
    "test_command_logging.py",
    "test_command_logging.py",
    "test_command_monitoring.py",
    "test_comment.py",
    "test_common.py",
    "test_connection_logging.py",
    "test_connections_survive_primary_stepdown_spec.py",
    "test_create_entities.py",
    "test_crud_unified.py",
    "test_cursor.py",
    "test_custom_types.py",
    "test_database.py",
    "test_data_lake.py",
    "test_encryption.py",
<<<<<<< HEAD
    "test_heartbeat_monitoring.py",
=======
    "test_index_management.py",
>>>>>>> 2909e1fc
    "test_grid_file.py",
    "test_gridfs_spec.py",
    "test_logger.py",
    "test_monitoring.py",
    "test_raw_bson.py",
    "test_retryable_reads.py",
    "test_retryable_writes.py",
    "test_session.py",
    "test_transactions.py",
    "unified_format.py",
]


def process_files(
    files: list[str], docstring_translate_files: list[str], sync_test_files: list[str]
) -> None:
    for file in files:
        if "__init__" not in file or "__init__" and "test" in file:
            with open(file, "r+") as f:
                lines = f.readlines()
                lines = apply_is_sync(lines, file)
                lines = translate_coroutine_types(lines)
                lines = translate_async_sleeps(lines)
                if file in docstring_translate_files:
                    lines = translate_docstrings(lines)
                if file in sync_test_files:
                    translate_imports(lines)
                f.seek(0)
                f.writelines(lines)
                f.truncate()


def apply_is_sync(lines: list[str], file: str) -> list[str]:
    try:
        is_sync = next(iter([line for line in lines if line.startswith("_IS_SYNC = ")]))
        index = lines.index(is_sync)
        is_sync = is_sync.replace("False", "True")
        lines[index] = is_sync
    except StopIteration as e:
        print(
            f"Missing _IS_SYNC at top of async file {file.replace('synchronous', 'asynchronous')}"
        )
        raise e
    return lines


def translate_coroutine_types(lines: list[str]) -> list[str]:
    coroutine_types = [line for line in lines if "Coroutine[" in line]
    for type in coroutine_types:
        res = re.search(r"Coroutine\[([A-z]+), ([A-z]+), ([A-z]+)\]", type)
        if res:
            old = res[0]
            index = lines.index(type)
            new = type.replace(old, res.group(3))
            lines[index] = new
    return lines


def translate_imports(lines: list[str]) -> list[str]:
    for k, v in import_replacements.items():
        matches = [line for line in lines if k in line and "import" in line]
        for line in matches:
            index = lines.index(line)
            lines[index] = line.replace(k, v)
    return lines


def translate_async_sleeps(lines: list[str]) -> list[str]:
    blocking_sleeps = [line for line in lines if "asyncio.sleep(0)" in line]
    lines = [line for line in lines if line not in blocking_sleeps]
    sleeps = [line for line in lines if "asyncio.sleep" in line]

    for line in sleeps:
        res = re.search(r"asyncio.sleep\(([^()]*)\)", line)
        if res:
            old = res[0]
            index = lines.index(line)
            new = f"time.sleep({res[1]})"
            lines[index] = line.replace(old, new)

    return lines


def translate_docstrings(lines: list[str]) -> list[str]:
    for i in range(len(lines)):
        for k in replacements:
            if k in lines[i]:
                # This sequence of replacements fixes the grammar issues caused by translating async -> sync
                if "an Async" in lines[i]:
                    lines[i] = lines[i].replace("an Async", "a Async")
                if "an 'Async" in lines[i]:
                    lines[i] = lines[i].replace("an 'Async", "a 'Async")
                if "An Async" in lines[i]:
                    lines[i] = lines[i].replace("An Async", "A Async")
                if "An 'Async" in lines[i]:
                    lines[i] = lines[i].replace("An 'Async", "A 'Async")
                if "an asynchronous" in lines[i]:
                    lines[i] = lines[i].replace("an asynchronous", "a")
                if "An asynchronous" in lines[i]:
                    lines[i] = lines[i].replace("An asynchronous", "A")
                # This ensures docstring links are for `pymongo.X` instead of `pymongo.synchronous.X`
                if "pymongo.asynchronous" in lines[i] and "import" not in lines[i]:
                    lines[i] = lines[i].replace("pymongo.asynchronous", "pymongo")
                lines[i] = lines[i].replace(k, replacements[k])
            if "Sync" in lines[i] and "Synchronous" not in lines[i] and replacements[k] in lines[i]:
                lines[i] = lines[i].replace("Sync", "")
                if "rsApplyStop" in lines[i]:
                    lines[i] = lines[i].replace("rsApplyStop", "rsSyncApplyStop")
        if "async for" in lines[i] or "async with" in lines[i] or "async def" in lines[i]:
            lines[i] = lines[i].replace("async ", "")
        if "await " in lines[i] and "tailable" not in lines[i]:
            lines[i] = lines[i].replace("await ", "")
    for i in range(len(lines)):
        for k in docstring_replacements:  # type: ignore[assignment]
            if f":param {k[1]}: **Not supported by {k[0]}**." in lines[i]:
                lines[i] = lines[i].replace(
                    f"**Not supported by {k[0]}**.",
                    docstring_replacements[k],  # type: ignore[index]
                )

        for line in docstring_removals:
            if line in lines[i]:
                lines[i] = "DOCSTRING_REMOVED"
                lines[i + 1] = "DOCSTRING_REMOVED"

    return [line for line in lines if line != "DOCSTRING_REMOVED"]


def unasync_directory(files: list[str], src: str, dest: str, replacements: dict[str, str]) -> None:
    unasync_files(
        files,
        [
            Rule(
                fromdir=src,
                todir=dest,
                additional_replacements=replacements,
            )
        ],
    )


def main() -> None:
    modified_files = [f"./{f}" for f in sys.argv[1:]]
    errored = False
    for fname in async_files + gridfs_files:
        # If the async file was modified, we don't need to check if the sync file was also modified.
        if str(fname) in modified_files:
            continue
        sync_name = str(fname).replace("asynchronous", "synchronous")
        if sync_name in modified_files and "OVERRIDE_SYNCHRO_CHECK" not in os.environ:
            print(f"Refusing to overwrite {sync_name}")
            errored = True
    if errored:
        raise ValueError("Aborting synchro due to errors")

    unasync_directory(async_files, _pymongo_base, _pymongo_dest_base, replacements)
    unasync_directory(gridfs_files, _gridfs_base, _gridfs_dest_base, replacements)
    unasync_directory(test_files, _test_base, _test_dest_base, replacements)

    sync_files = [
        _pymongo_dest_base + f
        for f in listdir(_pymongo_dest_base)
        if (Path(_pymongo_dest_base) / f).is_file()
    ]

    sync_gridfs_files = [
        _gridfs_dest_base + f
        for f in listdir(_gridfs_dest_base)
        if (Path(_gridfs_dest_base) / f).is_file()
    ]
    sync_test_files = [
        _test_dest_base + f for f in converted_tests if (Path(_test_dest_base) / f).is_file()
    ]

    docstring_translate_files = sync_files + sync_gridfs_files + sync_test_files

    process_files(
        sync_files + sync_gridfs_files + sync_test_files, docstring_translate_files, sync_test_files
    )


if __name__ == "__main__":
    main()<|MERGE_RESOLUTION|>--- conflicted
+++ resolved
@@ -208,11 +208,8 @@
     "test_database.py",
     "test_data_lake.py",
     "test_encryption.py",
-<<<<<<< HEAD
     "test_heartbeat_monitoring.py",
-=======
     "test_index_management.py",
->>>>>>> 2909e1fc
     "test_grid_file.py",
     "test_gridfs_spec.py",
     "test_logger.py",
