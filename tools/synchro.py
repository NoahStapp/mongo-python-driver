# Copyright 2024-Present MongoDB, Inc.
#
# Licensed under the Apache License, Version 2.0 (the "License");
# you may not use this file except in compliance with the License.
# You may obtain a copy of the License at
#
# http://www.apache.org/licenses/LICENSE-2.0
#
# Unless required by applicable law or agreed to in writing, software
# distributed under the License is distributed on an "AS IS" BASIS,
# WITHOUT WARRANTIES OR CONDITIONS OF ANY KIND, either express or implied.
# See the License for the specific language governing permissions and
# limitations under the License.

"""Synchronization of asynchronous modules.

Used as part of our build system to generate synchronous code.
"""

from __future__ import annotations

import os
import re
import sys
from os import listdir
from pathlib import Path

from unasync import Rule, unasync_files  # type: ignore[import-not-found]

replacements = {
    "AsyncCollection": "Collection",
    "AsyncDatabase": "Database",
    "AsyncCursor": "Cursor",
    "AsyncMongoClient": "MongoClient",
    "AsyncCommandCursor": "CommandCursor",
    "AsyncRawBatchCursor": "RawBatchCursor",
    "AsyncRawBatchCommandCursor": "RawBatchCommandCursor",
    "AsyncClientSession": "ClientSession",
    "AsyncChangeStream": "ChangeStream",
    "AsyncCollectionChangeStream": "CollectionChangeStream",
    "AsyncDatabaseChangeStream": "DatabaseChangeStream",
    "AsyncClusterChangeStream": "ClusterChangeStream",
    "_AsyncBulk": "_Bulk",
    "_AsyncClientBulk": "_ClientBulk",
    "AsyncConnection": "Connection",
    "async_command": "command",
    "async_receive_message": "receive_message",
    "async_receive_data": "receive_data",
    "async_sendall": "sendall",
    "asynchronous": "synchronous",
    "Asynchronous": "Synchronous",
    "AsyncBulkTestBase": "BulkTestBase",
    "AsyncBulkAuthorizationTestBase": "BulkAuthorizationTestBase",
    "anext": "next",
    "aiter": "iter",
    "_ALock": "_Lock",
    "_ACondition": "_Condition",
    "AsyncGridFS": "GridFS",
    "AsyncGridFSBucket": "GridFSBucket",
    "AsyncGridIn": "GridIn",
    "AsyncGridOut": "GridOut",
    "AsyncGridOutCursor": "GridOutCursor",
    "AsyncGridOutIterator": "GridOutIterator",
    "_AsyncGridOutChunkIterator": "GridOutChunkIterator",
    "_a_grid_in_property": "_grid_in_property",
    "_a_grid_out_property": "_grid_out_property",
    "AsyncClientEncryption": "ClientEncryption",
    "AsyncMongoCryptCallback": "MongoCryptCallback",
    "AsyncExplicitEncrypter": "ExplicitEncrypter",
    "AsyncAutoEncrypter": "AutoEncrypter",
    "AsyncContextManager": "ContextManager",
    "AsyncClientContext": "ClientContext",
    "AsyncTestCollection": "TestCollection",
    "AsyncIntegrationTest": "IntegrationTest",
    "AsyncPyMongoTestCase": "PyMongoTestCase",
    "AsyncMockClientTest": "MockClientTest",
    "async_client_context": "client_context",
    "async_setup": "setup",
    "asyncSetUp": "setUp",
    "asyncTearDown": "tearDown",
    "async_teardown": "teardown",
    "pytest_asyncio": "pytest",
    "async_wait_until": "wait_until",
    "addAsyncCleanup": "addCleanup",
    "async_setup_class": "setup_class",
    "IsolatedAsyncioTestCase": "TestCase",
    "AsyncUnitTest": "UnitTest",
    "AsyncMockClient": "MockClient",
    "AsyncSpecRunner": "SpecRunner",
    "AsyncTransactionsBase": "TransactionsBase",
    "async_get_pool": "get_pool",
    "async_is_mongos": "is_mongos",
    "async_rs_or_single_client": "rs_or_single_client",
    "async_rs_or_single_client_noauth": "rs_or_single_client_noauth",
    "async_rs_client": "rs_client",
    "async_single_client": "single_client",
    "async_from_client": "from_client",
    "aclosing": "closing",
    "asyncAssertRaisesExactly": "assertRaisesExactly",
    "get_async_mock_client": "get_mock_client",
    "aconnect": "_connect",
    "async-transactions-ref": "transactions-ref",
    "async-snapshot-reads-ref": "snapshot-reads-ref",
    "default_async": "default",
    "aclose": "close",
    "PyMongo|async": "PyMongo",
    "PyMongo|c|async": "PyMongo|c",
    "AsyncTestGridFile": "TestGridFile",
    "AsyncTestGridFileNoConnect": "TestGridFileNoConnect",
    "AsyncTestSpec": "TestSpec",
    "AsyncSpecTestCreator": "SpecTestCreator",
    "async_set_fail_point": "set_fail_point",
    "async_ensure_all_connected": "ensure_all_connected",
    "async_repl_set_step_down": "repl_set_step_down",
    "AsyncPeriodicExecutor": "PeriodicExecutor",
    "async_wait_for_event": "wait_for_event",
    "pymongo_server_monitor_task": "pymongo_server_monitor_thread",
    "pymongo_server_rtt_task": "pymongo_server_rtt_thread",
    "_async_create_lock": "_create_lock",
    "_async_create_condition": "_create_condition",
    "_async_cond_wait": "_cond_wait",
<<<<<<< HEAD
    "SpecRunnerTask": "SpecRunnerThread",
=======
    "AsyncMockConnection": "MockConnection",
    "AsyncMockPool": "MockPool",
>>>>>>> c8d3afde
}

docstring_replacements: dict[tuple[str, str], str] = {
    ("MongoClient", "connect"): """If ``True`` (the default), immediately
            begin connecting to MongoDB in the background. Otherwise connect
            on the first operation.  The default value is ``False`` when
            running in a Function-as-a-service environment.""",
    ("Collection", "create"): """If ``True``, force collection
            creation even without options being set.""",
    ("Collection", "session"): """A
            :class:`~pymongo.client_session.ClientSession` that is used with
            the create collection command.""",
    ("Collection", "kwargs"): """Additional keyword arguments will
            be passed as options for the create collection command.""",
}

docstring_removals: set[str] = {
    ".. warning:: This API is currently in beta, meaning the classes, methods, and behaviors described within may change before the full release."
}

import_replacements = {"test.synchronous": "test"}

_pymongo_base = "./pymongo/asynchronous/"
_gridfs_base = "./gridfs/asynchronous/"
_test_base = "./test/asynchronous/"

_pymongo_dest_base = "./pymongo/synchronous/"
_gridfs_dest_base = "./gridfs/synchronous/"
_test_dest_base = "./test/"

if not Path.exists(Path(_pymongo_dest_base)):
    Path.mkdir(Path(_pymongo_dest_base))
if not Path.exists(Path(_gridfs_dest_base)):
    Path.mkdir(Path(_gridfs_dest_base))

async_files = [
    _pymongo_base + f for f in listdir(_pymongo_base) if (Path(_pymongo_base) / f).is_file()
]

gridfs_files = [
    _gridfs_base + f for f in listdir(_gridfs_base) if (Path(_gridfs_base) / f).is_file()
]


def async_only_test(f: str) -> bool:
    """Return True for async tests that should not be converted to sync."""
    return f in ["test_locks.py", "test_concurrency.py"]


test_files = [
    _test_base + f
    for f in listdir(_test_base)
    if (Path(_test_base) / f).is_file() and not async_only_test(f)
]

# Add each asynchronized test here as part of the converting PR
converted_tests = [
    "__init__.py",
    "conftest.py",
    "helpers.py",
    "pymongo_mocks.py",
    "utils_spec_runner.py",
    "qcheck.py",
    "test_auth.py",
    "test_auth_spec.py",
    "test_bulk.py",
    "test_change_stream.py",
    "test_client.py",
    "test_client_bulk_write.py",
    "test_client_context.py",
    "test_collation.py",
    "test_collection.py",
    "test_collection_management.py",
    "test_command_logging.py",
    "test_command_logging.py",
    "test_command_monitoring.py",
    "test_comment.py",
    "test_common.py",
    "test_connection_logging.py",
    "test_connections_survive_primary_stepdown_spec.py",
    "test_create_entities.py",
    "test_crud_unified.py",
    "test_cursor.py",
    "test_custom_types.py",
    "test_database.py",
    "test_data_lake.py",
    "test_encryption.py",
    "test_heartbeat_monitoring.py",
    "test_index_management.py",
    "test_grid_file.py",
    "test_json_util_integration.py",
    "test_gridfs_spec.py",
    "test_logger.py",
    "test_monitoring.py",
    "test_raw_bson.py",
    "test_retryable_reads.py",
    "test_retryable_writes.py",
    "test_session.py",
    "test_transactions.py",
    "unified_format.py",
]


def process_files(
    files: list[str], docstring_translate_files: list[str], sync_test_files: list[str]
) -> None:
    for file in files:
        if "__init__" not in file or "__init__" and "test" in file:
            with open(file, "r+") as f:
                lines = f.readlines()
                lines = apply_is_sync(lines, file)
                lines = translate_coroutine_types(lines)
                lines = translate_async_sleeps(lines)
                if file in docstring_translate_files:
                    lines = translate_docstrings(lines)
                if file in sync_test_files:
                    translate_imports(lines)
                f.seek(0)
                f.writelines(lines)
                f.truncate()


def apply_is_sync(lines: list[str], file: str) -> list[str]:
    try:
        is_sync = next(iter([line for line in lines if line.startswith("_IS_SYNC = ")]))
        index = lines.index(is_sync)
        is_sync = is_sync.replace("False", "True")
        lines[index] = is_sync
    except StopIteration as e:
        print(
            f"Missing _IS_SYNC at top of async file {file.replace('synchronous', 'asynchronous')}"
        )
        raise e
    return lines


def translate_coroutine_types(lines: list[str]) -> list[str]:
    coroutine_types = [line for line in lines if "Coroutine[" in line]
    for type in coroutine_types:
        res = re.search(r"Coroutine\[([A-z]+), ([A-z]+), ([A-z]+)\]", type)
        if res:
            old = res[0]
            index = lines.index(type)
            new = type.replace(old, res.group(3))
            lines[index] = new
    return lines


def translate_imports(lines: list[str]) -> list[str]:
    for k, v in import_replacements.items():
        matches = [line for line in lines if k in line and "import" in line]
        for line in matches:
            index = lines.index(line)
            lines[index] = line.replace(k, v)
    return lines


def translate_async_sleeps(lines: list[str]) -> list[str]:
    blocking_sleeps = [line for line in lines if "asyncio.sleep(0)" in line]
    lines = [line for line in lines if line not in blocking_sleeps]
    sleeps = [line for line in lines if "asyncio.sleep" in line]

    for line in sleeps:
        res = re.search(r"asyncio.sleep\(([^()]*)\)", line)
        if res:
            old = res[0]
            index = lines.index(line)
            new = f"time.sleep({res[1]})"
            lines[index] = line.replace(old, new)

    return lines


def translate_docstrings(lines: list[str]) -> list[str]:
    for i in range(len(lines)):
        for k in replacements:
            if k in lines[i]:
                # This sequence of replacements fixes the grammar issues caused by translating async -> sync
                if "an Async" in lines[i]:
                    lines[i] = lines[i].replace("an Async", "a Async")
                if "an 'Async" in lines[i]:
                    lines[i] = lines[i].replace("an 'Async", "a 'Async")
                if "An Async" in lines[i]:
                    lines[i] = lines[i].replace("An Async", "A Async")
                if "An 'Async" in lines[i]:
                    lines[i] = lines[i].replace("An 'Async", "A 'Async")
                if "an asynchronous" in lines[i]:
                    lines[i] = lines[i].replace("an asynchronous", "a")
                if "An asynchronous" in lines[i]:
                    lines[i] = lines[i].replace("An asynchronous", "A")
                # This ensures docstring links are for `pymongo.X` instead of `pymongo.synchronous.X`
                if "pymongo.asynchronous" in lines[i] and "import" not in lines[i]:
                    lines[i] = lines[i].replace("pymongo.asynchronous", "pymongo")
                lines[i] = lines[i].replace(k, replacements[k])
            if "Sync" in lines[i] and "Synchronous" not in lines[i] and replacements[k] in lines[i]:
                lines[i] = lines[i].replace("Sync", "")
                if "rsApplyStop" in lines[i]:
                    lines[i] = lines[i].replace("rsApplyStop", "rsSyncApplyStop")
        if "async for" in lines[i] or "async with" in lines[i] or "async def" in lines[i]:
            lines[i] = lines[i].replace("async ", "")
        if "await " in lines[i] and "tailable" not in lines[i]:
            lines[i] = lines[i].replace("await ", "")
    for i in range(len(lines)):
        for k in docstring_replacements:  # type: ignore[assignment]
            if f":param {k[1]}: **Not supported by {k[0]}**." in lines[i]:
                lines[i] = lines[i].replace(
                    f"**Not supported by {k[0]}**.",
                    docstring_replacements[k],  # type: ignore[index]
                )

        for line in docstring_removals:
            if line in lines[i]:
                lines[i] = "DOCSTRING_REMOVED"
                lines[i + 1] = "DOCSTRING_REMOVED"

    return [line for line in lines if line != "DOCSTRING_REMOVED"]


def unasync_directory(files: list[str], src: str, dest: str, replacements: dict[str, str]) -> None:
    unasync_files(
        files,
        [
            Rule(
                fromdir=src,
                todir=dest,
                additional_replacements=replacements,
            )
        ],
    )


def main() -> None:
    modified_files = [f"./{f}" for f in sys.argv[1:]]
    errored = False
    for fname in async_files + gridfs_files:
        # If the async file was modified, we don't need to check if the sync file was also modified.
        if str(fname) in modified_files:
            continue
        sync_name = str(fname).replace("asynchronous", "synchronous")
        if sync_name in modified_files and "OVERRIDE_SYNCHRO_CHECK" not in os.environ:
            print(f"Refusing to overwrite {sync_name}")
            errored = True
    if errored:
        raise ValueError("Aborting synchro due to errors")

    unasync_directory(async_files, _pymongo_base, _pymongo_dest_base, replacements)
    unasync_directory(gridfs_files, _gridfs_base, _gridfs_dest_base, replacements)
    unasync_directory(test_files, _test_base, _test_dest_base, replacements)

    sync_files = [
        _pymongo_dest_base + f
        for f in listdir(_pymongo_dest_base)
        if (Path(_pymongo_dest_base) / f).is_file()
    ]

    sync_gridfs_files = [
        _gridfs_dest_base + f
        for f in listdir(_gridfs_dest_base)
        if (Path(_gridfs_dest_base) / f).is_file()
    ]
    sync_test_files = [
        _test_dest_base + f for f in converted_tests if (Path(_test_dest_base) / f).is_file()
    ]

    docstring_translate_files = sync_files + sync_gridfs_files + sync_test_files

    process_files(
        sync_files + sync_gridfs_files + sync_test_files, docstring_translate_files, sync_test_files
    )


if __name__ == "__main__":
    main()<|MERGE_RESOLUTION|>--- conflicted
+++ resolved
@@ -119,12 +119,9 @@
     "_async_create_lock": "_create_lock",
     "_async_create_condition": "_create_condition",
     "_async_cond_wait": "_cond_wait",
-<<<<<<< HEAD
     "SpecRunnerTask": "SpecRunnerThread",
-=======
     "AsyncMockConnection": "MockConnection",
     "AsyncMockPool": "MockPool",
->>>>>>> c8d3afde
 }
 
 docstring_replacements: dict[tuple[str, str], str] = {
