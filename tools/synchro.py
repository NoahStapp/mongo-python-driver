# Copyright 2024-Present MongoDB, Inc.
#
# Licensed under the Apache License, Version 2.0 (the "License");
# you may not use this file except in compliance with the License.
# You may obtain a copy of the License at
#
# http://www.apache.org/licenses/LICENSE-2.0
#
# Unless required by applicable law or agreed to in writing, software
# distributed under the License is distributed on an "AS IS" BASIS,
# WITHOUT WARRANTIES OR CONDITIONS OF ANY KIND, either express or implied.
# See the License for the specific language governing permissions and
# limitations under the License.

"""Synchronization of asynchronous modules.

Used as part of our build system to generate synchronous code.
"""

from __future__ import annotations

import os
import re
import sys
from os import listdir
from pathlib import Path

from unasync import Rule, unasync_files  # type: ignore[import-not-found]

replacements = {
    "AsyncCollection": "Collection",
    "AsyncDatabase": "Database",
    "AsyncCursor": "Cursor",
    "AsyncMongoClient": "MongoClient",
    "AsyncCommandCursor": "CommandCursor",
    "AsyncRawBatchCursor": "RawBatchCursor",
    "AsyncRawBatchCommandCursor": "RawBatchCommandCursor",
    "AsyncClientSession": "ClientSession",
    "AsyncChangeStream": "ChangeStream",
    "AsyncCollectionChangeStream": "CollectionChangeStream",
    "AsyncDatabaseChangeStream": "DatabaseChangeStream",
    "AsyncClusterChangeStream": "ClusterChangeStream",
    "_AsyncBulk": "_Bulk",
    "_AsyncClientBulk": "_ClientBulk",
    "AsyncConnection": "Connection",
    "async_command": "command",
    "async_receive_message": "receive_message",
    "async_receive_data": "receive_data",
    "async_sendall": "sendall",
    "async_socket_sendall": "sendall",
    "asynchronous": "synchronous",
    "Asynchronous": "Synchronous",
    "AsyncBulkTestBase": "BulkTestBase",
    "AsyncBulkAuthorizationTestBase": "BulkAuthorizationTestBase",
    "anext": "next",
    "aiter": "iter",
    "_ALock": "_Lock",
    "_ACondition": "_Condition",
    "AsyncGridFS": "GridFS",
    "AsyncGridFSBucket": "GridFSBucket",
    "AsyncGridIn": "GridIn",
    "AsyncGridOut": "GridOut",
    "AsyncGridOutCursor": "GridOutCursor",
    "AsyncGridOutIterator": "GridOutIterator",
    "_AsyncGridOutChunkIterator": "GridOutChunkIterator",
    "_a_grid_in_property": "_grid_in_property",
    "_a_grid_out_property": "_grid_out_property",
    "AsyncClientEncryption": "ClientEncryption",
    "AsyncMongoCryptCallback": "MongoCryptCallback",
    "AsyncExplicitEncrypter": "ExplicitEncrypter",
    "AsyncAutoEncrypter": "AutoEncrypter",
    "AsyncContextManager": "ContextManager",
    "AsyncClientContext": "ClientContext",
    "AsyncTestCollection": "TestCollection",
    "AsyncIntegrationTest": "IntegrationTest",
    "AsyncPyMongoTestCase": "PyMongoTestCase",
    "AsyncMockClientTest": "MockClientTest",
    "async_client_context": "client_context",
    "async_setup": "setup",
    "asyncSetUp": "setUp",
    "asyncTearDown": "tearDown",
    "async_teardown": "teardown",
    "pytest_asyncio": "pytest",
    "async_wait_until": "wait_until",
    "addAsyncCleanup": "addCleanup",
    "async_setup_class": "setup_class",
    "IsolatedAsyncioTestCase": "TestCase",
    "AsyncUnitTest": "UnitTest",
    "AsyncMockClient": "MockClient",
    "AsyncSpecRunner": "SpecRunner",
    "AsyncTransactionsBase": "TransactionsBase",
    "async_get_pool": "get_pool",
    "async_is_mongos": "is_mongos",
    "async_rs_or_single_client": "rs_or_single_client",
    "async_rs_or_single_client_noauth": "rs_or_single_client_noauth",
    "async_rs_client": "rs_client",
    "async_single_client": "single_client",
    "async_from_client": "from_client",
    "aclosing": "closing",
    "asyncAssertRaisesExactly": "assertRaisesExactly",
    "get_async_mock_client": "get_mock_client",
    "aconnect": "_connect",
    "async-transactions-ref": "transactions-ref",
    "async-snapshot-reads-ref": "snapshot-reads-ref",
    "default_async": "default",
    "aclose": "close",
    "PyMongo|async": "PyMongo",
    "PyMongo|c|async": "PyMongo|c",
    "AsyncTestGridFile": "TestGridFile",
    "AsyncTestGridFileNoConnect": "TestGridFileNoConnect",
    "AsyncTestSpec": "TestSpec",
    "AsyncSpecTestCreator": "SpecTestCreator",
    "async_set_fail_point": "set_fail_point",
    "async_ensure_all_connected": "ensure_all_connected",
    "async_repl_set_step_down": "repl_set_step_down",
    "AsyncPeriodicExecutor": "PeriodicExecutor",
    "async_wait_for_event": "wait_for_event",
    "pymongo_server_monitor_task": "pymongo_server_monitor_thread",
    "pymongo_server_rtt_task": "pymongo_server_rtt_thread",
    "_async_create_lock": "_create_lock",
    "_async_create_condition": "_create_condition",
    "_async_cond_wait": "_cond_wait",
    "AsyncNetworkingInterface": "NetworkingInterface",
    "_configured_protocol_interface": "_configured_socket_interface",
    "_async_configured_socket": "_configured_socket",
    "SpecRunnerTask": "SpecRunnerThread",
    "AsyncMockConnection": "MockConnection",
    "AsyncMockPool": "MockPool",
    "StopAsyncIteration": "StopIteration",
    "create_async_event": "create_event",
    "async_create_barrier": "create_barrier",
    "async_barrier_wait": "barrier_wait",
    "async_joinall": "joinall",
<<<<<<< HEAD
    "_async_create_connection": "_create_connection",
=======
    "pymongo.asynchronous.srv_resolver._SrvResolver.get_hosts": "pymongo.synchronous.srv_resolver._SrvResolver.get_hosts",
>>>>>>> 2149567e
}

docstring_replacements: dict[tuple[str, str], str] = {
    ("MongoClient", "connect"): """If ``True`` (the default), immediately
            begin connecting to MongoDB in the background. Otherwise connect
            on the first operation.  The default value is ``False`` when
            running in a Function-as-a-service environment.""",
    ("Collection", "create"): """If ``True``, force collection
            creation even without options being set.""",
    ("Collection", "session"): """A
            :class:`~pymongo.client_session.ClientSession` that is used with
            the create collection command.""",
    ("Collection", "kwargs"): """Additional keyword arguments will
            be passed as options for the create collection command.""",
}

docstring_removals: set[str] = {
    ".. warning:: This API is currently in beta, meaning the classes, methods, and behaviors described within may change before the full release."
}

import_replacements = {"test.synchronous": "test"}

_pymongo_base = "./pymongo/asynchronous/"
_gridfs_base = "./gridfs/asynchronous/"
_test_base = "./test/asynchronous/"

_pymongo_dest_base = "./pymongo/synchronous/"
_gridfs_dest_base = "./gridfs/synchronous/"
_test_dest_base = "./test/"

if not Path.exists(Path(_pymongo_dest_base)):
    Path.mkdir(Path(_pymongo_dest_base))
if not Path.exists(Path(_gridfs_dest_base)):
    Path.mkdir(Path(_gridfs_dest_base))

async_files = [
    _pymongo_base + f for f in listdir(_pymongo_base) if (Path(_pymongo_base) / f).is_file()
]

gridfs_files = [
    _gridfs_base + f for f in listdir(_gridfs_base) if (Path(_gridfs_base) / f).is_file()
]


def async_only_test(f: str) -> bool:
    """Return True for async tests that should not be converted to sync."""
    return f in ["test_locks.py", "test_concurrency.py", "test_async_cancellation.py"]


test_files = [
    _test_base + f
    for f in listdir(_test_base)
    if (Path(_test_base) / f).is_file() and not async_only_test(f)
]

# Add each asynchronized test here as part of the converting PR
converted_tests = [
    "__init__.py",
    "conftest.py",
    "helpers.py",
    "pymongo_mocks.py",
    "utils_spec_runner.py",
    "qcheck.py",
    "test_auth.py",
    "test_auth_spec.py",
    "test_bulk.py",
    "test_change_stream.py",
    "test_client.py",
    "test_client_bulk_write.py",
    "test_client_context.py",
    "test_collation.py",
    "test_collection.py",
    "test_collection_management.py",
    "test_command_logging.py",
    "test_command_logging.py",
    "test_command_monitoring.py",
    "test_comment.py",
    "test_common.py",
    "test_connection_logging.py",
    "test_connection_monitoring.py",
    "test_connections_survive_primary_stepdown_spec.py",
    "test_create_entities.py",
    "test_crud_unified.py",
    "test_csot.py",
    "test_cursor.py",
    "test_custom_types.py",
    "test_database.py",
    "test_data_lake.py",
    "test_discovery_and_monitoring.py",
    "test_dns.py",
    "test_encryption.py",
    "test_examples.py",
    "test_grid_file.py",
    "test_gridfs.py",
    "test_gridfs_bucket.py",
    "test_gridfs_spec.py",
    "test_heartbeat_monitoring.py",
    "test_index_management.py",
    "test_json_util_integration.py",
    "test_load_balancer.py",
    "test_logger.py",
    "test_max_staleness.py",
    "test_monitor.py",
    "test_monitoring.py",
    "test_mongos_load_balancing.py",
    "test_on_demand_csfle.py",
    "test_pooling.py",
    "test_raw_bson.py",
    "test_read_concern.py",
    "test_read_preferences.py",
    "test_read_write_concern_spec.py",
    "test_retryable_reads.py",
    "test_retryable_reads_unified.py",
    "test_retryable_writes.py",
    "test_retryable_writes_unified.py",
    "test_run_command.py",
    "test_sdam_monitoring_spec.py",
    "test_server_selection.py",
    "test_server_selection_in_window.py",
    "test_server_selection_logging.py",
    "test_server_selection_rtt.py",
    "test_session.py",
    "test_sessions_unified.py",
    "test_srv_polling.py",
    "test_ssl.py",
    "test_streaming_protocol.py",
    "test_transactions.py",
    "test_transactions_unified.py",
    "test_unified_format.py",
    "test_versioned_api_integration.py",
    "unified_format.py",
    "utils_selection_tests.py",
    "utils.py",
]


def process_files(
    files: list[str], docstring_translate_files: list[str], sync_test_files: list[str]
) -> None:
    for file in files:
        if "__init__" not in file or "__init__" and "test" in file:
            with open(file, "r+") as f:
                lines = f.readlines()
                lines = apply_is_sync(lines, file)
                lines = translate_coroutine_types(lines)
                lines = translate_async_sleeps(lines)
                if file in docstring_translate_files:
                    lines = translate_docstrings(lines)
                if file in sync_test_files:
                    translate_imports(lines)
                f.seek(0)
                f.writelines(lines)
                f.truncate()


def apply_is_sync(lines: list[str], file: str) -> list[str]:
    try:
        is_sync = next(iter([line for line in lines if line.startswith("_IS_SYNC = ")]))
        index = lines.index(is_sync)
        is_sync = is_sync.replace("False", "True")
        lines[index] = is_sync
    except StopIteration as e:
        print(
            f"Missing _IS_SYNC at top of async file {file.replace('synchronous', 'asynchronous')}"
        )
        raise e
    return lines


def translate_coroutine_types(lines: list[str]) -> list[str]:
    coroutine_types = [line for line in lines if "Coroutine[" in line]
    for type in coroutine_types:
        res = re.search(r"Coroutine\[([A-z]+), ([A-z]+), ([A-z]+)\]", type)
        if res:
            old = res[0]
            index = lines.index(type)
            new = type.replace(old, res.group(3))
            lines[index] = new
    return lines


def translate_imports(lines: list[str]) -> list[str]:
    for k, v in import_replacements.items():
        matches = [line for line in lines if k in line and "import" in line]
        for line in matches:
            index = lines.index(line)
            lines[index] = line.replace(k, v)
    return lines


def translate_async_sleeps(lines: list[str]) -> list[str]:
    blocking_sleeps = [line for line in lines if "asyncio.sleep(0)" in line]
    lines = [line for line in lines if line not in blocking_sleeps]
    sleeps = [line for line in lines if "asyncio.sleep" in line]

    for line in sleeps:
        res = re.search(r"asyncio.sleep\(([^()]*)\)", line)
        if res:
            old = res[0]
            index = lines.index(line)
            new = f"time.sleep({res[1]})"
            lines[index] = line.replace(old, new)

    return lines


def translate_docstrings(lines: list[str]) -> list[str]:
    for i in range(len(lines)):
        for k in replacements:
            if k in lines[i]:
                # This sequence of replacements fixes the grammar issues caused by translating async -> sync
                if "an Async" in lines[i]:
                    lines[i] = lines[i].replace("an Async", "a Async")
                if "an 'Async" in lines[i]:
                    lines[i] = lines[i].replace("an 'Async", "a 'Async")
                if "An Async" in lines[i]:
                    lines[i] = lines[i].replace("An Async", "A Async")
                if "An 'Async" in lines[i]:
                    lines[i] = lines[i].replace("An 'Async", "A 'Async")
                if "an asynchronous" in lines[i]:
                    lines[i] = lines[i].replace("an asynchronous", "a")
                if "An asynchronous" in lines[i]:
                    lines[i] = lines[i].replace("An asynchronous", "A")
                # This ensures docstring links are for `pymongo.X` instead of `pymongo.synchronous.X`
                if "pymongo.asynchronous" in lines[i] and "import" not in lines[i]:
                    lines[i] = lines[i].replace("pymongo.asynchronous", "pymongo")
                lines[i] = lines[i].replace(k, replacements[k])
            if "Sync" in lines[i] and "Synchronous" not in lines[i] and replacements[k] in lines[i]:
                lines[i] = lines[i].replace("Sync", "")
                if "rsApplyStop" in lines[i]:
                    lines[i] = lines[i].replace("rsApplyStop", "rsSyncApplyStop")
        if "async for" in lines[i] or "async with" in lines[i] or "async def" in lines[i]:
            lines[i] = lines[i].replace("async ", "")
        if "await " in lines[i] and "tailable" not in lines[i]:
            lines[i] = lines[i].replace("await ", "")
    for i in range(len(lines)):
        for k in docstring_replacements:  # type: ignore[assignment]
            if f":param {k[1]}: **Not supported by {k[0]}**." in lines[i]:
                lines[i] = lines[i].replace(
                    f"**Not supported by {k[0]}**.",
                    docstring_replacements[k],  # type: ignore[index]
                )

        for line in docstring_removals:
            if line in lines[i]:
                lines[i] = "DOCSTRING_REMOVED"
                lines[i + 1] = "DOCSTRING_REMOVED"

    return [line for line in lines if line != "DOCSTRING_REMOVED"]


def unasync_directory(files: list[str], src: str, dest: str, replacements: dict[str, str]) -> None:
    unasync_files(
        files,
        [
            Rule(
                fromdir=src,
                todir=dest,
                additional_replacements=replacements,
            )
        ],
    )


def main() -> None:
    modified_files = [f"./{f}" for f in sys.argv[1:]]
    errored = False
    for fname in async_files + gridfs_files:
        # If the async file was modified, we don't need to check if the sync file was also modified.
        if str(fname) in modified_files:
            continue
        sync_name = str(fname).replace("asynchronous", "synchronous")
        if sync_name in modified_files and "OVERRIDE_SYNCHRO_CHECK" not in os.environ:
            print(f"Refusing to overwrite {sync_name}")
            errored = True
    if errored:
        raise ValueError("Aborting synchro due to errors")

    unasync_directory(async_files, _pymongo_base, _pymongo_dest_base, replacements)
    unasync_directory(gridfs_files, _gridfs_base, _gridfs_dest_base, replacements)
    unasync_directory(test_files, _test_base, _test_dest_base, replacements)

    sync_files = [
        _pymongo_dest_base + f
        for f in listdir(_pymongo_dest_base)
        if (Path(_pymongo_dest_base) / f).is_file()
    ]

    sync_gridfs_files = [
        _gridfs_dest_base + f
        for f in listdir(_gridfs_dest_base)
        if (Path(_gridfs_dest_base) / f).is_file()
    ]
    sync_test_files = [
        _test_dest_base + f for f in converted_tests if (Path(_test_dest_base) / f).is_file()
    ]

    docstring_translate_files = sync_files + sync_gridfs_files + sync_test_files

    process_files(
        sync_files + sync_gridfs_files + sync_test_files, docstring_translate_files, sync_test_files
    )


if __name__ == "__main__":
    main()<|MERGE_RESOLUTION|>--- conflicted
+++ resolved
@@ -131,11 +131,8 @@
     "async_create_barrier": "create_barrier",
     "async_barrier_wait": "barrier_wait",
     "async_joinall": "joinall",
-<<<<<<< HEAD
     "_async_create_connection": "_create_connection",
-=======
     "pymongo.asynchronous.srv_resolver._SrvResolver.get_hosts": "pymongo.synchronous.srv_resolver._SrvResolver.get_hosts",
->>>>>>> 2149567e
 }
 
 docstring_replacements: dict[tuple[str, str], str] = {
