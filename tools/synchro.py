--- conflicted
+++ resolved
@@ -208,12 +208,9 @@
     "test_database.py",
     "test_data_lake.py",
     "test_encryption.py",
-<<<<<<< HEAD
     "test_examples.py",
-=======
     "test_heartbeat_monitoring.py",
     "test_index_management.py",
->>>>>>> c8d3afde
     "test_grid_file.py",
     "test_json_util_integration.py",
     "test_gridfs_spec.py",
